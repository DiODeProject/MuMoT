""" @package MuMoT
# coding: utf-8

# In[ ]:

# if has extension .ipynb build this notebook as an importable module using
# ipython nbconvert --to script MuMoT.ipynb

# dependencies:
#  tex distribution
#  libtool (on Mac: brew install libtool --universal; brew link libtool (http://brew.sh))
#  antlr4 (for generating LaTeX parser; http://www.antlr.org)
#  latex2sympy (no current pip installer; https://github.com/augustt198/latex2sympy; depends on antlr4 (pip install antlr4-python3-runtime)
#  graphviz (pip install graphviz; graphviz http://www.graphviz.org/Download.php)
"""

from IPython.display import display, clear_output, Math, Latex, Javascript
import ipywidgets.widgets as widgets
from matplotlib import pyplot as plt
import matplotlib.cm as cm
import matplotlib.patches as mpatch
import numpy as np
from sympy import *
import math
import PyDSTool as dst
from graphviz import Digraph
from process_latex.process_latex import process_sympy # was `from process_latex import process_sympy` before packaging for pip
import tempfile
import os
import copy
from pyexpat import model
from idlelib.textView import view_file
from IPython.utils import io
import datetime
import warnings
from matplotlib.cbook import MatplotlibDeprecationWarning
from mpl_toolkits.mplot3d import axes3d
import networkx as nx #@UnresolvedImport
from enum import Enum
import json
import sys

import matplotlib.ticker as ticker
from math import log10, floor
import ast
from matplotlib.pyplot import plot

#from matplotlib.offsetbox import kwargs
#from __builtin__ import None
#from numpy.oldnumeric.fix_default_axis import _args3
#from matplotlib.offsetbox import kwargs



get_ipython().magic('alias_magic model latex')
get_ipython().magic('matplotlib nbagg')

figureCounter = 1 # global figure counter for model views

MAX_RANDOM_SEED = 4294967295
INITIAL_RATE_VALUE = 0.5
RATE_BOUND = 10.0
RATE_STEP = 0.1
MULTIPLOT_COLUMNS = 2

line_color_list = ['b', 'g', 'r', 'c', 'm', 'y', 'grey', 'orange', 'k']

# enum possible Network types
class NetworkType(Enum):
    FULLY_CONNECTED = 0
    ERSOS_RENYI = 1
    BARABASI_ALBERT = 2
    SPACE = 3
    DYNAMIC = 4

# class with default parameters
class MuMoTdefault:
    _initialRateValue = 2 ## @todo: was 1 (choose initial values sensibly)
    _rateLimits = (0.0, 20.0) ## @todo: choose limit values sensibly
    _rateStep = 0.1 ## @todo: choose rate step sensibly
    @staticmethod
    def setRateDefaults(initRate=_initialRateValue, limits=_rateLimits, step=_rateStep):
        MuMoTdefault._initialRateValue = initRate
        MuMoTdefault._rateLimits = limits
        MuMoTdefault._rateStep = step
    
    _maxTime = 10
    _timeLimits = (1, 100)
    _timeStep = 1
    @staticmethod
    def setTimeDefaults(initTime=_maxTime, limits=_timeLimits, step=_timeStep):
        MuMoTdefault._maxTime = initTime
        MuMoTdefault._timeLimits = limits
        MuMoTdefault._timeStep = step
        
    _agents = 100
    _agentsLimits = (0, 1000)
    _agentsStep = 1
    @staticmethod
    def setAgentsDefaults(initAgents=_agents, limits=_agentsLimits, step=_agentsStep):
        MuMoTdefault._agents = initAgents
        MuMoTdefault._agentsLimits = limits
        MuMoTdefault._agentsStep = step
    

## class describing a model
class MuMoTmodel:
    ## list of rules
    _rules = None 
    ## set of reactants
    _reactants = None
    ## set of fixed-concentration reactants (boundary conditions)
    _constantReactants = None 
    ## parameter that determines system size, set by using substitute()
    _systemSize = None
    ## is system size constant or not?
    _constantSystemSize = None
    ## list of LaTeX strings describing reactants (@todo: depracated?)
    _reactantsLaTeX = None
    ## set of rates
    _rates = None 
    ## dictionary of LaTeX strings describing rates and constant reactants (@todo: rename)
    _ratesLaTeX = None 
    ## dictionary of ODE righthand sides with reactant as key
    _equations = None
    ## set of solutions to equations
    _solutions = None 
    ## summary of stoichiometry as nested dictionaries
    _stoichiometry = None
    ## dictionary of lambdified functions for integration, plotting, etc.
    _funcs = None
    ## tuple of argument symbols for lambdified functions
    _args = None 
    ## graphviz visualisation of model
    _dot = None
    ## image format used for rendering edge labels for model visualisation
    _renderImageFormat = 'png'
    ## local path for creation of temporary storage
    _tmpdirpath = '__mumot_files__'
    ## temporary storage for image files, etc. used in visualising model
    _tmpdir = None 
    ## list of temporary files created
    _tmpfiles = None 
    
    ## create new model with variable substitutions listed as comma separated string of assignments
    def substitute(self, subsString):
        subs = []
        subsStrings = subsString.split(',')
        for subString in subsStrings:
            if '=' not in subString:
                raise SyntaxError("No '=' in assignment " + subString)
            assignment = process_sympy(subString)
            subs.append((assignment.lhs, assignment.rhs))
        newModel = MuMoTmodel()
        newModel._rules = copy.deepcopy(self._rules)
        newModel._reactants = copy.deepcopy(self._reactants)
        newModel._constantReactants = copy.deepcopy(self._constantReactants)
        newModel._equations = copy.deepcopy(self._equations)
        newModel._stoichiometry = copy.deepcopy(self._stoichiometry)
        for sub in subs:
            if sub[0] in newModel._reactants and len(sub[1].atoms(Symbol)) == 1:
                raise SyntaxError("Using substitute to rename reactants not supported: " + str(sub[0]) + " = " + str(sub[1]))
        for reaction in newModel._stoichiometry:
            for sub in subs:
                newModel._stoichiometry[reaction]['rate'] = newModel._stoichiometry[reaction]['rate'].subs(sub[0], sub[1])
                for reactant in newModel._stoichiometry[reaction]:
                    if not reactant == 'rate':
                        if reactant == sub[0]:
                            if '+' not in str(sub[1]) and '-' not in str(sub[1]):
                                #replace keys according to: dictionary[new_key] = dictionary.pop(old_key)
                                newModel._stoichiometry[reaction][sub[1]] = newModel._stoichiometry[reaction].pop(reactant)
                            else:
                                newModel._stoichiometry[reaction][reactant].append({reactant: sub[1]})
        for reactant in newModel._reactants:
            for sub in subs:
                newModel._equations[reactant] = newModel._equations[reactant].subs(sub[0], sub[1])
        for rule in newModel._rules:
            for sub in subs:
                rule.rate = rule.rate.subs(sub[0], sub[1])
        for sub in subs:
            if sub[0] in newModel._reactants:
                for atom in sub[1].atoms(Symbol):
                    if atom not in newModel._reactants and atom != self._systemSize:
                        if newModel._systemSize == None:
                            newModel._systemSize = atom
                        else:
                            raise SyntaxError("More than one unknown reactant encountered when trying to set system size: " + str(sub[0]) + " = " + str(sub[1]))
                if newModel._systemSize == None:
                    raise SyntaxError("Expected to find system size parameter but failed: " + str(sub[0]) + " = " + str(sub[1]))
                ## @todo: more thorough error checking for valid system size expression
                newModel._reactants.discard(sub[0])
                del newModel._equations[sub[0]]
        if newModel._systemSize == None:
            newModel._systemSize = self._systemSize
        for reactant in newModel._equations:
            rhs = newModel._equations[reactant]
            for symbol in rhs.atoms(Symbol):
                if symbol not in newModel._reactants and symbol != newModel._systemSize:
                    newModel._rates.add(symbol)
        newModel._ratesLaTeX = {}
        rates = map(latex, list(newModel._rates))
        for (rate, latexStr) in zip(newModel._rates, rates):
            newModel._ratesLaTeX[repr(rate)] = latexStr
        constantReactants = map(latex, list(newModel._constantReactants))
        for (reactant, latexStr) in zip(newModel._constantReactants, constantReactants):
            newModel._ratesLaTeX[repr(reactant)] = '(' + latexStr + ')'

        ## @todo: what else should be copied to new model?

        return newModel


    ## build a graphical representation of the model
    # if result cannot be plotted check for installation of libltdl - eg on Mac see if XQuartz requires update or do:<br>
    #  `brew install libtool --universal` <br>
    #  `brew link libtool`
    def visualise(self):
        errorShown = False
        if self._dot == None:
            dot = Digraph(comment = "Model", engine = 'circo')
            if not self._constantSystemSize:
                dot.node(str('1'), " ", image = self._localLaTeXimageFile(Symbol('\\emptyset'))) ## @todo: only display if used: for now, guess it is used if system size is non-constant                
            for reactant in self._reactants:
                dot.node(str(reactant), " ", image = self._localLaTeXimageFile(reactant))
            for reactant in self._constantReactants:
                dot.node(str(reactant), " ", image = self._localLaTeXimageFile(Symbol(self._ratesLaTeX[repr(reactant)])))                
            for rule in self._rules:
                # render LaTeX representation of rule
                localfilename = self._localLaTeXimageFile(rule.rate)
                htmlLabel = r'<<TABLE BORDER="0"><TR><TD><IMG SRC="' + localfilename + r'"/></TD></TR></TABLE>>'
                if len(rule.lhsReactants) == 1:
                    dot.edge(str(rule.lhsReactants[0]), str(rule.rhsReactants[0]), label = htmlLabel)
                elif len(rule.lhsReactants) == 2:
                    # work out source and target of edge, and arrow syle
                    source = None
                    if rule.rhsReactants[0] == rule.rhsReactants[1]:
                        if rule.rhsReactants[0] == rule.lhsReactants[0] or rule.rhsReactants[0] == rule.lhsReactants[1]:
                            # 'recruited switching' motif A + B -> A + A
                            target = str(rule.rhsReactants[0])
                            head = 'normal'
                            tail = 'dot'
                            direction = 'both'
                            if rule.lhsReactants[0] != rule.rhsReactants[0]:
                                source = str(rule.lhsReactants[0])
                            elif rule.lhsReactants[1] != rule.rhsReactants[0]:
                                source = str(rule.lhsReactants[1])
                    else:
                        for i in range(0,2):
                            if rule.rhsReactants[i] != rule.lhsReactants[0] and rule.rhsReactants[i] != rule.lhsReactants[1]:
                                # one of these _reactants is not like the others... found it
                                if rule.rhsReactants[1 - i] == rule.lhsReactants[0]:
                                    # 'targeted inhibition' motif A + B -> C + A
                                    source = str(rule.lhsReactants[0])
                                    target = str(rule.lhsReactants[1])
                                elif rule.rhsReactants[1 - i] == rule.lhsReactants[1]:
                                    # 'targeted inhibition' motif A + B -> C + B
                                    source = str(rule.lhsReactants[1])
                                    target = str(rule.lhsReactants[0])
                        head = 'dot'
                        tail = 'none'

                    if source == None:
                        # 'reciprocal inhibition' motif A + B -> C + C/D
                        source = str(rule.lhsReactants[0])
                        target = str(rule.lhsReactants[1])
                        head = 'dot'
                        tail = 'dot'

                    if source != None:
                        dot.edge(source, target, label = htmlLabel, arrowhead = head, arrowtail = tail, dir = 'both')
                else:
                    if not errorShown:
                        errorShown = True
                        print("Model contains rules with three or more reactants; only displaying unary and binary rules")
            self._dot = dot
                
        return self._dot

    ## show a sorted LaTeX representation of the model's constant reactants
    def showConstantReactants(self):
        for reactant in self._constantReactants:
            display(Math(self._ratesLaTeX[repr(reactant)]))
#         if self._constantReactantsLaTeX == None:
#             self._constantReactantsLaTeX = []
#             reactants = map(latex, list(self._constantReactants))
#             for reactant in reactants:
#                 self._constantReactantsLaTeX.append(reactant)
#             self._constantReactantsLaTeX.sort()
#         for reactant in self._constantReactantsLaTeX:
#             display(Math(reactant))
        #reactant_list = []
        #for reaction in self._stoichiometry:
        #    for reactant in self._stoichiometry[reaction]:
        #        if not reactant in reactant_list:
        #            if not reactant == 'rate':
        #                display(Math(latex(reactant)))
        #                reactant_list.append(reactant)


    ## show a sorted LaTeX representation of the model's reactants
    def showReactants(self):
        if self._reactantsLaTeX == None:
            self._reactantsLaTeX = []
            reactants = map(latex, list(self._reactants))
            for reactant in reactants:
                self._reactantsLaTeX.append(reactant)
            self._reactantsLaTeX.sort()
        for reactant in self._reactantsLaTeX:
            display(Math(reactant))
        #reactant_list = []
        #for reaction in self._stoichiometry:
        #    for reactant in self._stoichiometry[reaction]:
        #        if not reactant in reactant_list:
        #            if not reactant == 'rate':
        #                display(Math(latex(reactant)))
        #                reactant_list.append(reactant)

    ## show a sorted LaTeX representation of the model's rate parameters
    def showRates(self):
        for reaction in self._stoichiometry:
            out = latex(self._stoichiometry[reaction]['rate']) + "\; (" + latex(reaction) + ")"
            display(Math(out))        
    
    def showRatesOLD(self):
        for rate in self._ratesLaTeX:
            display(Math(self._ratesLaTeX[rate]))

    
    ## show a LaTeX representation of the model system of ODEs
    def showODEs(self):
        for reactant in self._reactants:
            out = "\\displaystyle \\frac{\\textrm{d}" + latex(reactant) + "}{\\textrm{d}t} := " + latex(self._equations[reactant])
            display(Math(out))
    
    ## displays stoichiometry as a dictionary with keys ReactionNr,
    # ReactionNr represents another dictionary with reaction rate, reactants and their stoichiometry
    def showStoichiometry(self):
        out = latex(self._stoichiometry)
        display(Math(out))
    
    ## displays Master equation expressed with ladder operators
    def showMasterEquation(self):
        P, t = symbols('P t')
        out_rhs=""
        stoich = self._stoichiometry
        nvec = []
        for key1 in stoich:
            for key2 in stoich[key1]:
                if not key2 == 'rate':
                    if not key2 in nvec:
                        nvec.append(key2)
        nvec = sorted(nvec, key=default_sort_key)
        assert (len(nvec)==2 or len(nvec)==3 or len(nvec)==4), 'This module works for 2, 3 or 4 different reactants only'
        rhs_dict, substring = _deriveMasterEquation(stoich)
        #rhs_ME = 0
        term_count = 0
        for key in rhs_dict:
            #rhs_ME += terms_gcd(key*(rhs_dict[key][0]-1)*rhs_dict[key][1]*rhs_dict[key][2], deep=True)
            if term_count == 0:
                rhs_plus = ""
            else:
                rhs_plus = " + "
            out_rhs += rhs_plus + latex(rhs_dict[key][3]) + " ( " + latex((rhs_dict[key][0]-1)) + " ) " +  latex(rhs_dict[key][1]) + latex(rhs_dict[key][2])
            term_count += 1
        if len(nvec)==2:
            lhs_ME = Derivative(P(nvec[0], nvec[1],t),t)
        elif len(nvec)==3:
            lhs_ME = Derivative(P(nvec[0], nvec[1], nvec[2], t), t)
        else:
            lhs_ME = Derivative(P(nvec[0], nvec[1], nvec[2], nvec[3], t), t)     
        
        #return {lhs_ME: rhs_ME}
        out = latex(lhs_ME) + ":= " + out_rhs
        display(Math(out))
        if not substring == None:
            for sub in substring:
                display(Math("With \; substitution:\;" + latex(sub) + ":= " + latex(substring[sub])))
        
    ## shows van Kampen expansion when the operators are expanded up to second order
    def showVanKampenExpansion(self):
        rhs_vke, lhs_vke, substring = _doVanKampenExpansion(_deriveMasterEquation, self._stoichiometry)
        out = latex(lhs_vke) + " := \n" + latex(rhs_vke)
        display(Math(out))
        if not substring == None:
            for sub in substring:
                display(Math("With \; substitution:\;" + latex(sub) + ":= " + latex(substring[sub])))
    
    ## shows ODEs derived from the leading term in van Kampen expansion
    def showODEs_vKE(self):
        ODEdict = _getODEs_vKE(_get_orderedLists_vKE, self._stoichiometry)
        for ode in ODEdict:
            out = latex(ode) + " := " + latex(ODEdict[ode])
            display(Math(out))
        
    ## shows Fokker-Planck equation derived from term ~ O(1) in van Kampen expansion
    # this is the linear noise approximation
    def showFokkerPlanckEquation(self):
        FPEdict, substring = _getFokkerPlanckEquation(_get_orderedLists_vKE, self._stoichiometry)
        for fpe in FPEdict:
            out = latex(fpe) + " := " + latex(FPEdict[fpe])
            display(Math(out))
            if not substring == None:
                for sub in substring:
                    display(Math("With \; substitution:\;" + latex(sub) + ":= " + latex(substring[sub])))
    
    ## displays equations of motion of first and second order moments of noise                
    def showNoiseEOM(self):
        EQsys1stOrdMom, EOM_1stOrderMom, NoiseSubs1stOrder, EQsys2ndOrdMom, EOM_2ndOrderMom, NoiseSubs2ndOrder= _getNoiseEOM(_getFokkerPlanckEquation, _get_orderedLists_vKE, self._stoichiometry)
        for eom1 in EOM_1stOrderMom:
            out = "\\displaystyle \\frac{\\textrm{d}" + latex(eom1.subs(NoiseSubs1stOrder)) + "}{\\textrm{d}t} := " + latex(EOM_1stOrderMom[eom1].subs(NoiseSubs1stOrder))
            display(Math(out))
        for eom2 in EOM_2ndOrderMom:
            out = "\\displaystyle \\frac{\\textrm{d}" + latex(eom2.subs(NoiseSubs2ndOrder)) + "}{\\textrm{d}t} := " + latex(EOM_2ndOrderMom[eom2].subs(NoiseSubs2ndOrder))
            display(Math(out))
    
    ## displays noise in the stationary state
    def showNoiseStationarySol(self):
        SOL_1stOrderMom, NoiseSubs1stOrder, SOL_2ndOrdMomDict, NoiseSubs2ndOrder = _getNoiseStationarySol(_getNoiseEOM, _getFokkerPlanckEquation, _get_orderedLists_vKE, self._stoichiometry)
        print('Stationary solutions of first and second order moments of noise:')
        for sol1 in SOL_1stOrderMom:
            out = latex(sol1.subs(NoiseSubs1stOrder)) + latex(r'(t \to \infty)') + ":= " + latex(SOL_1stOrderMom[sol1].subs(NoiseSubs1stOrder))
            display(Math(out))
        for sol2 in SOL_2ndOrdMomDict:
            out = latex(sol2.subs(NoiseSubs2ndOrder)) + latex(r'(t \to \infty)') + " := " + latex(SOL_2ndOrdMomDict[sol2].subs(NoiseSubs2ndOrder))
            display(Math(out))     
        
        
        
    
    # show a LaTeX representation of the model <br>
    # if rules have | after them update notebook (allegedly, or switch browser): <br>
    # `pip install --upgrade notebook`
    def show(self):
        for rule in self._rules:
            out = ""
            for reactant in rule.lhsReactants:
                if type(reactant) is numbers.One:
                    reactant = Symbol('\emptyset')
                if reactant in self._constantReactants:
                    out += "(" 
                out += latex(reactant)
                if reactant in self._constantReactants:
                    out += ")"                 
                out += " + "
            out = out[0:len(out) - 2] # delete the last ' + '
            out += " \\xrightarrow{" + latex(rule.rate) + "}"
            for reactant in rule.rhsReactants:
                if type(reactant) is numbers.One:
                    reactant = Symbol('\emptyset')
                if reactant in self._constantReactants:
                    out += "(" 
                out += latex(reactant)
                if reactant in self._constantReactants:
                    out += ")"                 
                out += " + "
            out = out[0:len(out) - 2] # delete the last ' + '
            display(Math(out))



    ## construct interactive plot of noise around fixed points        
    def fixedPointNoise(self, stateVariable1, stateVariable2, stateVariable3=None, **kwargs):
        if self._check_state_variables(stateVariable1, stateVariable2, stateVariable3):
            
            kwargs['showNoise'] = True
            n1, n2, n3, n4 = _getNoiseStationarySol(_getNoiseEOM, _getFokkerPlanckEquation, _get_orderedLists_vKE, self._stoichiometry)

            # get stationary solution of moments of noise variables <eta_i> and <eta_i eta_j>
            noiseStatSol = (n1,n2,n3,n4)#_getNoiseStationarySol(_getNoiseEOM, _getFokkerPlanckEquation, _get_orderedLists_vKE, self._stoichiometry)
            
            # construct controller
            viewController = self._controller(True, plotLimitsSlider = not(self._constantSystemSize), **kwargs)
            #viewController = self._controller(True, plotLimitsSlider = True, **kwargs)
            
            # construct view
            modelView = MuMoTnoiseView(self, viewController, noiseStatSol, stateVariable1, stateVariable2, **kwargs)
                    
            viewController.setView(modelView)
            viewController._setReplotFunction(modelView._plot_field)         
            
            return viewController
        else:
            return None



    ## construct interactive stream plot        
    def stream(self, stateVariable1, stateVariable2, stateVariable3 = None, **kwargs):
        if self._check_state_variables(stateVariable1, stateVariable2, stateVariable3):
            if stateVariable3 != None:
                print("3d stream plots not currently supported")
                
                return None
            # construct controller
            viewController = self._controller(True, plotLimitsSlider = not(self._constantSystemSize), **kwargs)
            
            # construct view
            modelView = MuMoTstreamView(self, viewController, stateVariable1, stateVariable2, **kwargs)
                    
            viewController.setView(modelView)
            viewController._setReplotFunction(modelView._plot_field)         
            
            return viewController
        else:
            return None

    ## construct interactive vector plot        
    def vector(self, stateVariable1, stateVariable2, stateVariable3 = None, **kwargs):
        if self._check_state_variables(stateVariable1, stateVariable2, stateVariable3):
            # construct controller
            viewController = self._controller(True, plotLimitsSlider = not(self._constantSystemSize), **kwargs)
            
            # construct view
            modelView = MuMoTvectorView(self, viewController, stateVariable1, stateVariable2, stateVariable3, **kwargs)
                    
            viewController.setView(modelView)
            viewController._setReplotFunction(modelView._plot_field)         
                        
            return viewController
        else:
            return None
        
    ## construct interactive PyDSTool plot
    def bifurcation(self, bifurcationParameter, stateVariable1, stateVariable2 = None, **kwargs):
        if self._systemSize != None:
            pass
        else:
            print('Cannot construct bifurcation plot until system size is set, using substitute()')
            return    

        initialRateValue = INITIAL_RATE_VALUE ## @todo was 1 (choose initial values sensibly)
        rateLimits = (0, RATE_BOUND) ## @todo choose limit values sensibly
        rateStep = RATE_STEP ## @todo choose rate step sensibly                


        # construct controller
        paramValues = []
        paramNames = []        
        for rate in self._rates:
            if str(rate) != bifurcationParameter:
                paramValues.append((initialRateValue, rateLimits[0], rateLimits[1], rateStep))
                paramNames.append(str(rate))
        viewController = MuMoTcontroller(paramValues, paramNames, self._ratesLaTeX, False, **kwargs)

        # construct view
        modelView = MuMoTbifurcationView(self, viewController, bifurcationParameter, stateVariable1, stateVariable2, **kwargs)
        
        viewController.setView(modelView)
        viewController._setReplotFunction(modelView._replot_bifurcation)
        
        return viewController

    def multiagent(self, netType="full", initialState="Auto", maxTime="Auto", randomSeed="Auto", **kwargs):
        MAParams = {}
        if initialState=="Auto":
            first = True
            initialState = {}
            for reactant in self._reactants:
                if first:
#                     print("Automatic Initial State sets " + str(MuMoTdefault._agents) + " agents in state " + str(reactant) )
                    initialState[reactant] = MuMoTdefault._agents
                    first = False
                else:
                    initialState[reactant] = 0
        else:
            ## @todo check if the Initial State has valid length and positive values
#             print("TODO: check if the Initial State has valid length and positive values")
#             initialState_str = ast.literal_eval(initialState) # translate string into dict
            initialState_str = initialState
            initialState = {}
            for state,pop in initialState_str.items():
                initialState[process_sympy(state)] = pop # convert string into SymPy symbol
#         print("Initial State is " + str(initialState) )
        MAParams['initialState'] = initialState
        
        # init the max-time
        if (maxTime == "Auto" or maxTime <= 0):
            maxTime = MuMoTdefault._maxTime
        timeLimitMax = max(maxTime, MuMoTdefault._timeLimits[1])
        MAParams["maxTime"] = (maxTime, MuMoTdefault._timeLimits[0], timeLimitMax, MuMoTdefault._timeStep)
        # init the random seed 
        if (randomSeed == "Auto" or randomSeed <= 0 or randomSeed > MAX_RANDOM_SEED):
            randomSeed = np.random.randint(MAX_RANDOM_SEED)
#             print("Automatic Random Seed set to " + str(randomSeed) )
        MAParams['randomSeed'] = randomSeed
        # check validity of the network type
        if _decodeNetworkTypeFromString(netType) == None: return # terminating the process if the input argument is wrong
        MAParams['netType'] = netType
#         print("Network type set to " + str(MAParams['netType']) ) 

        # Setting some default values 
        ## @todo add possibility to customise these values from input line
        MAParams['motionCorrelatedness'] = kwargs.get('motionCorrelatedness', (0.5, 0.0, 1.0, 0.05))
        MAParams['particleSpeed'] = kwargs.get('particleSpeed', (0.01, 0.0, 0.1, 0.005))
        MAParams['visualisationType'] = kwargs.get('visualisationType', 'evo') # default view is time-evolution
        MAParams['timestepSize'] = kwargs.get('timestepSize', (1, 0.01, 1, 0.01) )
        MAParams['showTrace'] = kwargs.get('showTrace', netType == 'dynamic')
        MAParams['showInteractions'] = kwargs.get('showInteractions', False)
        ## realtimePlot flag (TRUE = the plot is updated each timestep of the simulation; FALSE = it is updated once at the end of the simulation)
        MAParams['realtimePlot'] = kwargs.get('realtimePlot', False)
        
        # construct controller
        paramValues = []
        paramNames = [] 
        for rate in self._rates:
            paramValues.append((MuMoTdefault._initialRateValue, MuMoTdefault._rateLimits[0], MuMoTdefault._rateLimits[1], MuMoTdefault._rateStep))
            paramNames.append(str(rate))

        viewController = MuMoTmultiagentController(paramValues, paramNames, self._ratesLaTeX, False, MAParams, **kwargs)
        # Get the default network values assigned from the controller
        MAParams['netParam'] = viewController._widgetsExtraParams['netParam'].value ## @todo use defaults without relying on the controller 
        
        modelView = MuMoTmultiagentView(self, viewController, MAParams, **kwargs)
        viewController.setView(modelView)
#         viewController._setReplotFunction(modelView._plot_timeEvolution(self._reactants, self._rules))
        viewController._setReplotFunction(modelView._plot_timeEvolution, modelView._redrawOnly)

        return viewController

    def SSA(self, initialState="Auto", maxTime="Auto", randomSeed="Auto", **kwargs):
        ssaParams = {}
        if initialState=="Auto":
            first = True
            initialState = {}
            for reactant in self._reactants|self._constantReactants:
                if first:
#                     print("Automatic Initial State sets " + str(MuMoTdefault._agents) + " agents in state " + str(reactant) )
                    initialState[reactant] = MuMoTdefault._agents
                    first = False
                else:
                    initialState[reactant] = 0
        else:
            ## @todo check if the Initial State has valid length and positive values
#             print("TODO: check if the Initial State has valid length and positive values")
#             initialState_str = ast.literal_eval(initialState) # translate string into dict
            initialState_str = initialState
            initialState = {}
            for state,pop in initialState_str.items():
                initialState[process_sympy(state)] = pop # convert string into SymPy symbol
#         print("Initial State is " + str(initialState) )
        ssaParams['initialState'] = initialState
        
        if (maxTime == "Auto" or maxTime <= 0):
            maxTime = MuMoTdefault._maxTime
        timeLimitMax = max(maxTime, MuMoTdefault._timeLimits[1])
        ssaParams["maxTime"] = (maxTime, MuMoTdefault._timeLimits[0], timeLimitMax, MuMoTdefault._timeStep)
        if (randomSeed == "Auto" or randomSeed <= 0 or randomSeed > MAX_RANDOM_SEED):
            randomSeed = np.random.randint(MAX_RANDOM_SEED)
#             print("Automatic Random Seed set to " + str(randomSeed) )
        ssaParams['randomSeed'] = randomSeed
        ssaParams['visualisationType'] = 'evo'
        ssaParams['realtimePlot'] = kwargs.get('realtimePlot', False)
            
        # construct controller
        paramValues = []
        paramNames = [] 
        #paramValues.extend( [initialState, netType, maxTime] )
        for rate in self._rates:
            paramValues.append((MuMoTdefault._initialRateValue, MuMoTdefault._rateLimits[0], MuMoTdefault._rateLimits[1], MuMoTdefault._rateStep))
            paramNames.append(str(rate))

        viewController = MuMoTSSAController(paramValues=paramValues, paramNames=paramNames, paramLabelDict=self._ratesLaTeX, continuousReplot=False, ssaParams=ssaParams, **kwargs)
        #paramDict = {}
        #paramDict['initialState'] = initialState
        modelView = MuMoTSSAView(self, viewController, ssaParams, **kwargs)
        viewController.setView(modelView)
        #modelView._plot_timeEvolution()
        
#         viewController._setReplotFunction(modelView._plot_timeEvolution(self._reactants, self._rules))
        viewController._setReplotFunction(modelView._plot_timeEvolution, modelView._redrawOnly)
        
        return viewController

#         if stateVariable2 == None:
#             # 2-d bifurcation diagram
#             # create widgets
# 
#             if self._systemSize != None:
#                 ## @todo: shouldn't allow system size to be varied?
#                 pass
# #                self._paramValues.append(1)
# #                self._paramNames.append(str(self._systemSize))
# #                widget = widgets.FloatSlider(value = 1, min = _rateLimits[0], max = _rateLimits[1], step = _rateStep, description = str(self._systemSize), continuous_update = False)
# #                widget.on_trait_change(self._replot_bifurcation2D, 'value')
# #                self._widgets.append(widget)
# #                display(widget)
#             else:
#                 print('Cannot attempt bifurcation plot until system size is set, using substitute()')
#                 return
#             for rate in self._rates:
#                 if str(rate) != bifurcationParameter:
#                     self._paramValues.append(_initialRateValue)
#                     self._paramNames.append(str(rate))
#                     widget = widgets.FloatSlider(value = _initialRateValue, min = _rateLimits[0], max = _rateLimits[1], step = _rateStep, description = str(rate), continuous_update = False)
#                     widget.on_trait_change(self._replot_bifurcation2D, 'value')
#                     self._widgets.append(widget)
#                     display(widget)
#             widget = widgets.HTML(value = '')
#             self._errorMessage = widget                                ## @todo: add to __init__()
#             display(self._errorMessage)
#             
#             # Prepare the system to start close to a steady state
#             self._bifurcationParameter = bifurcationParameter          ## @todo: remove hack (bifurcation parameter for multiple possible bifurcations needs to be stored in self)
#             self._stateVariable1 = stateVariable1                      ## @todo: remove hack (state variable for multiple possible bifurcations needs to be stored in self)
# #            self._pyDSode.set(pars = {bifurcationParameter: 0} )       # Lower bound of the bifurcation parameter (@todo: set dynamically)
# #            self._pyDSode.set(pars = self._pyDSmodel.pars )       # Lower bound of the bifurcation parameter (@todo: set dynamically)
# #            self._pyDSode.pars = {bifurcationParameter: 0}             # Lower bound of the bifurcation parameter (@todo: set dynamically?)
#             initconds = {stateVariable1: self._paramDict[str(self._systemSize)] / len(self._reactants)} ## @todo: guess where steady states are?
#             for reactant in self._reactants:
#                 if str(reactant) != stateVariable1:
#                     initconds[str(reactant)] = self._paramDict[str(self._systemSize)] / len(self._reactants)
# #            self._pyDSmodel.ics = initconds
#             self._pyDSmodel.ics      = {'A': 0.1, 'B': 0.9 }    ## @todo: replace            
# #            self._pyDSode.set(ics = initconds)
#             self._pyDSode = dst.Generator.Vode_ODEsystem(self._pyDSmodel)  ## @todo: add to __init__()
#             self._pyDSode.set(pars = {bifurcationParameter: 5} )                       ## @todo remove magic number
#             self._pyDScont = dst.ContClass(self._pyDSode)              # Set up continuation class (@todo: add to __init__())
#             ## @todo: add self._pyDScontArgs to __init__()
#             self._pyDScontArgs = dst.args(name='EQ1', type='EP-C')     # 'EP-C' stands for Equilibrium Point Curve. The branch will be labeled 'EQ1'.
#             self._pyDScontArgs.freepars     = [bifurcationParameter]   # control parameter(s) (should be among those specified in self._pyDSmodel.pars)
#             self._pyDScontArgs.MaxNumPoints = 450                      # The following 3 parameters are set after trial-and-error @todo: how to automate this?
#             self._pyDScontArgs.MaxStepSize  = 1e-1
#             self._pyDScontArgs.MinStepSize  = 1e-5
#             self._pyDScontArgs.StepSize     = 2e-3
#             self._pyDScontArgs.LocBifPoints = ['LP', 'BP']                    ## @todo WAS 'LP' (detect limit points / saddle-node bifurcations)
#             self._pyDScontArgs.SaveEigen    = True                     # to tell unstable from stable branches
# #            self._pyDScontArgs.CalcStab     = True
# 
#             plt.ion()
# #            self._bifurcation2Dfig = plt.figure(1)                     ## @todo: add to __init__()
#             self._pyDScont.newCurve(self._pyDScontArgs)
#             try:
#                 try:
#                     self._pyDScont['EQ1'].backward()
#                 except:
#                     self._errorMessage.value = 'Continuation failure'
#                 try:
#                     self._pyDScont['EQ1'].forward()                                  ## @todo: how to choose direction?
#                 except:
#                     self._errorMessage.value = 'Continuation failure'
#                     self._errorMessage.value = ''
#             except ZeroDivisionError:
#                 self._errorMessage.value = 'Division by zero'
# #            self._pyDScont['EQ1'].info()
#             self._pyDScont.display([bifurcationParameter, stateVariable1], stability = True, figure = 1)
#             self._pyDScont.plot.fig1.axes1.axes.set_title('Bifurcation Diagram')
#         else:
#             # 3-d bifurcation diagram
#             assert false

    def _get_solutions(self):
        if self._solutions == None:
            self._solutions = solve(iter(self._equations.values()), self._reactants, force = False, positive = False, set = False)
        return self._solutions

    ## general controller constructor with all rates as free parameters
    def _controller(self, contRefresh, displayController = True, plotLimitsSlider = False, **kwargs):
        initialRateValue = INITIAL_RATE_VALUE ## @todo was 1 (choose initial values sensibly)
        rateLimits = (0, RATE_BOUND) ## @todo choose limit values sensibly
        rateStep = RATE_STEP ## @todo choose rate step sensibly                

        # construct controller
        paramValues = []
        paramNames = []        
        for rate in self._rates:
            paramValues.append((initialRateValue, rateLimits[0], rateLimits[1], rateStep))
            paramNames.append(str(rate))
        for reactant in self._constantReactants:
            paramValues.append((initialRateValue, rateLimits[0], rateLimits[1], rateStep))
#            paramNames.append('(' + latex(reactant) + ')')
            paramNames.append(str(reactant))
        systemSizeSlider = kwargs.get('showNoise', False)
        viewController = MuMoTcontroller(paramValues, paramNames, self._ratesLaTeX, contRefresh, plotLimitsSlider, systemSizeSlider, **kwargs)

        return viewController

    def _check_state_variables(self, stateVariable1, stateVariable2, stateVariable3 = None):
        if process_sympy(stateVariable1) in self._reactants and process_sympy(stateVariable2) in self._reactants and (stateVariable3 == None or process_sympy(stateVariable3) in self._reactants):
            if stateVariable1 != stateVariable2 and stateVariable1 != stateVariable3 and stateVariable2 != stateVariable3:
                return True
            else:
                print('State variables cannot be the same')
                return False
        else:
            print('Invalid reactant provided as state variable')
            return False


    ## lambdify sympy equations for numerical integration, plotting, etc.
    def _getFuncs(self):
#         if self._systemSize == None:
#             assert false ## @todo is this necessary?
        if self._funcs == None:
            argList = []
            for reactant in self._reactants:
                argList.append(reactant)
            for reactant in self._constantReactants:
                argList.append(reactant)
            for rate in self._rates:
                argList.append(rate)
            if self._systemSize != None:
                argList.append(self._systemSize)
            self._args = tuple(argList)
            self._funcs = {}
            for equation in self._equations:
                f = lambdify(self._args, self._equations[equation], "math")
                self._funcs[equation] = f
            
        return self._funcs
    
    ## get tuple to evalute functions returned by _getFuncs with, for 2d field-based plots
    def _getArgTuple2d(self, argNames, argValues, argDict, stateVariable1, stateVariable2, X, Y):
        argList = []
        for arg in self._args:
            if arg == stateVariable1:
                argList.append(X)
            elif arg == stateVariable2:
                argList.append(Y)
            elif arg == self._systemSize:
                argList.append(1) ## @todo: system size set to 1
            else:
                argList.append(argDict[arg])
            
        return tuple(argList)

    ## get tuple to evalute functions returned by _getFuncs with, for 2d field-based plots
    def _getArgTuple3d(self, argNames, argValues, argDict, stateVariable1, stateVariable2, stateVariable3, X, Y, Z):
        argList = []
        for arg in self._args:
            if arg == stateVariable1:
                argList.append(X)
            elif arg == stateVariable2:
                argList.append(Y)
            elif arg == stateVariable3:
                argList.append(Z)                
            elif arg == self._systemSize:
                argList.append(1) ## @todo: system size set to 1
            else:
                argList.append(argDict[arg])
            
        return tuple(argList)

    ## get tuple to evalute functions returned by _getFuncs with
    def _getArgTuple(self, argNames, argValues, argDict, reactants, reactantValues):
        assert false # need to work this out
        argList = []
#         for arg in self._args:
#             if arg == stateVariable1:
#                 argList.append(X)
#             elif arg == stateVariable2:
#                 argList.append(Y)
#             elif arg == stateVariable3:
#                 argList.append(Z)                
#             elif arg == self._systemSize:
#                 argList.append(1) ## @todo: system size set to 1
#             else:
#                 argList.append(argDict[arg])
            
        return tuple(argList)


    ## render LaTeX source to local image file                                 
    def _localLaTeXimageFile(self, source):
        tmpfile = tempfile.NamedTemporaryFile(dir = self._tmpdir.name, suffix = '.' + self._renderImageFormat, delete = False)
        self._tmpfiles.append(tmpfile)
        preview(source, euler = False, output = self._renderImageFormat, viewer = 'file', filename = tmpfile.name)

        return tmpfile.name[tmpfile.name.find(self._tmpdirpath):]  

#     def _toHTML(self, label):
#         # DEPRECATED
#         errorLabel = label
#         htmlLabel = r'<<I>'
#         parts = label.split('_')
#         label = parts[0]
#         if label[0] == '\\':
#             label = label.replace('\\','&')
#             label += ';'
# 
#         if len(parts) > 1:
#             subscript = parts[1]
#             if len(parts) > 2:
#                 raise SyntaxError("Nested subscripts not currently supported: " + subscript + " in " + errorLabel)
#                 return
#             if len(subscript) > 1:
#                 if  subscript[0] == '{' and subscript[len(subscript) - 1] == '}':
#                     subscript = subscript[1:-1]
#                     if '{' in subscript or '}' in subscript:
#                         raise SyntaxError("Malformed subscript: {" + subscript + "} in " + errorLabel)
#                         return
#                 else:
#                     raise SyntaxError("Non single-character subscript not {} delimited: " + subscript + " in " + errorLabel)
#                     return
#             htmlLabel += label + "<SUB>" + subscript + "</SUB>" + r'</I>>'
#         else:
#             htmlLabel += label + r'</I>>'
#         
#         return htmlLabel
    

    def __init__(self):
        self._rules = []
        self._reactants = set()
        self._systemSize = None
        self._constantSystemSize = True
        self._reactantsLaTeX = None
        self._rates = set()
        self._ratesLaTeX= None
        self._equations = {}
        self._stoichiometry = {}
        self._pyDSmodel = None
        self._dot = None
        if not os.path.isdir(self._tmpdirpath):
            os.mkdir(self._tmpdirpath)
            os.system('chmod' + self._tmpdirpath + 'u+rwx')
            os.system('chmod' + self._tmpdirpath + 'g-rwx')
            os.system('chmod' + self._tmpdirpath + 'o+rwx')
        self._tmpdir = tempfile.TemporaryDirectory(dir = self._tmpdirpath)
        self._tmpfiles = []
        
    def __del__(self):
        ## @todo: check when this is invoked
        for tmpfile in self._tmpfiles:
            del tmpfile
        del self._tmpdir

## class describing a single reaction rule
class _Rule:
    lhsReactants = []
    rhsReactants = []
    rate = ""
    def __init__(self):
        self.lhsReactants = []
        self.rhsReactants = []
        self.rate = ""

## class describing a controller for a model view
class MuMoTcontroller:
    _view = None
    ## dictionary of LaTeX labels for widgets, with parameter name as key
    _paramLabelDict = None
    ## dictionary of controller widgets only for the free parameters of the model, with parameter name as key
    _widgetsFreeParams = None
    ## dictionary of controller widgets for the special parameters (e.g., simulation length, initial state), with parameter name as key
    _widgetsExtraParams = None
    ## dictionary of controller widgets, with parameter that influence only the plotting and not the computation
    _widgetsPlotOnly = None
    ## replot function widgets have been assigned (for use by MuMoTmultiController)
    _replotFunction = None
    ## widget for simple error messages to be displayed to user during interaction
    _errorMessage = None
    ## plot limits slider widget
    _plotLimitsWidget = None
    ## system size slider widget
    _systemSizeWidget = None    
    ## bookmark button widget
    _bookmarkWidget = None
    ## progress bar @todo: is this best put in base class when it is not always used?
    _progressBar = None
    ## used two progress bars, otherwise the previous cell bar (where controller is created) does not react anymore  @todo: is this best put in base class when it is not always used?
    _progressBar_multi = None 

    def __init__(self, paramValues, paramNames, paramLabelDict = {}, continuousReplot = False, plotLimits = False, systemSize = False, **kwargs):
        silent = kwargs.get('silent', False)
        self._paramLabelDict = paramLabelDict
        self._widgetsFreeParams = {}
        self._widgetsExtraParams = {}
        self._widgetsPlotOnly = {}
        self._silent = kwargs.get('silent', False)
        unsortedPairs = zip(paramNames, paramValues)
        for pair in sorted(unsortedPairs):
            widget = widgets.FloatSlider(value = pair[1][0], min = pair[1][1], 
                                         max = pair[1][2], step = pair[1][3], 
                                         description = r'\(' + self._paramLabelDict.get(pair[0],pair[0]) + r'\)', 
                                         continuous_update = continuousReplot)
            self._widgetsFreeParams[pair[0]] = widget
            if not(self._silent):
                display(widget)
        if plotLimits:
            ## @todo: remove hard coded values and limits
            self._plotLimitsWidget = widgets.FloatSlider(value = 1.0, min = 1.0, 
                                         max = 10.0, step = 0.5, 
                                         description = "Plot limits", 
                                         continuous_update = False)
        if systemSize:
            ## @todo: remove hard coded values and limits
            self._systemSizeWidget = widgets.IntSlider(value = 5, min = 5, 
                                         max = 100, step = 1, 
                                         description = "System size", 
                                         continuous_update = False)
        if not(silent):
            if plotLimits:
                display(self._plotLimitsWidget)
            if systemSize:
                display(self._systemSizeWidget)
        self._bookmarkWidget = widgets.Button(description='', disabled=False, button_style='', tooltip='Paste bookmark to log', icon='bookmark')
        self._bookmarkWidget.on_click(self._print_standalone_view_cmd)
        display(self._bookmarkWidget)

        widget = widgets.HTML()
        widget.value = ''
        self._errorMessage = widget
        if not(self._silent):
            display(self._errorMessage)

    def _print_standalone_view_cmd(self, foo):
        self._view._print_standalone_view_cmd()
        self._errorMessage.value = "Pasted bookmark to log - view with showLogs(tail = True)"
    
    ## set the functions that must be triggered when the widgets are changed.
    ## @param[in]    recomputeFunction    The function to be called when recomputing is necessary 
    ## @param[in]    redrawFunction    The function to be called when only redrawing (relying on previous computation) is sufficient 
    def _setReplotFunction(self, recomputeFunction, redrawFunction=None):
        self._replotFunction = recomputeFunction
        for widget in self._widgetsFreeParams.values():
            widget.on_trait_change(recomputeFunction, 'value')
        for widget in self._widgetsExtraParams.values():
            widget.on_trait_change(recomputeFunction, 'value')
        if self._plotLimitsWidget != None:
            self._plotLimitsWidget.on_trait_change(recomputeFunction, 'value')
        if self._systemSizeWidget != None:
            self._systemSizeWidget.on_trait_change(recomputeFunction, 'value')
        if redrawFunction != None:
            for widget in self._widgetsPlotOnly.values():
                widget.on_trait_change(redrawFunction, 'value')

    def setView(self, view):
        self._view = view

    def showLogs(self):
        self._view.showLogs()
        
    def multirun(self, iterations, randomSeeds="Auto", visualisationType="evo", downloadData=False):
        # Creating the progress bar (useful to give user progress status for long executions)
        self._progressBar_multi = widgets.FloatProgress(
            value=0,
            min=0,
            max=iterations,
            step=1,
            description='Loading:',
            bar_style='success', # 'success', 'info', 'warning', 'danger' or ''
            orientation='horizontal'
        )
        display(self._progressBar_multi)
        self._view._visualisationType = visualisationType
        
        # setting the "Auto" value to the random seeds:
        if randomSeeds == "Auto":
            randomSeeds = []
            for _ in range(iterations):
                randomSeeds.append(np.random.randint(MAX_RANDOM_SEED))
            print("Automatic Random Seeds set to " + str(randomSeeds) )
        else: # checking if the length of the randomSeeds list is the same of iterations
            if not len(randomSeeds) == iterations:
                print("ERROR! Invalid randomSeeds value. The randomSeeds must be a integer list with the length = iterations")
                return
            if sum(x < 0 or x > MAX_RANDOM_SEED or not isinstance( x, int ) for x in randomSeeds) > 0:
                print("ERROR! Invalid randomSeeds value. The randomSeeds must be integers between 0 and " + str(MAX_RANDOM_SEED))
                return
        
        dataRes = self._view._multirun(iterations, randomSeeds)
        
        self._progressBar_multi.value = self._progressBar_multi.max
        self._progressBar_multi.description = "Completed 100%:"
        
        if downloadData:
            return self._downloadFile(dataRes)


    def _setErrorWidget(self, errorWidget):
        self._errorMessage = errorWidget
            
    def _downloadFile(self, data_to_download):
        js_download = """
        var csv = '%s';
        
        var filename = 'results.csv';
        var blob = new Blob([csv], { type: 'text/csv;charset=utf-8;' });
        if (navigator.msSaveBlob) { // IE 10+
            navigator.msSaveBlob(blob, filename);
        } else {
            var link = document.createElement("a");
            if (link.download !== undefined) { // feature detection
                // Browsers that support HTML5 download attribute
                var url = URL.createObjectURL(blob);
                link.setAttribute("href", url);
                link.setAttribute("download", filename);
                link.style.visibility = 'hidden';
                document.body.appendChild(link);
                link.click();
                document.body.removeChild(link);
            }
        }
        """ % str(data_to_download)
        #str(data_to_download) 
        #data_to_download.to_csv(index=False).replace('\n','\\n').replace("'","\'")
        
        return Javascript(js_download)

## class describing a controller for multiagent views
class MuMoTSSAController(MuMoTcontroller):
    
    def __init__(self, paramValues, paramNames, paramLabelDict, continuousReplot, ssaParams, **kwargs):
        MuMoTcontroller.__init__(self, paramValues, paramNames, paramLabelDict, continuousReplot, **kwargs)
        advancedWidgets = []
        
        initialState = ssaParams['initialState']
        for state,pop in initialState.items():
            widget = widgets.IntSlider(value = pop,
                                         min = min(pop, MuMoTdefault._agentsLimits[0]), 
                                         max = max(pop, MuMoTdefault._agentsLimits[1]),
                                         step = MuMoTdefault._agentsStep,
                                         description = "State " + str(state), 
                                         continuous_update = continuousReplot)
            self._widgetsExtraParams['init'+str(state)] = widget
            advancedWidgets.append(widget)
            
        # Max time slider
        maxTime = ssaParams['maxTime']
        widget = widgets.FloatSlider(value = maxTime[0], min = maxTime[1], 
                                         max = maxTime[2], step = maxTime[3], 
                                         description = 'Simulation time:',
                                         disabled=False,
                                         continuous_update = continuousReplot) 
        self._widgetsExtraParams['maxTime'] = widget
        advancedWidgets.append(widget)
        
        # Random seed input field
        widget = widgets.IntText(
            value=ssaParams['randomSeed'],
            description='Random seed:',
            disabled=False
        )
        self._widgetsExtraParams['randomSeed'] = widget
        advancedWidgets.append(widget)
        
        ## Toggle buttons for plotting style 
        plotToggle = widgets.ToggleButtons(
            options=[('Temporal evolution', 'evo'), ('Final distribution', 'final')],
            value = ssaParams['visualisationType'],
            description='Plot:',
            disabled=False,
            button_style='', # 'success', 'info', 'warning', 'danger' or ''
            tooltips=['Population change over time', 'Population distribution in each state at final timestep'],
        #     icons=['check'] * 3
        )
        self._widgetsPlotOnly['visualisationType'] = plotToggle
        advancedWidgets.append(plotToggle)
        
        ## Checkbox for realtime plot update
        widget = widgets.Checkbox(
            value = ssaParams.get('realtimePlot',False),
            description='Runtime plot update',
            disabled = False
        )
        self._widgetsExtraParams['realtimePlot'] = widget
        advancedWidgets.append(widget)
        
        advancedPage = widgets.Box(children=advancedWidgets)
        advancedOpts = widgets.Accordion(children=[advancedPage])
        advancedOpts.set_title(0, 'Advanced options')
        if not self._silent:
            display(advancedOpts)
        
        # Loading bar (useful to give user progress status for long executions)
        self._progressBar = widgets.FloatProgress(
            value=0,
            min=0,
            max=self._widgetsExtraParams['maxTime'].value,
            #step=1,
            description='Loading:',
            bar_style='success', # 'success', 'info', 'warning', 'danger' or ''
            orientation='horizontal'
        )
        if not self._silent:
            display(self._progressBar)
        

## class describing a controller for multiagent views
class MuMoTmultiagentController(MuMoTcontroller):

    def __init__(self, paramValues, paramNames, paramLabelDict, continuousReplot, MAParams, **kwargs):
        MuMoTcontroller.__init__(self, paramValues, paramNames, paramLabelDict, continuousReplot, **kwargs)
        advancedWidgets = []
        
        initialState = MAParams['initialState']
        for state,pop in initialState.items():
            widget = widgets.IntSlider(value = pop,
                                         min = min(pop, MuMoTdefault._agentsLimits[0]), 
                                         max = max(pop, MuMoTdefault._agentsLimits[1]),
                                         step = MuMoTdefault._agentsStep,
                                         description = "State " + str(state), 
                                         continuous_update = continuousReplot)
            self._widgetsExtraParams['init'+str(state)] = widget
            advancedWidgets.append(widget)
        
        # Max time slider
        maxTime = MAParams['maxTime']
        widget = widgets.IntSlider(value = maxTime[0], min = maxTime[1], 
                                         max = maxTime[2], step = maxTime[3], 
                                         description = 'Simulation time:',
                                         disabled=False,
                                         continuous_update = continuousReplot) 
        self._widgetsExtraParams['maxTime'] = widget
        advancedWidgets.append(widget)
        
        ## Network type dropdown selector
        netDropdown = widgets.Dropdown( 
            options=[('Full graph', NetworkType.FULLY_CONNECTED), 
                     ('Erdos-Renyi', NetworkType.ERSOS_RENYI),
                     ('Barabasi-Albert', NetworkType.BARABASI_ALBERT),
                     ## @todo: add network topology generated by random points in space
                     ('Moving particles', NetworkType.DYNAMIC)
                     ],
            description='Network topology:',
            value = _decodeNetworkTypeFromString(MAParams['netType']), 
            disabled=False
        )
        self._widgetsExtraParams['netType'] = netDropdown
        #self._widgets.append(netDropdown)
        netDropdown.on_trait_change(self._update_net_params, 'value')
        advancedWidgets.append(netDropdown)
        
        # Network connectivity slider
        widget = widgets.FloatSlider(value = 0,
                                    min = 0, 
                                    max = 1,
                            description = 'Network connectivity parameter', 
                            continuous_update = continuousReplot,
                            disabled=True
        )
        self._widgetsExtraParams['netParam'] = widget
        advancedWidgets.append(widget)
        
        # Agent speed
        particleSpeed = MAParams['particleSpeed']
        widget = widgets.FloatSlider(value = particleSpeed[0],
                                     min = particleSpeed[1], max = particleSpeed[2], step=particleSpeed[3],
                            description = 'Particle speed', 
                            continuous_update = continuousReplot,
                            disabled=True
        )
        self._widgetsExtraParams['particleSpeed'] = widget
        advancedWidgets.append(widget)
        
        # Random walk correlatedness
        motionCorrelatedness = MAParams['motionCorrelatedness']
        widget = widgets.FloatSlider(value = motionCorrelatedness[0],
                                     min = motionCorrelatedness[1],
                                     max = motionCorrelatedness[2],
                                     step=motionCorrelatedness[3],
                            description = 'Correlatedness of the random walk', 
                            continuous_update = continuousReplot,
                            disabled=True
        )
        self._widgetsExtraParams['motionCorrelatedness'] = widget
        advancedWidgets.append(widget)
        
        # Random seed input field
        widget = widgets.IntText(
            value=MAParams['randomSeed'],
            description='Random seed:',
            disabled=False
        )
        self._widgetsExtraParams['randomSeed'] = widget
        advancedWidgets.append(widget)
        #display(widget)
        
        # Time scaling slider
        timestepSize = MAParams['timestepSize']
        widget =  widgets.FloatSlider(value = timestepSize[0],
                                    min = timestepSize[1], 
                                    max = timestepSize[2],
                                    step = timestepSize[3],
                            description = 'Timestep size', 
                            continuous_update = continuousReplot
        )
        self._widgetsExtraParams['timestepSize'] = widget
        advancedWidgets.append(widget)
        
        ## Toggle buttons for plotting style 
        plotToggle = widgets.ToggleButtons(
            #options={'Temporal evolution' : 'evo', 'Network' : 'graph', 'Final distribution' : 'final'},
            options=[('Temporal evolution','evo'), ('Network','graph'), ('Final distribution', 'final')],
            value = MAParams['visualisationType'],
            description='Plot:',
            disabled=False,
            button_style='', # 'success', 'info', 'warning', 'danger' or ''
            tooltips=['Population change over time', 'Network topology', 'Number of agents in each state at final timestep'],
        #     icons=['check'] * 3
        )
        self._widgetsPlotOnly['visualisationType'] = plotToggle
        advancedWidgets.append(plotToggle)
        
        # Particle display checkboxes
        widget = widgets.Checkbox(
            value = MAParams['showTrace'],
            description='Show particle trace',
            disabled = not (self._widgetsExtraParams['netType'].value == NetworkType.DYNAMIC)
        )
        self._widgetsPlotOnly['showTrace'] = widget
        advancedWidgets.append(widget)
        widget = widgets.Checkbox(
            value = MAParams['showInteractions'],
            description='Show communication links',
            disabled = not (self._widgetsExtraParams['netType'].value == NetworkType.DYNAMIC)
        )
        self._widgetsPlotOnly['showInteractions'] = widget
        advancedWidgets.append(widget)
        
        widget = widgets.Checkbox(
            value = MAParams.get('realtimePlot',False),
            description='Runtime plot update',
            disabled = False
        )
        self._widgetsExtraParams['realtimePlot'] = widget
        advancedWidgets.append(widget)
        
        self._update_net_params()
        
        advancedPage = widgets.Box(children=advancedWidgets)
        advancedOpts = widgets.Accordion(children=[advancedPage])
        advancedOpts.set_title(0, 'Advanced options')
        if not self._silent:
            display(advancedOpts)
        
        # Loading bar (useful to give user progress status for long executions)
        self._progressBar = widgets.IntProgress(
            value=0,
            min=0,
            max=self._widgetsExtraParams['maxTime'].value,
            step=1,
            description='Loading:',
            bar_style='success', # 'success', 'info', 'warning', 'danger' or ''
            orientation='horizontal'
        )
        if not self._silent:
            display(self._progressBar)
    
    def _update_net_params(self):
        # oder of assignment is important (first, update the min and max, later, the value)
        ## @todo: the update of value happens two times (changing min-max and value) and therefore the calculatio are done two times
        if (self._widgetsExtraParams['netType'].value == NetworkType.FULLY_CONNECTED):
            self._widgetsExtraParams['netParam'].min = 0
            self._widgetsExtraParams['netParam'].max = 1
            self._widgetsExtraParams['netParam'].step = 1
            self._widgetsExtraParams['netParam'].value = 0
            self._widgetsExtraParams['netParam'].disabled = True
            self._widgetsExtraParams['netParam'].description = "None"
        elif (self._widgetsExtraParams['netType'].value == NetworkType.ERSOS_RENYI):
            self._widgetsExtraParams['netParam'].disabled = False
            self._widgetsExtraParams['netParam'].min = 0.1
            self._widgetsExtraParams['netParam'].max = 1
            self._widgetsExtraParams['netParam'].step = 0.1
            self._widgetsExtraParams['netParam'].value = 0.5
            self._widgetsExtraParams['netParam'].description = "Network connectivity parameter (link probability)"
        elif (self._widgetsExtraParams['netType'].value == NetworkType.BARABASI_ALBERT):
            self._widgetsExtraParams['netParam'].disabled = False
            maxVal = sum(self._view._initialState.values())-1
            self._widgetsExtraParams['netParam'].min = 1
            self._widgetsExtraParams['netParam'].max = maxVal
            self._widgetsExtraParams['netParam'].step = 1
            self._widgetsExtraParams['netParam'].value = min(maxVal, 3)
            self._widgetsExtraParams['netParam'].description = "Network connectivity parameter (new edges)"            
        elif (self._widgetsExtraParams['netType'].value == NetworkType.SPACE):
            self._widgetsExtraParams['netParam'].value = -1
        
        if (self._widgetsExtraParams['netType'].value == NetworkType.DYNAMIC):
            self._widgetsExtraParams['netParam'].disabled = False
            self._widgetsExtraParams['netParam'].min = 0.0
            self._widgetsExtraParams['netParam'].max = 1
            self._widgetsExtraParams['netParam'].step = 0.05
            self._widgetsExtraParams['netParam'].value = 0.1
            self._widgetsExtraParams['netParam'].description = "Interaction range"
            self._widgetsExtraParams['particleSpeed'].disabled = False
            self._widgetsExtraParams['motionCorrelatedness'].disabled = False
            self._widgetsPlotOnly['showTrace'].disabled = False
            self._widgetsPlotOnly['showInteractions'].disabled = False
        else:
            self._widgetsExtraParams['particleSpeed'].disabled = True
            self._widgetsExtraParams['motionCorrelatedness'].disabled = True
            self._widgetsPlotOnly['showTrace'].disabled = True
            self._widgetsPlotOnly['showInteractions'].disabled = True
    
    def downloadTimeEvolution(self):
        return self._downloadFile(self._view._latestResults[0])
    



## class describing a view on a model
class MuMoTview:
    ## Model view is on
    _mumotModel = None
    ## Figure/axis object to plot view to
    _figure = None
    ## Unique figure number
    _figureNum = None
    ## 3d axes? (False => 2d)
    _axes3d = None
    ## Controller that controls this view @todo - could become None
    _controller = None
    ## Summary logs of view behaviour
    _logs = None
    ## parameter names when used without controller
    _paramNames = None
    ## parameter values when used without controller
    _paramValues = None
    ## silent flag (TRUE = do not try to acquire figure handle from pyplot)
    _silent = None
    ## plot limits (for non-constant system size) @todo: not used?
    _plotLimits = None
    ## command name that generates this view
    _generatingCommand = None
    ## generating keyword arguments
    _generatingKwargs = None
    
    def __init__(self, model, controller, figure = None, params = None, **kwargs):
        self._silent = kwargs.get('silent', False)
        self._mumotModel = model
        self._controller = controller
        self._logs = []
        self._axes3d = False
<<<<<<< HEAD
        self._plotLimits = 1
=======
        self._plotLimits = 6 ## @todo: why this magic number?
        self._generatingKwargs = kwargs
>>>>>>> 0c900e8d
        if params != None:
            self._paramNames= []
            paramNames, self._paramValues = zip(*params)
            for name in paramNames:
                self._paramNames.append(name.replace('\\','')) ## @todo: have to rationalise how LaTeX characters are handled
        
        if not(self._silent):
            _buildFig(self, figure)
    

    def _resetErrorMessage(self):
        if self._controller != None:
            if not (self._silent):
                self._controller._errorMessage.value= ''

    def _showErrorMessage(self, message):
        if self._controller != None:
            self._controller._errorMessage.value = self._controller._errorMessage.value + message
        else:
            print(message)
            
            
    def _setLog(self, log):
        self._logs = log

    def _log(self, analysis):
        print("Starting", analysis, "with parameters ", end='')
        if self._controller != None:
            paramNames = []
            paramValues = []
            ## @todo: if the afphabetic order is not good, the view could store the desired order in (paramNames) when the controller is constructed
            for name in sorted(self._controller._widgetsFreeParams.keys()):
                paramNames.append(name)
                paramValues.append(self._controller._widgetsFreeParams[name].value)
            for name in sorted(self._controller._widgetsExtraParams.keys()):
                paramNames.append(name)
                paramValues.append(self._controller._widgetsExtraParams[name].value)
        else:
            paramNames = self._paramNames
            paramValues = self._paramValues
            ## @todo: in soloView, this does not show the extra parameters (we should make clearer what the use of showLogs) 

        for i in zip(paramNames, paramValues):
            print('(' + i[0] + '=' + repr(i[1]) + '), ', end='')
        print("at", datetime.datetime.now())
        
                        
    def showLogs(self):
        for log in self._logs:
            log.show()
            
    def _multirun(self, iterations, randomSeeds):
        colors = cm.rainbow(np.linspace(0, 1, len( self._mumotModel._reactants ) ))  # @UndefinedVariable
        colorMap = {}
        i = 0
        for state in sorted(self._mumotModel._reactants, key=str):
            colorMap[state] = colors[i] 
            i += 1
        
        allEvos = []
        for i in range(iterations):
    #         print("Iteration n." + str(i+1) )
            self._controller._progressBar_multi.value = i
            self._controller._progressBar_multi.description = "Loading " + str(round(i/iterations*100)) + "%:"
            
            logs = self._singleRun(randomSeeds[i])
            if not logs: return # multirun is not supported for this controller
            allEvos.append(logs[1])
            
        ## Plot
        global figureCounter
        plt.figure(figureCounter)
        plt.clf()
        figureCounter += 1
        if (self._visualisationType == "evo"):
#             if not hasattr(self._controller, '_initialState'):
#                 print("ERROR! in multirun arguments. The specified controller does not have the attribute _initialState which is required for visualisationType 'evo'.")
#                 return
            systemSize = sum(self._controller._view._initialState.values())
            maxTime = self._controller._widgetsExtraParams['maxTime'].value
            plt.axis([0, maxTime, 0, systemSize])
            
            for evo in allEvos:
                for state,pop in evo.items():
                    if (state == 'time'): continue
                    plt.plot(evo['time'], pop, color=colorMap[state]) #label=state,
                    
        markers = [plt.Line2D([0,0],[0,0],color=color, marker='', linestyle='-') for color in colorMap.values()]
        plt.legend(markers, colorMap.keys(), bbox_to_anchor=(0.85, 0.95), loc=2, borderaxespad=0.)
        
        return allEvos
    
    ## overwrite this method for views that allow the 'multirun' command
    def _singleRun(self, randomSeed):
        print("ERROR! The command multirun is not supported for this view.")
        return None

## multi-view view (tied closely to MuMoTmultiController)
class MuMoTmultiView(MuMoTview):
    ## view list
    _views = None
    ## axes are used for subplots ('shareAxes = True')
    _axes = None
    ## number of subplots
    _subPlotNum = None
    ## subplot rows
    _numRows = None
    ## subplot columns
    _numColumns = None
    ## use common axes for all plots (False = use subplots)
    _shareAxes = None

    def __init__(self, controller, views, subPlotNum, **kwargs):
        super().__init__(None, controller, **kwargs)
        self._generatingCommand = "mmt.multiView"
        self._views = views
        self._subPlotNum = subPlotNum
        for view in self._views:
            view._figure = self._figure
            view._figureNum = self._figureNum
            view._setLog(self._logs)
            view._controller = controller
        self._shareAxes = kwargs.get('shareAxes', False)        
        if not(self._shareAxes):
            self._numColumns = MULTIPLOT_COLUMNS
            self._numRows = math.ceil(self._subPlotNum / self._numColumns)
        
    def _plot(self):
        plt.figure(self._figureNum)
        plt.clf()
        if self._shareAxes:
            # hold should already be on
            for func, subPlotNum, axes3d in self._controller._replotFunctions:
                func()
        else:
#            subplotNum = 1
            for func, subPlotNum, axes3d in self._controller._replotFunctions:
                if axes3d:
#                    self._figure.add_subplot(self._numRows, self._numColumns, subPlotNum, projection = '3d')
                    plt.subplot(self._numRows, self._numColumns, subPlotNum, projection = '3d')
                else:
                    plt.subplot(self._numRows, self._numColumns, subPlotNum)
                func()
#                subplotNum += 1


    def _setLog(self, log):
        for view in self._views:
            view._setLog(log)


## multi-view controller
class MuMoTmultiController(MuMoTcontroller):
    ## replot function list to invoke on views
    _replotFunctions = None

    def __init__(self, controllers, **kwargs):
        global figureCounter

        self._silent = kwargs.get('silent', False)
        self._replotFunctions = []
        paramNames = []
        paramValues = []
        paramValueDict = {}
        paramLabelDict = {}
        #widgetsExtraParamsTmp = {} # cannot be the final dict already, because it will be erased when constructor is called
        views = []
        subPlotNum = 1
        for controller in controllers:
            for name, value in controller._widgetsFreeParams.items():
                paramValueDict[name] = (value.value, value.min, value.max, value.step)
            paramLabelDict.update(controller._paramLabelDict)
#             for name, value in controller._widgetsExtraParams.items():
#                 widgetsExtraParamsTmp[name] = value
            if controller._replotFunction == None: ## presume this controller is a multi controller (@todo check?)
                for view in controller._view._views:
                    views.append(view)         
                               
#                if view._controller._replotFunction == None: ## presume this controller is a multi controller (@todo check?)
                for func, foo, axes3d in controller._replotFunctions:
                    self._replotFunctions.append((func, subPlotNum, axes3d))                    
#                else:
#                    self._replotFunctions.append((view._controller._replotFunction, subPlotNum, view._axes3d))                    
            else:
                views.append(controller._view)
#                 if controller._replotFunction == None: ## presume this controller is a multi controller (@todo check?)
#                     for func, foo in controller._replotFunctions:
#                         self._replotFunctions.append((func, subPlotNum))                    
#                 else:
                self._replotFunctions.append((controller._replotFunction, subPlotNum, controller._view._axes3d))                    
            subPlotNum += 1

        for name, value in paramValueDict.items():
            paramNames.append(name)
            paramValues.append(value)
            
#         for view in self._views:
#             if view._controller._replotFunction == None: ## presume this controller is a multi controller (@todo check?)
#                 for func in view._controller._replotFunctions:
#                     self._replotFunctions.append(func)                    
#             else:
#                 self._replotFunctions.append(view._controller._replotFunction)
#             view._controller = self
        
        super().__init__(paramValues, paramNames, paramLabelDict, False, **kwargs)
        
        addProgressBar = False
        for controller in controllers:
            for name, widget in controller._widgetsExtraParams.items():
                self._widgetsExtraParams[name] = widget
            for name, widget in controller._widgetsPlotOnly.items():
                self._widgetsPlotOnly[name] = widget
            if controller._progressBar:
                addProgressBar = True
        if self._widgetsExtraParams or self._widgetsPlotOnly:
            if not self._silent:
                advancedWidgets = []
                for widget in self._widgetsExtraParams.values():
                    advancedWidgets.append(widget)
                for widget in self._widgetsPlotOnly.values():
                    advancedWidgets.append(widget)
                advancedPage = widgets.Box(children=advancedWidgets)
                advancedOpts = widgets.Accordion(children=[advancedPage])
                advancedOpts.set_title(0, 'Advanced options')
                display(advancedOpts)
        if addProgressBar:
            # Loading bar (useful to give user progress status for long executions)
            self._progressBar = widgets.IntProgress(
                value=0,
                min=0,
                max=self._widgetsExtraParams['maxTime'].value,
                #step=1,
                description='Loading:',
                bar_style='success', # 'success', 'info', 'warning', 'danger' or ''
                orientation='horizontal'
            )
            if not self._silent:
                display(self._progressBar)

        self._view = MuMoTmultiView(self, views, subPlotNum - 1, **kwargs)
                
        for controller in controllers:
            controller._setErrorWidget(self._errorMessage)
        
        ## @todo handle correctly the re-draw only widgets and function
        self._setReplotFunction( self._view._plot, self._view._plot)

        #silent = kwargs.get('silent', False)
        if not self._silent:
            self._view._plot()



## field view on model (specialised by MuMoTvectorView and MuMoTstreamView)
class MuMoTfieldView(MuMoTview):
    ## 1st state variable (x-dimension)
    _stateVariable1 = None
    ## 2nd state variable (y-dimension)
    _stateVariable2 = None
    ## 3rd state variable (z-dimension) 
    _stateVariable3 = None
    ## X ordinates array
    _X = None
    ## Y ordinates array
    _Y = None 
    ## Z ordinates array
    _Z = None
    ## X derivatives array 
    _X = None
    ## Y derivatives array
    _Y = None
    ## Z derivatives array
    _Z = None 
    ## speed array
    _speed = None 
    ## class-global dictionary of memoised masks with (mesh size, dimension) as key
    _mask = {} 
    
    def __init__(self, model, controller, stateVariable1, stateVariable2, stateVariable3 = None, figure = None, params = None, **kwargs):
        if model._systemSize == None and model._constantSystemSize == True:
            print("Cannot construct field-based plot until system size is set, using substitute()")
            return
        silent = kwargs.get('silent', False)
        super().__init__(model, controller, figure, params, **kwargs)
        
        if 'fontsize' in kwargs:
            self._chooseFontSize = kwargs['fontsize']
        else:
            self._chooseFontSize=None
        self._showFixedPoints = kwargs.get('showFixedPoints', True)
        self._xlab = kwargs.get('xlab', r'$'+latex(Symbol('Phi_'+str(stateVariable1)))+'$')
        self._ylab = kwargs.get('ylab', r'$'+latex(Symbol('Phi_'+str(stateVariable2)))+'$')
        if stateVariable3:
            self._zlab = kwargs.get('zlab', str(stateVariable3)) 
        
        self._stateVariable1 = process_sympy(stateVariable1)
        self._stateVariable2 = process_sympy(stateVariable2)
        if stateVariable3 != None:
            self._axes3d = True
            self._stateVariable3 = process_sympy(stateVariable3)
        _mask = {}

        if not(silent):
            self._plot_field()
<<<<<<< HEAD
    
    ## gets and returns names and values from widgets
    def _get_argDict(self):
        plotLimits = 1
        if self._controller != None:
            paramNames = []
            paramValues = []
            for name, value in self._controller._widgetsFreeParams.items():
                # throw away formatting for constant reactants
                #name = name.replace('(','')
                #name = name.replace(')','')
                
                paramNames.append(name)
                paramValues.append(value.value)
            if self._controller._plotLimitsWidget != None:
                plotLimits = self._controller._plotLimitsWidget.value
        else:
            paramNames = self._paramNames
            paramValues = self._paramValues   
                 
        #funcs = self._mumotModel._getFuncs()
        argNamesSymb = list(map(Symbol, paramNames))
        argDict = dict(zip(argNamesSymb, paramValues))
        for key in argDict:
            if key in self._mumotModel._constantReactants:
                argDict[Symbol('Phi_'+str(key))] = argDict.pop(key)
        if self._controller._systemSizeWidget != None:
            systemSize = Symbol('systemSize')
            argDict[systemSize] = self._controller._systemSizeWidget.value
        
        return argDict
    
    
    
=======


#    def __init__(self, model, controller, stateVariable1, stateVariable2, stateVariable3 = None, figure = None, params = None, **kwargs):

    def _print_standalone_view_cmd(self):
        with io.capture_output() as log:
            logStr = self._generatingCommand + "(<modelName>, None, '" + str(self._stateVariable1) + "', '" + str(self._stateVariable2) +"', "
            if self._stateVariable3 != None:
                logStr += "'" + str(self._stateVariable3) + "', "
            logStr += "params = ["
            for name, value in self._controller._widgetsFreeParams.items():
#                name = name.replace('\\', '\\\\')
                name = name.replace('(', '')
                name = name.replace(')', '')
                logStr += "('" + name + "', " + str(value.value) + "), "
            if len(self._controller._widgetsFreeParams.items()) > 0:
                logStr = logStr[:-2] # throw away last ", "
            logStr += "]"
            if self._generatingKwargs != None:
                logStr += ", "
                for key in self._generatingKwargs:
                    logStr += key + " = " + str(self._generatingKwargs[key]) + ", "
                if len(self._generatingKwargs) > 0:
                    logStr = logStr[:-2]  # throw away last ", "
            logStr += ")"
            print(logStr)    
        self._logs.append(log)


>>>>>>> 0c900e8d
            
    ## calculates stationary states of 2d system
    def _get_fixedPoints2d(self):
        plotLimits = 1
        if self._controller != None:
            paramNames = []
            paramValues = []
            for name, value in self._controller._widgetsFreeParams.items():
                # throw away formatting for constant reactants
#                 name = name.replace('(','')
#                 name = name.replace(')','')
                paramNames.append(name)
                paramValues.append(value.value)
            if self._controller._plotLimitsWidget != None:
                plotLimits = self._controller._plotLimitsWidget.value
        else:
            paramNames = self._paramNames
            paramValues = self._paramValues            
        funcs = self._mumotModel._getFuncs()
        argNamesSymb = list(map(Symbol, paramNames))
        argDict = dict(zip(argNamesSymb, paramValues))
        argDict[self._mumotModel._systemSize] = 1
       
#         if self._controller != None:
#             paramNames = []
#             paramValues = []
#             for name, value in self._controller._widgetsFreeParams.items():
#                 paramNames.append(name)
#                 paramValues.append(value.value)          
#         else:
#             paramNames = self._paramNames
#             paramValues = self._paramValues           
#             
#         argNamesSymb = list(map(Symbol, paramNames))
#         argDict = dict(zip(argNamesSymb, paramValues))
#         argDict[self._mumotModel._systemSize] = 1
        
        EQ1 = self._mumotModel._equations[self._stateVariable1].subs(argDict)
        EQ2 = self._mumotModel._equations[self._stateVariable2].subs(argDict)
        eps=1e-8
        EQsol = solve((EQ1, EQ2), (self._stateVariable1, self._stateVariable2), dict=True)
        #for kk in range(len(EQsol)):
        #    print(EQsol[kk])
        realEQsol = [{self._stateVariable1: re(EQsol[kk][self._stateVariable1]), self._stateVariable2: re(EQsol[kk][self._stateVariable2])} for kk in range(len(EQsol)) if (Abs(im(EQsol[kk][self._stateVariable1]))<=eps and Abs(im(EQsol[kk][self._stateVariable2]))<=eps)]
        
        MAT = Matrix([EQ1, EQ2])
        JAC = MAT.jacobian([self._stateVariable1,self._stateVariable2])
        
        eigList = []
        #for nn in range(len(realEQsol)): 
        #    JACsub=JAC.subs([(self._stateVariable1, realEQsol[nn][self._stateVariable1]), (self._stateVariable2, realEQsol[nn][self._stateVariable2])])
        #    evSet = JACsub.eigenvals()
        #    eigList.append(evSet)
        for nn in range(len(realEQsol)): 
            evSet = {}
            JACsub=JAC.subs([(self._stateVariable1, realEQsol[nn][self._stateVariable1]), (self._stateVariable2, realEQsol[nn][self._stateVariable2])])
            #evSet = JACsub.eigenvals()
            eigVects = JACsub.eigenvects()
            for kk in range(len(eigVects)):
                evSet[eigVects[kk][0]] = (eigVects[kk][1], eigVects[kk][2])
            eigList.append(evSet)
        return realEQsol, eigList #returns two lists of dictionaries
    
    ## calculates stationary states of 3d system
    def _get_fixedPoints3d(self):
        plotLimits = 1
        if self._controller != None:
            paramNames = []
            paramValues = []
            for name, value in self._controller._widgetsFreeParams.items():
                # throw away formatting for constant reactants
#                 name = name.replace('(','')
#                 name = name.replace(')','')
                paramNames.append(name)
                paramValues.append(value.value)
            if self._controller._plotLimitsWidget != None:
                plotLimits = self._controller._plotLimitsWidget.value
        else:
            paramNames = self._paramNames
            paramValues = self._paramValues            
        funcs = self._mumotModel._getFuncs()
        argNamesSymb = list(map(Symbol, paramNames))
        argDict = dict(zip(argNamesSymb, paramValues))
        argDict[self._mumotModel._systemSize] = 1
        
#         if self._controller != None:
#             paramNames = []
#             paramValues = []
#             for name, value in self._controller._widgetsFreeParams.items():
#                 paramNames.append(name)
#                 paramValues.append(value.value)          
#         else:
#             paramNames = self._paramNames
#             paramValues = self._paramValues           
#             
#         argNamesSymb = list(map(Symbol, paramNames))
#         argDict = dict(zip(argNamesSymb, paramValues))
#         argDict[self._mumotModel._systemSize] = 1
        
        EQ1 = self._mumotModel._equations[self._stateVariable1].subs(argDict)
        EQ2 = self._mumotModel._equations[self._stateVariable2].subs(argDict)
        EQ3 = self._mumotModel._equations[self._stateVariable3].subs(argDict)
        eps=1e-8
        EQsol = solve((EQ1, EQ2, EQ3), (self._stateVariable1, self._stateVariable2, self._stateVariable3), dict=True)
        realEQsol = [{self._stateVariable1: re(EQsol[kk][self._stateVariable1]), self._stateVariable2: re(EQsol[kk][self._stateVariable2]), self._stateVariable3: re(EQsol[kk][self._stateVariable3])} for kk in range(len(EQsol)) if (Abs(im(EQsol[kk][self._stateVariable1]))<=eps and Abs(im(EQsol[kk][self._stateVariable2]))<=eps and Abs(im(EQsol[kk][self._stateVariable3]))<=eps)]
        
        MAT = Matrix([EQ1, EQ2, EQ3])
        JAC = MAT.jacobian([self._stateVariable1,self._stateVariable2,self._stateVariable3])
        
        eigList = []
        #for nn in range(len(realEQsol)): 
        #    JACsub=JAC.subs([(self._stateVariable1, realEQsol[nn][self._stateVariable1]), (self._stateVariable2, realEQsol[nn][self._stateVariable2]), (self._stateVariable3, realEQsol[nn][self._stateVariable3])])
        #    evSet = JACsub.eigenvals()
        #    eigList.append(evSet)
        for nn in range(len(realEQsol)): 
            evSet = {}
            JACsub=JAC.subs([(self._stateVariable1, realEQsol[nn][self._stateVariable1]), (self._stateVariable2, realEQsol[nn][self._stateVariable2]), (self._stateVariable3, realEQsol[nn][self._stateVariable3])])
            #evSet = JACsub.eigenvals()
            eigVects = JACsub.eigenvects()
            for kk in range(len(eigVects)):
                evSet[eigVects[kk][0]] = (eigVects[kk][1], eigVects[kk][2])
            eigList.append(evSet)
        return realEQsol, eigList #returns two lists of dictionaries
    
    
    def _plot_field(self):
        if not(self._silent): ## @todo is this necessary?
            plt.figure(self._figureNum)
            plt.clf()
            self._resetErrorMessage()
        self._showErrorMessage(str(self))

    ## helper for _get_field_2d() and _get_field_3d()
    def _get_field(self):
        plotLimits = 1
        if self._controller != None:
            paramNames = []
            paramValues = []
            for name, value in self._controller._widgetsFreeParams.items():
                # throw away formatting for constant reactants
#                 name = name.replace('(','')
#                 name = name.replace(')','')
                paramNames.append(name)
                paramValues.append(value.value)
            if self._controller._plotLimitsWidget != None:
                plotLimits = self._controller._plotLimitsWidget.value
        else:
            paramNames = self._paramNames
            paramValues = self._paramValues           
        funcs = self._mumotModel._getFuncs()
        argNamesSymb = list(map(Symbol, paramNames))
        argDict = dict(zip(argNamesSymb, paramValues))
        
        
        return (funcs, argNamesSymb, argDict, paramNames, paramValues, plotLimits)

    ## get 2-dimensional field for plotting
    def _get_field2d(self, kind, meshPoints, plotLimits = 1):
        with io.capture_output() as log:
            self._log(kind)
            (funcs, argNamesSymb, argDict, paramNames, paramValues, plotLimits) = self._get_field()
            self._Y, self._X = np.mgrid[0:plotLimits:complex(0, meshPoints), 0:plotLimits:complex(0, meshPoints)]
            if self._mumotModel._constantSystemSize:
                mask = self._mask.get((meshPoints, 2))
                if mask is None:
                    mask = np.zeros(self._X.shape, dtype=bool)
                    upperright = np.triu_indices(meshPoints) ## @todo: allow user to set mesh points with keyword 
                    mask[upperright] = True
                    np.fill_diagonal(mask, False)
                    mask = np.flipud(mask)
                    self._mask[(meshPoints, 2)] = mask
            self._Xdot = funcs[self._stateVariable1](*self._mumotModel._getArgTuple2d(paramNames, paramValues, argDict, self._stateVariable1, self._stateVariable2, self._X, self._Y))
            self._Ydot = funcs[self._stateVariable2](*self._mumotModel._getArgTuple2d(paramNames, paramValues, argDict, self._stateVariable1, self._stateVariable2, self._X, self._Y))
            try:
                self._speed = np.log(np.sqrt(self._Xdot ** 2 + self._Ydot ** 2))
            except:
#                self._speed = np.ones(self._X.shape, dtype=float)
                self._speed = None
            if self._mumotModel._constantSystemSize:
                self._Xdot = np.ma.array(self._Xdot, mask=mask)
                self._Ydot = np.ma.array(self._Ydot, mask=mask)        
        self._logs.append(log)

    ## get 3-dimensional field for plotting        
    def _get_field3d(self, kind, meshPoints, plotLimits = 1):
        with io.capture_output() as log:
            self._log(kind)
            (funcs, argNamesSymb, argDict, paramNames, paramValues, plotLimits) = self._get_field()
            self._Z, self._Y, self._X = np.mgrid[0:plotLimits:complex(0, meshPoints), 0:plotLimits:complex(0, meshPoints), 0:plotLimits:complex(0, meshPoints)]
            if self._mumotModel._constantSystemSize:
                mask = self._mask.get((meshPoints, 3))
                if mask is None:
    #                mask = np.zeros(self._X.shape, dtype=bool)
    #                 upperright = np.triu_indices(meshPoints) ## @todo: allow user to set mesh points with keyword 
    #                 mask[upperright] = True
    #                 np.fill_diagonal(mask, False)
    #                 mask = np.flipud(mask)
                    mask = self._X + self._Y + self._Z >= 1
    #                mask = mask.astype(int)
                    self._mask[(meshPoints, 3)] = mask
            self._Xdot = funcs[self._stateVariable1](*self._mumotModel._getArgTuple3d(paramNames, paramValues, argDict, self._stateVariable1, self._stateVariable2, self._stateVariable3, self._X, self._Y, self._Z))
            self._Ydot = funcs[self._stateVariable2](*self._mumotModel._getArgTuple3d(paramNames, paramValues, argDict, self._stateVariable1, self._stateVariable2, self._stateVariable3, self._X, self._Y, self._Z))
            self._Zdot = funcs[self._stateVariable3](*self._mumotModel._getArgTuple3d(paramNames, paramValues, argDict, self._stateVariable1, self._stateVariable2, self._stateVariable3, self._X, self._Y, self._Z))
            try:
                self._speed = np.log(np.sqrt(self._Xdot ** 2 + self._Ydot ** 2 + self._Zdot ** 2))
            except:
                self._speed = None
#            self._Xdot = self._Xdot * mask
#            self._Ydot = self._Ydot * mask
#            self._Zdot = self._Zdot * mask
            if self._mumotModel._constantSystemSize:
                self._Xdot = np.ma.array(self._Xdot, mask=mask)
                self._Ydot = np.ma.array(self._Ydot, mask=mask)        
                self._Zdot = np.ma.array(self._Zdot, mask=mask)
        self._logs.append(log)


## stream plot with noise ellipses view on model
class MuMoTnoiseView(MuMoTfieldView):
    ## solution 1st order moments (noise in vKE)
    _SOL_1stOrderMomDict = None
    ## replacement dictionary for symbols of 1st order moments
    _NoiseSubs1stOrder = None
    ## solution 2nd order moments (noise in vKE)
    _SOL_2ndOrdMomDict = None
    ## replacement dictionary for symbols of 2nd order moments
    _NoiseSubs2ndOrder = None
    ## set for checking number of time-dependent reactants
    _checkReactants = None
    ## set for checking constant reactants
    _checkConstReactants = None
    
    _noiseStatSol = None
 
    def __init__(self, model, controller, noiseStatSol, stateVariable1, stateVariable2, stateVariable3=None, figure = None, params = None, **kwargs):
        if model._systemSize == None and model._constantSystemSize == True:
            print("Cannot construct field-based plot until system size is set, using substitute()")
            return
        self._noiseStatSol = noiseStatSol
        self._SOL_1stOrderMomDict, self._NoiseSubs1stOrder, self._SOL_2ndOrdMomDict, self._NoiseSubs2ndOrder = self._noiseStatSol
        self._checkReactants = model._reactants
        if model._constantReactants:
            self._checkConstReactants = model._constantReactants
        silent = kwargs.get('silent', False)
        super().__init__(model, controller, stateVariable1, stateVariable2, stateVariable3, figure, params, **kwargs) 
        
    def _plot_field(self):
        super()._plot_field()
        
        Phi_stateVar1 = Symbol('Phi_'+str(self._stateVariable1)) 
        Phi_stateVar2 = Symbol('Phi_'+str(self._stateVariable2))
        eta_stateVar1 = Symbol('eta_'+str(self._stateVariable1)) 
        eta_stateVar2 = Symbol('eta_'+str(self._stateVariable2))
        M_2 = Symbol('M_2')
        
        eta_cross = eta_stateVar1*eta_stateVar2
        for key in self._SOL_2ndOrdMomDict:
            if key == self._SOL_2ndOrdMomDict[key] or key in self._SOL_2ndOrdMomDict[key].args:
                for key2 in self._SOL_2ndOrdMomDict:
                    if key2 != key and key2 != M_2(eta_cross):
                        self._SOL_2ndOrdMomDict[key] = self._SOL_2ndOrdMomDict[key].subs(key, self._SOL_2ndOrdMomDict[key2])
                   
        checkReactants = copy.deepcopy(self._checkReactants)
        if self._checkConstReactants:
            checkConstReactants = copy.deepcopy(self._checkConstReactants)
            for reactant in checkReactants:
                if reactant in checkConstReactants:
                    checkReactants.remove(reactant)
        assert (len(checkReactants) == 2),"Not implemented: This feature is available only for systems with exactly 2 time-dependent reactants!"
        realEQsol, eigList = self._get_fixedPoints2d()
        systemSize = Symbol('systemSize')
        argDict = self._get_argDict()
        
        PhiSubList = []
        for kk in range(len(realEQsol)):
            PhiSubDict={}
            for solXi in realEQsol[kk]:
                PhiSubDict[Symbol('Phi_'+str(solXi))] = realEQsol[kk][solXi]
            PhiSubList.append(PhiSubDict)
        
        SOL_2ndOrdMomDictList = []
        for nn in range(len(PhiSubList)):
            SOL_2ndOrdMomDict = copy.deepcopy(self._SOL_2ndOrdMomDict)
            for sol in SOL_2ndOrdMomDict:
                SOL_2ndOrdMomDict[sol] = SOL_2ndOrdMomDict[sol].subs(PhiSubList[nn])
                SOL_2ndOrdMomDict[sol] = SOL_2ndOrdMomDict[sol].subs(argDict)
            SOL_2ndOrdMomDictList.append(SOL_2ndOrdMomDict)
            
        Evects = []
        EvectsPlot = []
        EV = []
        EVplot = []
        for kk in range(len(eigList)):
            EVsub = []
            EvectsSub = []
            for key in eigList[kk]:
                for jj in range(len(eigList[kk][key][1])):
                    EvectsSub.append(eigList[kk][key][1][jj].evalf())
                if eigList[kk][key][0] >1:
                    for jj in range(eigList[kk][key][0]):
                        EVsub.append(key.evalf())
                else:
                    EVsub.append(key.evalf())
                    
            EV.append(EVsub)
            Evects.append(EvectsSub)
            if self._mumotModel._constantSystemSize == True:
                if (0 <= re(realEQsol[kk][self._stateVariable1]) <= 1 and 0 <= re(realEQsol[kk][self._stateVariable2]) <= 1):
                    EVplot.append(EVsub)
                    EvectsPlot.append(EvectsSub)
            else:
                EVplot.append(EVsub)
                EvectsPlot.append(EvectsSub)

        angle_ell_list = []
        projection_angle_list = []
        vec1 = Matrix([ [0], [1] ])
        for nn in range(len(EvectsPlot)):
            vec2 = EvectsPlot[nn][0]
            vec2norm = vec2.norm()
            vec2 = vec2/vec2norm
            vec3 = EvectsPlot[nn][0]
            vec3norm = vec3.norm()
            vec3 = vec3/vec3norm
            if vec2norm >= vec3norm:
                angle_ell = acos(vec1.dot(vec2)/(vec1.norm()*vec2.norm())).evalf()
            else:
                angle_ell = acos(vec1.dot(vec3)/(vec1.norm()*vec3.norm())).evalf()
            angle_ell = angle_ell.evalf()
            projection_angle_list.append(angle_ell)
            angle_ell_deg = 180*angle_ell/pi.evalf()
            angle_ell_list.append(round(angle_ell_deg,5))
        projection_angle_list = [abs(projection_angle_list[kk]) if abs(projection_angle_list[kk]) <= N(pi/2) else N(pi)-abs(projection_angle_list[kk]) for kk in range(len(projection_angle_list))]
        
        if self._mumotModel._constantSystemSize == True:
            FixedPoints=[[PhiSubList[kk][Phi_stateVar1] for kk in range(len(PhiSubList)) if (0 <= re(PhiSubList[kk][Phi_stateVar1]) <= 1 and 0 <= re(PhiSubList[kk][Phi_stateVar2]) <= 1)], 
                         [PhiSubList[kk][Phi_stateVar2] for kk in range(len(PhiSubList)) if (0 <= re(PhiSubList[kk][Phi_stateVar1]) <= 1 and 0 <= re(PhiSubList[kk][Phi_stateVar2]) <= 1)]]
            Ell_width = [re(cos(N(pi/2)-projection_angle_list[kk])*sqrt(SOL_2ndOrdMomDictList[kk][M_2(eta_stateVar2**2)]/systemSize.subs(argDict)) + sin(N(pi/2)-projection_angle_list[kk])*sqrt(SOL_2ndOrdMomDictList[kk][M_2(eta_stateVar1**2)]/systemSize.subs(argDict))) for kk in range(len(SOL_2ndOrdMomDictList)) if (0 <= re(PhiSubList[kk][Phi_stateVar1]) <= 1 and 0 <= re(PhiSubList[kk][Phi_stateVar2]) <= 1)]
            Ell_height = [re(cos(projection_angle_list[kk])*sqrt(SOL_2ndOrdMomDictList[kk][M_2(eta_stateVar2**2)]/systemSize.subs(argDict)) + sin(projection_angle_list[kk])*sqrt(SOL_2ndOrdMomDictList[kk][M_2(eta_stateVar1**2)]/systemSize.subs(argDict))) for kk in range(len(SOL_2ndOrdMomDictList)) if (0 <= re(PhiSubList[kk][Phi_stateVar1]) <= 1 and 0 <= re(PhiSubList[kk][Phi_stateVar2]) <= 1)]
            #FixedPoints=[[realEQsol[kk][self._stateVariable1] for kk in range(len(realEQsol)) if (0 <= re(realEQsol[kk][self._stateVariable1]) <= 1 and 0 <= re(realEQsol[kk][self._stateVariable2]) <= 1)], 
            #             [realEQsol[kk][self._stateVariable2] for kk in range(len(realEQsol)) if (0 <= re(realEQsol[kk][self._stateVariable1]) <= 1 and 0 <= re(realEQsol[kk][self._stateVariable2]) <= 1)]]
        else:
            FixedPoints=[[PhiSubList[kk][Phi_stateVar1] for kk in range(len(PhiSubList))], 
                         [PhiSubList[kk][Phi_stateVar2] for kk in range(len(PhiSubList))]]
            Ell_width = [re(cos(N(pi/2)-projection_angle_list[kk])*sqrt(SOL_2ndOrdMomDictList[kk][M_2(eta_stateVar2**2)]/systemSize.subs(argDict)) + sin(N(pi/2)-projection_angle_list[kk])*sqrt(SOL_2ndOrdMomDictList[kk][M_2(eta_stateVar1**2)]/systemSize.subs(argDict))) for kk in range(len(SOL_2ndOrdMomDictList))]
            Ell_height = [re(cos(projection_angle_list[kk])*sqrt(SOL_2ndOrdMomDictList[kk][M_2(eta_stateVar2**2)]/systemSize.subs(argDict)) + sin(projection_angle_list[kk])*sqrt(SOL_2ndOrdMomDictList[kk][M_2(eta_stateVar1**2)]/systemSize.subs(argDict))) for kk in range(len(SOL_2ndOrdMomDictList))]
            #FixedPoints=[[realEQsol[kk][self._stateVariable1] for kk in range(len(realEQsol))], 
            #             [realEQsol[kk][self._stateVariable2] for kk in range(len(realEQsol))]]
            #Ell_width = [SOL_2ndOrdMomDictList[kk][M_2(eta_stateVar1**2)] for kk in range(len(SOL_2ndOrdMomDictList))]
            #Ell_height = [SOL_2ndOrdMomDictList[kk][M_2(eta_stateVar2**2)] for kk in range(len(SOL_2ndOrdMomDictList))] 
        
        # swap width and height of ellipse if width > height
        for kk in range(len(Ell_width)):
            ell_width_temp = Ell_width[kk]
            ell_height_temp = Ell_height[kk]
            if ell_width_temp > ell_height_temp:
                Ell_height[kk] = ell_width_temp
                Ell_width[kk] = ell_height_temp    
        
        FixedPoints.append(EVplot) 
        
        self._get_field2d("2d stream plot", 100) ## @todo: allow user to set mesh points with keyword
        
        if self._speed is not None:
            fig_stream=plt.streamplot(self._X, self._Y, self._Xdot, self._Ydot, color = self._speed, cmap = 'gray') ## @todo: define colormap by user keyword
        else:
            fig_stream=plt.streamplot(self._X, self._Y, self._Xdot, self._Ydot, color = 'k') ## @todo: define colormap by user keyword
        ells = [mpatch.Ellipse(xy=[FixedPoints[0][nn],FixedPoints[1][nn]], width=Ell_width[nn]/systemSize.subs(argDict), height=Ell_height[nn]/systemSize.subs(argDict), angle= round(angle_ell_list[nn],5)) for nn in range(len(FixedPoints[0]))]
        ax = plt.gca()
        for kk in range(len(ells)):
            ax.add_artist(ells[kk])
            ells[kk].set_alpha(0.25)
            if re(EVplot[kk][0]) < 0 and re(EVplot[kk][1]) < 0:
                Fcolor = line_color_list[1]
            elif re(EVplot[kk][0]) > 0 and re(EVplot[kk][1]) > 0:
                Fcolor = line_color_list[2]
            else:
                Fcolor = line_color_list[0]
            ells[kk].set_facecolor(Fcolor)
        if self._mumotModel._constantSystemSize == True:
            plt.fill_between([0,1], [1,0], [1,1], color='grey', alpha='0.25')            
            plt.xlim(0,1)
            plt.ylim(0,1)
        else:
            plt.xlim(0,self._X.max())
            plt.ylim(0,self._Y.max())
        
        _fig_formatting_2D(figure=fig_stream, xlab = self._xlab, specialPoints=FixedPoints, showFixedPoints=True, 
                           ax_reformat=False, curve_replot=False, ylab = self._ylab, fontsize=self._chooseFontSize)
#        plt.set_aspect('equal') ## @todo

        if self._showFixedPoints==True:
            with io.capture_output() as log:
                for kk in range(len(realEQsol)):
                    print('Fixed point'+str(kk+1)+':', realEQsol[kk], 'with eigenvalues:', str(EV[kk]),
                          'and eigenvectors:', str(Evects[kk]))
            self._logs.append(log)

## stream plot view on model
class MuMoTstreamView(MuMoTfieldView):
    def __init__(self, *args, **kwargs):
        super().__init__(*args, **kwargs)
        self._generatingCommand = "mmt.MuMoTstreamView"

    def _plot_field(self):
        super()._plot_field()
        if self._showFixedPoints==True:
            realEQsol, eigList = self._get_fixedPoints2d()
            
            EV = []
            EVplot = []
            for kk in range(len(eigList)):
                EVsub = []
                for key in eigList[kk]:
                    if eigList[kk][key][0] >1:
                        for jj in range(eigList[kk][key][0]):
                            EVsub.append(key.evalf())
                    else:
                        EVsub.append(key.evalf())
                        
                EV.append(EVsub)
                if self._mumotModel._constantSystemSize == True:
                    if (0 <= re(realEQsol[kk][self._stateVariable1]) <= 1 and 0 <= re(realEQsol[kk][self._stateVariable2]) <= 1):
                        EVplot.append(EVsub)
                else:
                    EVplot.append(EVsub)
            
            #EV = []
            #EVplot = []
            #for kk in range(len(eigList)):
            #    EVsub = []
            #    for key in eigList[kk]:
            #        EVsub.append(key.evalf())
            #    EV.append(EVsub)
            #    if (0 <= re(realEQsol[kk][self._stateVariable1]) <= 1 and 0 <= re(realEQsol[kk][self._stateVariable2]) <= 1):
            #        EVplot.append(EVsub)

            if self._mumotModel._constantSystemSize == True:
                FixedPoints=[[realEQsol[kk][self._stateVariable1] for kk in range(len(realEQsol)) if (0 <= re(realEQsol[kk][self._stateVariable1]) <= 1 and 0 <= re(realEQsol[kk][self._stateVariable2]) <= 1)], 
                             [realEQsol[kk][self._stateVariable2] for kk in range(len(realEQsol)) if (0 <= re(realEQsol[kk][self._stateVariable1]) <= 1 and 0 <= re(realEQsol[kk][self._stateVariable2]) <= 1)]]
            else:
                FixedPoints=[[realEQsol[kk][self._stateVariable1] for kk in range(len(realEQsol))], 
                             [realEQsol[kk][self._stateVariable2] for kk in range(len(realEQsol))]]
            FixedPoints.append(EVplot)
        else:
            FixedPoints = None
            
        self._get_field2d("2d stream plot", 100) ## @todo: allow user to set mesh points with keyword
        if self._speed is not None:
            fig_stream=plt.streamplot(self._X, self._Y, self._Xdot, self._Ydot, color = self._speed, cmap = 'gray') ## @todo: define colormap by user keyword
        else:
            fig_stream=plt.streamplot(self._X, self._Y, self._Xdot, self._Ydot, color = 'k') ## @todo: define colormap by user keyword
        if self._mumotModel._constantSystemSize == True:
            plt.fill_between([0,1], [1,0], [1,1], color='grey', alpha='0.25')            
            plt.xlim(0,1)
            plt.ylim(0,1)
        else:
            plt.xlim(0,self._X.max())
            plt.ylim(0,self._Y.max())
        
        _fig_formatting_2D(figure=fig_stream, xlab = self._xlab, specialPoints=FixedPoints, showFixedPoints=self._showFixedPoints, ax_reformat=False, curve_replot=False,
                   ylab = self._ylab, fontsize=self._chooseFontSize)
#        plt.set_aspect('equal') ## @todo

        if self._showFixedPoints==True:
            with io.capture_output() as log:
                for kk in range(len(realEQsol)):
                    print('Fixed point'+str(kk+1)+':', realEQsol[kk], 'with eigenvalues:', str(EV[kk]))
            self._logs.append(log)


## vector plot view on model
class MuMoTvectorView(MuMoTfieldView):
    def __init__(self, *args, **kwargs):
        super().__init__(*args, **kwargs)
        self._generatingCommand = "mmt.MuMoTvectorView"

    def _plot_field(self):
        super()._plot_field()
        if self._stateVariable3 == None:
            if self._showFixedPoints==True:
                realEQsol, eigList = self._get_fixedPoints2d()
                
                EV = []
                EVplot = []
                for kk in range(len(eigList)):
                    EVsub = []
                    for key in eigList[kk]:
                        if eigList[kk][key][0] >1:
                            for jj in range(eigList[kk][key][0]):
                                EVsub.append(key.evalf())
                        else:
                            EVsub.append(key.evalf())
                            
                    EV.append(EVsub)
                    if self._mumotModel._constantSystemSize == True:
                        if (0 <= re(realEQsol[kk][self._stateVariable1]) <= 1 and 0 <= re(realEQsol[kk][self._stateVariable2]) <= 1):
                            EVplot.append(EVsub)
                    else:
                        EVplot.append(EVsub)

                #EV = []
                #EVplot = []
                #for kk in range(len(eigList)):
                #    EVsub = []
                #    for key in eigList[kk]:
                #        EVsub.append(key.evalf())
                #    EV.append(EVsub)
                #    if (0 <= re(realEQsol[kk][self._stateVariable1]) <= 1 and 0 <= re(realEQsol[kk][self._stateVariable2]) <= 1):
                #        EVplot.append(EVsub)
                
                if self._mumotModel._constantSystemSize == True:
                    FixedPoints=[[realEQsol[kk][self._stateVariable1] for kk in range(len(realEQsol)) if (0 <= re(realEQsol[kk][self._stateVariable1]) <= 1 and 0 <= re(realEQsol[kk][self._stateVariable2]) <= 1)], 
                                 [realEQsol[kk][self._stateVariable2] for kk in range(len(realEQsol)) if (0 <= re(realEQsol[kk][self._stateVariable1]) <= 1 and 0 <= re(realEQsol[kk][self._stateVariable2]) <= 1)]]
                else:
                    FixedPoints=[[realEQsol[kk][self._stateVariable1] for kk in range(len(realEQsol))], 
                                 [realEQsol[kk][self._stateVariable2] for kk in range(len(realEQsol))]]
                FixedPoints.append(EVplot)
            else:
                FixedPoints = None
            
            self._get_field2d("2d vector plot", 10) ## @todo: allow user to set mesh points with keyword
            fig_vector=plt.quiver(self._X, self._Y, self._Xdot, self._Ydot, units='width', color = 'black') ## @todo: define colormap by user keyword

            if self._mumotModel._constantSystemSize == True:
                plt.fill_between([0,1], [1,0], [1,1], color='grey', alpha='0.25')
            else:
                plt.xlim(0,self._X.max())
                plt.ylim(0,self._Y.max())
            _fig_formatting_2D(figure=fig_vector, xlab = self._xlab, specialPoints=FixedPoints, showFixedPoints=self._showFixedPoints, ax_reformat=False, curve_replot=False,
                   ylab = self._ylab, fontsize=self._chooseFontSize)
    #        plt.set_aspect('equal') ## @todo
            if self._showFixedPoints==True:
                with io.capture_output() as log:
                    for kk in range(len(realEQsol)):
                        print('Fixed point'+str(kk+1)+':', realEQsol[kk], 'with eigenvalues:', str(EV[kk]))
                self._logs.append(log)
        
        else:
            if self._showFixedPoints==True:
                realEQsol, eigList = self._get_fixedPoints3d()
                EV = []
                EVplot = []
                for kk in range(len(eigList)):
                    EVsub = []
                    for key in eigList[kk]:
                        if eigList[kk][key][0] >1:
                            for jj in range(eigList[kk][key][0]):
                                EVsub.append(key.evalf())
                        else:
                            EVsub.append(key.evalf())
                            
                    EV.append(EVsub)
                    if self._mumotModel._constantSystemSize == True:
                        if (0 <= re(realEQsol[kk][self._stateVariable1]) <= 1 and 0 <= re(realEQsol[kk][self._stateVariable2]) <= 1 and 0 <= re(realEQsol[kk][self._stateVariable3]) <= 1):
                            EVplot.append(EVsub)
                    else:
                        EVplot.append(EVsub)
                    
                if self._mumotModel._constantSystemSize == True:
                    FixedPoints=[[realEQsol[kk][self._stateVariable1] for kk in range(len(realEQsol)) if (0 <= re(realEQsol[kk][self._stateVariable1]) <= 1) and (0 <= re(realEQsol[kk][self._stateVariable2]) <= 1) and (0 <= re(realEQsol[kk][self._stateVariable3]) <= 1)], 
                                 [realEQsol[kk][self._stateVariable2] for kk in range(len(realEQsol)) if (0 <= re(realEQsol[kk][self._stateVariable1]) <= 1) and (0 <= re(realEQsol[kk][self._stateVariable2]) <= 1) and (0 <= re(realEQsol[kk][self._stateVariable3]) <= 1)],
                                 [realEQsol[kk][self._stateVariable3] for kk in range(len(realEQsol)) if (0 <= re(realEQsol[kk][self._stateVariable1]) <= 1) and (0 <= re(realEQsol[kk][self._stateVariable2]) <= 1) and (0 <= re(realEQsol[kk][self._stateVariable3]) <= 1)]]
                else:
                    FixedPoints=[[realEQsol[kk][self._stateVariable1] for kk in range(len(realEQsol))], 
                                 [realEQsol[kk][self._stateVariable2] for kk in range(len(realEQsol))],
                                 [realEQsol[kk][self._stateVariable3] for kk in range(len(realEQsol))]]
                FixedPoints.append(EVplot)
            else:
                FixedPoints = None
                
            self._get_field3d("3d vector plot", 10)
            ax = self._figure.gca(projection = '3d')
            fig_vec3d=ax.quiver(self._X, self._Y, self._Z, self._Xdot, self._Ydot, self._Zdot, length = 0.01, color = 'black') ## @todo: define colormap by user keyword; normalise off maximum value in self._speed, and meshpoints?
            _fig_formatting_3D(figure=fig_vec3d, xlab= self._xlab, ylab= self._ylab, zlab= self._zlab, specialPoints=FixedPoints,
                               showFixedPoints=self._showFixedPoints, ax_reformat=True, showPlane=self._mumotModel._constantSystemSize)
#           plt.set_aspect('equal') ## @todo

            if self._showFixedPoints==True:
                with io.capture_output() as log:
                    for kk in range(len(realEQsol)):
                        print('Fixed point'+str(kk+1)+':', realEQsol[kk], 'with eigenvalues:', str(EV[kk]))
                self._logs.append(log)


## bifurcation view on model 
class MuMoTbifurcationView(MuMoTview):
    _pyDSmodel = None
    _bifurcationParameter = None
    _stateVariable1 = None
    _stateVariable2 = None
    
    ## Plotting method to use
    _plottingMethod = None
    
    def __init__(self, model, controller, bifurcationParameter, stateVariable1, stateVariable2 = None, 
                 figure = None, params = None, **kwargs):
        super().__init__(model, controller, figure, params, **kwargs)
        self._generatingCommand = "mmt.MuMoTbifurcationView"
        bifurcationParameter = self._pydstoolify(bifurcationParameter)
        stateVariable1 = self._pydstoolify(stateVariable1)
        stateVariable2 = self._pydstoolify(stateVariable2)

        paramDict = {}
        initialRateValue = INITIAL_RATE_VALUE ## @todo was 1 (choose initial values sensibly)
        rateLimits = (0, RATE_BOUND) ## @todo choose limit values sensibly
        rateStep = RATE_STEP ## @todo choose rate step sensibly
        for rate in self._mumotModel._rates:
            paramDict[self._pydstoolify(rate)] = initialRateValue ## @todo choose initial values sensibly
        paramDict[self._pydstoolify(self._mumotModel._systemSize)] = 1 ## @todo choose system size sensibly
        
        if 'fontsize' in kwargs:
            self._chooseFontSize = kwargs['fontsize']
        else:
            self._chooseFontSize=None
            
        if 'xlab' in kwargs:
            self._xlab = kwargs['xlab']
        else:
            self._xlab=None
            
        if 'ylab' in kwargs:
            self._ylab = kwargs['ylab']
        else:
            self._ylab=None
            
        self._bifInit = kwargs.get('BifParInit', 5)
        
        tmpInitSV = kwargs.get('initSV', [])
        self._initSV= []
        if tmpInitSV != []:
            assert (len(tmpInitSV) == len(self._mumotModel._reactants)),"Number of state variables and initial conditions must coincide!"
            for pair in tmpInitSV:
                self._initSV.append([self._pydstoolify(pair[0]), pair[1]])
        else:
            if kwargs.get('initRandom', False) == True:
                for reactant in self._mumotModel._reactants:
                    self._initSV.append([self._pydstoolify(reactant), round(np.random.rand(), 2)])
            else:
                for reactant in self._mumotModel._reactants:
                    self._initSV.append([self._pydstoolify(reactant), 0.0])
                
        with io.capture_output() as log:      
            name = 'MuMoT Model' + str(id(self))
            self._pyDSmodel = dst.args(name = name)
            self._pyDSmodel.pars = paramDict
            varspecs = {}
            for reactant in self._mumotModel._reactants:
                varspecs[self._pydstoolify(reactant)] = self._pydstoolify(self._mumotModel._equations[reactant])
            self._pyDSmodel.varspecs = varspecs
    
            if model._systemSize != None:
                ## @todo: shouldn't allow system size to be varied?
                pass
    #                self._paramValues.append(1)
    #                self._paramNames.append(str(self._systemSize))
    #                widget = widgets.FloatSlider(value = 1, min = _rateLimits[0], max = _rateLimits[1], step = _rateStep, description = str(self._systemSize), continuous_update = False)
    #                widget.on_trait_change(self._replot_bifurcation2D, 'value')
    #                display(widget)
            else:
                print('Cannot attempt bifurcation plot until system size is set, using substitute()')
                return
            
            if stateVariable2 != None:
                ## 3-d bifurcation diagram (@todo: currently unsupported)
                assert True #was 'false' before. @todo: Specify assertion rule.
                
            # Prepare the system to start close to a steady state
            self._bifurcationParameter = bifurcationParameter
            self._LabelX = self._bifurcationParameter if self._xlab == None else self._xlab
            try:
                stateVariable1.index('-')
                self._stateVariable1 = stateVariable1[:stateVariable1.index('-')]
                self._stateVariable2 = stateVariable1[stateVariable1.index('-')+1:]
                self._LabelY = self._stateVariable1+'-'+self._stateVariable2 if self._ylab == None else self._ylab
            except ValueError:
                self._stateVariable1 = stateVariable1
                self._stateVariable2 = stateVariable2
                self._LabelY = self._stateVariable1 if self._ylab == None else self._ylab
    #            self._pyDSode.set(pars = {bifurcationParameter: 0} )       ## Lower bound of the bifurcation parameter (@todo: set dynamically)
    #            self._pyDSode.set(pars = self._pyDSmodel.pars )       ## Lower bound of the bifurcation parameter (@todo: set dynamically)
    #            self._pyDSode.pars = {bifurcationParameter: 0}             ## Lower bound of the bifurcation parameter (@todo: set dynamically?)
            initconds = {stateVariable1: self._pyDSmodel.pars[self._pydstoolify(self._mumotModel._systemSize)] / len(self._mumotModel._reactants)} ## @todo: guess where steady states are?
            
            self._pyDSmodel.ics   = {}
            for kk in range(len(self._initSV)):
                self._pyDSmodel.ics[self._initSV[kk][0]] = self._initSV[kk][1]  #{'A': 0.1, 'B': 0.9 }  
            print('Initial conditions chosen for state variables: ',self._pyDSmodel.ics)   
    #            self._pyDSode.set(ics = initconds)
            self._pyDSode = dst.Generator.Vode_ODEsystem(self._pyDSmodel)  
            self._pyDSode.set(pars = {bifurcationParameter: self._bifInit})      ## @@todo remove magic number
            self._pyDScont = dst.ContClass(self._pyDSode)              # Set up continuation class 
            ## @todo: add self._pyDScontArgs to __init__()
            self._pyDScontArgs = dst.args(name='EQ1', type='EP-C')     # 'EP-C' stands for Equilibrium Point Curve. The branch will be labeled 'EQ1'.
            self._pyDScontArgs.freepars     = [bifurcationParameter]   # control parameter(s) (should be among those specified in self._pyDSmodel.pars)
            self._pyDScontArgs.MaxNumPoints = kwargs.get('ContMaxNumPoints',450)    ## The following 3 parameters are set after trial-and-error @todo: how to automate this?
            self._pyDScontArgs.MaxStepSize  = 1e-1
            self._pyDScontArgs.MinStepSize  = 1e-5
            self._pyDScontArgs.StepSize     = 2e-3
            self._pyDScontArgs.LocBifPoints = ['LP', 'BP']        ## @todo WAS 'LP' (detect limit points / saddle-node bifurcations)
            self._pyDScontArgs.SaveEigen    = True             # to tell unstable from stable branches
#            self._pyDScontArgs.CalcStab     = True
        self._logs.append(log)
        
#            self._bifurcation2Dfig = plt.figure(1)                    

        #if kwargs != None:
        #    self._plottingMethod = kwargs.get('plottingMethod', 'pyDS')
        #else:
        #    self._plottingMethod = 'pyDS'
        
        self._plottingMethod = kwargs.get('plottingMethod', 'mumot')
        self._plot_bifurcation()
            

    def _plot_bifurcation(self):
        self._resetErrorMessage()
        with io.capture_output() as log:
            self._log("bifurcation analysis")
            self._pyDScont.newCurve(self._pyDScontArgs)
            try:
                try:
                    self._pyDScont['EQ1'].backward()
                except:
                    self._showErrorMessage('Continuation failure (backward)<br>')
                try:
                    self._pyDScont['EQ1'].forward()              ## @todo: how to choose direction?
                except:
                    self._showErrorMessage('Continuation failure (forward)<br>')
            except ZeroDivisionError:
                self._showErrorMessage('Division by zero<br>')                
    #            self._pyDScont['EQ1'].info()
        
            if self._plottingMethod.lower() == 'mumot':
                ## use internal plotting routines: now supported!   
                #self._stateVariable2 == None:
                # 2-d bifurcation diagram
                self._specialPoints=[]  #todo: modify to include several equations not only EQ1
                k_iter=1
                self.sPoints_X=[] #bifurcation parameter
                self.sPoints_Y=[] #state variable 1
                self.sPoints_Labels=[]
                
                #while self._pyDScont['EQ1'].getSpecialPoint('BP'+str(k_iter)):
                #    self.sPoints_X.append(self._pyDScont['EQ1'].getSpecialPoint('BP'+str(k_iter))[2])
                #    self.sPoints_Y.append(self._pyDScont['EQ1'].getSpecialPoint('BP'+str(k_iter))[0])
                #    self.sPoints_Z.append(self._pyDScont['EQ1'].getSpecialPoint('BP'+str(k_iter))[1])
                #    self.sPoints_Labels.append('BP'+str(k_iter))
                #    k_iter+=1
                #k_iter=1
                #while self._pyDScont['EQ1'].getSpecialPoint('LP'+str(k_iter)):
                #    self.sPoints_X.append(self._pyDScont['EQ1'].getSpecialPoint('LP'+str(k_iter))[2])
                #    self.sPoints_Y.append(self._pyDScont['EQ1'].getSpecialPoint('LP'+str(k_iter))[0])
                #    self.sPoints_Z.append(self._pyDScont['EQ1'].getSpecialPoint('LP'+str(k_iter))[1])
                #    self.sPoints_Labels.append('LP'+str(k_iter))
                #    k_iter+=1
    
                
                
                if self._stateVariable2 != None:
                    try:
                        self.sPoints_Z=[] #state variable 2
                        self._YDATA = (self._pyDScont['EQ1'].sol[self._stateVariable1] -
                                  self._pyDScont['EQ1'].sol[self._stateVariable2])
                        while self._pyDScont['EQ1'].getSpecialPoint('BP'+str(k_iter)):
                            self.sPoints_X.append(self._pyDScont['EQ1'].getSpecialPoint('BP'+str(k_iter))[self._bifurcationParameter])
                            self.sPoints_Y.append(self._pyDScont['EQ1'].getSpecialPoint('BP'+str(k_iter))[self._stateVariable1])
                            self.sPoints_Z.append(self._pyDScont['EQ1'].getSpecialPoint('BP'+str(k_iter))[self._stateVariable2])
                            self.sPoints_Labels.append('BP'+str(k_iter))
                            k_iter+=1
                        k_iter=1
                        while self._pyDScont['EQ1'].getSpecialPoint('LP'+str(k_iter)):
                            self.sPoints_X.append(self._pyDScont['EQ1'].getSpecialPoint('LP'+str(k_iter))[self._bifurcationParameter])
                            self.sPoints_Y.append(self._pyDScont['EQ1'].getSpecialPoint('LP'+str(k_iter))[self._stateVariable1])
                            self.sPoints_Z.append(self._pyDScont['EQ1'].getSpecialPoint('LP'+str(k_iter))[self._stateVariable2])
                            self.sPoints_Labels.append('LP'+str(k_iter))
                            k_iter+=1
                        self._specialPoints=[self.sPoints_X, 
                                             np.asarray(self.sPoints_Y)-np.asarray(self.sPoints_Z), 
                                             self.sPoints_Labels]
                    except TypeError:
                        print('Continuation failed; try with different parameters.')
                    
                else:
                    try:
                        self._YDATA = self._pyDScont['EQ1'].sol[self._stateVariable1]
                        while self._pyDScont['EQ1'].getSpecialPoint('BP'+str(k_iter)):
                            self.sPoints_X.append(self._pyDScont['EQ1'].getSpecialPoint('BP'+str(k_iter))[self._bifurcationParameter])
                            self.sPoints_Y.append(self._pyDScont['EQ1'].getSpecialPoint('BP'+str(k_iter))[self._stateVariable1])
                            self.sPoints_Labels.append('BP'+str(k_iter))
                            k_iter+=1
                        k_iter=1
                        while self._pyDScont['EQ1'].getSpecialPoint('LP'+str(k_iter)):
                            self.sPoints_X.append(self._pyDScont['EQ1'].getSpecialPoint('LP'+str(k_iter))[self._bifurcationParameter])
                            self.sPoints_Y.append(self._pyDScont['EQ1'].getSpecialPoint('LP'+str(k_iter))[self._stateVariable1])
                            self.sPoints_Labels.append('LP'+str(k_iter))
                            k_iter+=1
                        
                        self._specialPoints=[self.sPoints_X, self.sPoints_Y, self.sPoints_Labels]    
                    except TypeError:
                        print('Continuation failed; try with different parameters.')
                
                #The following was an attempt to include also EQ2 if a BP or LP was found using EQ1    
                #if self._pyDScont['EQ1'].getSpecialPoint('BP1'):
                #    self._pyDSode.set(pars = {self._bifurcationParameter: 5} )
                #    self._pyDScontArgs.freepars     = [self._bifurcationParameter]
                #    self._pyDScontArgs = dst.args(name='EQ2', type='EP-C')
                #    self._pyDScontArgs.initpoint    = 'EQ1:BP1'
                #    
                #   self._pyDScont.newCurve(self._pyDScontArgs)
                #   try:
                #        try:
                #            self._pyDScont['EQ2'].backward()
                #        except:
                #            self._showErrorMessage('Continuation failure (backward)<br>')
                #        try:
                #            self._pyDScont['EQ2'].forward()
                #        except:
                #            self._showErrorMessage('Continuation failure (forward)<br>')
                #    except ZeroDivisionError:
                #        self._showErrorMessage('Division by zero<br>')  
                
                
                #    self.sPoints_X.append(self._pyDScont['EQ1'].getSpecialPoint('BP'+str(k_iter))[2])
                #    self.sPoints_Y.append(self._pyDScont['EQ1'].getSpecialPoint('BP'+str(k_iter))[0])
                #    self.sPoints_Z.append(self._pyDScont['EQ1'].getSpecialPoint('BP'+str(k_iter))[1])
                #    self.sPoints_Labels.append('BP'+str(k_iter))
                
                #elif self._pyDScont['EQ2'].getSpecialPoint('LP1'):
                #    self.sPoints_X.append(self._pyDScont['EQ1'].getSpecialPoint('LP'+str(k_iter))[2])
                #    self.sPoints_Y.append(self._pyDScont['EQ1'].getSpecialPoint('LP'+str(k_iter))[0])
                #    self.sPoints_Z.append(self._pyDScont['EQ1'].getSpecialPoint('LP'+str(k_iter))[1])
                #    self.sPoints_Labels.append('LP'+str(k_iter))
                #    k_iter+=1
                
                print('Special Points on curve: ', self._specialPoints)
                
                plt.clf()
                _fig_formatting_2D(xdata=[self._pyDScont['EQ1'].sol[self._bifurcationParameter]], 
                                ydata=[self._YDATA],
                                xlab = self._LabelX, 
                                ylab = self._LabelY,
                                specialPoints=self._specialPoints, 
                                eigenvalues=[np.array([self._pyDScont['EQ1'].sol[kk].labels['EP']['data'].evals for kk in range(len(self._pyDScont['EQ1'].sol[self._stateVariable1]))])], 
                                ax_reformat=False, curve_replot=False, fontsize=self._chooseFontSize)

#                self._pyDScont.plot.fig1.axes1.axes.set_title('Bifurcation Diagram')
                #else:
                #    pass
                #assert false
            else:
                if self._plottingMethod.lower() != 'pyds':
                    self._showErrorMessage('Unknown plotType argument: using default pyDS tool plotting<br>')    
                if self._stateVariable2 == None:
                    # 2-d bifurcation diagram
                    if self._silent == True:
                        #assert false ## @todo: enable when Thomas implements in-housse plotting routines
                        self._pyDScont.display([self._bifurcationParameter, self._stateVariable1], axes = None, stability = True)
                    else:
                        self._pyDScont.display([self._bifurcationParameter, self._stateVariable1], stability = True, figure = self._figureNum)
    #                self._pyDScont.plot.fig1.axes1.axes.set_title('Bifurcation Diagram')
                else:
                    pass
        self._logs.append(log)

    def _replot_bifurcation(self):
        for name, value in self._controller._widgetsFreeParams.items():
            self._pyDSmodel.pars[name] = value.value
 
        self._pyDScont.plot.clearall()
        
#        self._pyDSmodel.ics      = {'A': 0.1, 'B': 0.9 }    ## @todo: replace           
        self._pyDSode = dst.Generator.Vode_ODEsystem(self._pyDSmodel)  ## @todo: add to __init__()
        self._pyDSode.set(pars = {self._bifurcationParameter: self._bifInit} )                       ## @todo remove magic number
        self._pyDScont = dst.ContClass(self._pyDSode)              ## Set up continuation class (@todo: add to __init__())
##        self._pyDScont.newCurve(self._pyDScontArgs)
#        self._pyDScont['EQ1'].reset(self._pyDSmodel.pars)
#        self._pyDSode.set(pars = self._pyDSmodel.pars)
#        self._pyDScont['EQ1'].reset()
#        self._pyDScont.update(self._pyDScontArgs)                         ## @todo: what does this do?
        self._plot_bifurcation()

    # utility function to mangle variable names in equations so they are accepted by PyDStool
    def _pydstoolify(self, equation):
        equation = str(equation)
        equation = equation.replace('{', '')
        equation = equation.replace('}', '')
        equation = equation.replace('_', '')
        equation = equation.replace('\\', '')
        
        return equation

## agent on networks view on model 
class MuMoTmultiagentView(MuMoTview):
    _colors = None
    _probabilities = None
    ## structure to store the communication network
    _graph = None
    ## type of network used in the M-A simulation
    _netType = None
    ## network parameter which varies with respect to each type of network
    ## (for Erdos-Renyi is linking probability, for Barabasi-Albert is the number of edge per new node, for spatial is the communication range)
    _netParam = None
    ## speed of the particle on one timestep (only for dynamic netType)
    _particleSpeed = None
    ## corelatedness in the random walk motion (only for dynamic netType)
    _motionCorrelatedness = None
    ## list of agents involved in the simulation
    _agents = None
    ## list of agents' positions
    _positions = None
    ## Arena size: width
    _arena_width = 1
    ## Arena size: height
    _arena_height = 1
    ## the system state at the start of the simulation (timestep zero)
    _initialState = None
    ## random seed
    _randomSeed = None
    ## number of simulation timesteps
    _maxTime = None
    ## time scaling (i.e. lenght of each timestep)
    _timestepSize = None
    ## dictionary of rates
    _ratesDict = None
    ## visualisation type
    _visualisationType = None
    ## visualise the agent trace (on moving particles)
    _showTrace = None
    ## visualise the agent trace (on moving particles)
    _showInteractions = None
    ## realtimePlot flag (TRUE = the plot is updated each timestep of the simulation; FALSE = it is updated once at the end of the simulation)
    _realtimePlot = None
    ## latest computed results
    _latestResults = None

    def __init__(self, model, controller, MAParams, figure = None, rates = None, **kwargs):
        super().__init__(model=model, controller=controller, figure=figure, params=rates, **kwargs)

        with io.capture_output() as log:
                      
            if self._controller == None:
                # storing the rates for each rule
                ## @todo moving it to general method?
                self._ratesDict = {}
                rates_input_dict = dict( rates )
                for key in rates_input_dict.keys():
                    rates_input_dict[str(process_sympy(str(key)))] = rates_input_dict.pop(key) # replace the dictionary key with the str of the SymPy symbol
                # create the self._ratesDict 
                for rule in self._mumotModel._rules:
                    self._ratesDict[str(rule.rate)] = rates_input_dict[str(rule.rate)] 
            
            # storing the initial state
            self._initialState = {}
            for state,pop in MAParams["initialState"].items():
                self._initialState[process_sympy(str(state))] = pop # convert string into SymPy symbol
                #self._initialState[state] = pop
            self._maxTime = MAParams["maxTime"]
            self._randomSeed = MAParams["randomSeed"]
            self._visualisationType = MAParams["visualisationType"]
            self._netType = _decodeNetworkTypeFromString(MAParams['netType'])
            self._netParam = MAParams['netParam']
            self._motionCorrelatedness = MAParams['motionCorrelatedness']
            self._particleSpeed = MAParams['particleSpeed']
            self._timestepSize = MAParams.get('timestepSize',1)
            self._showTrace = MAParams.get('showTrace',False)
            self._showInteractions = MAParams.get('showInteractions',False)
            self._realtimePlot = MAParams.get('realtimePlot', False)
            
            self._initGraph(graphType=self._netType, numNodes=sum(self._initialState.values()), netParam=self._netParam)

            # map colouts to each reactant
            #colors = cm.rainbow(np.linspace(0, 1, len(self._mumotModel._reactants) ))  # @UndefinedVariable
            self._colors = {}
            i = 0
            for state in sorted(self._initialState.keys(), key=str): #sorted(self._mumotModel._reactants, key=str):
                self._colors[state] = line_color_list[i] 
                i += 1            
            
        self._logs.append(log)
        if not self._silent:
            self._plot_timeEvolution()
        
    def _print_standalone_view_cmd(self):
        MAParams = {}
        initState_str = {}
        for state,pop in self._initialState.items():
            initState_str[str(state)] = pop
        MAParams["initialState"] = initState_str 
        MAParams["maxTime"] = self._maxTime 
        MAParams["randomSeed"] = self._randomSeed
        MAParams["visualisationType"] = self._visualisationType
        MAParams['netType'] = _encodeNetworkTypeToString(self._netType)
        MAParams['netParam'] = self._netParam 
        MAParams['motionCorrelatedness'] = self._motionCorrelatedness
        MAParams['particleSpeed'] = self._particleSpeed
        MAParams['timestepSize'] = self._timestepSize
        MAParams['showTrace'] = self._showTrace
        MAParams['showInteractions'] = self._showInteractions
#         sortedDict = "{"
#         for key,value in sorted(MAParams.items()):
#             sortedDict += "'" + key + "': " + str(value) + ", "
#         sortedDict += "}"
        print( "mmt.MuMoTmultiagentView(model1, None, MAParams = " + str(MAParams) + ", rates = " + str( list(self._ratesDict.items()) ) + " )")
    
    ## reads the new parameters (in case they changed in the controller)
    ## this function should only update local parameters and not compute data
    def _update_params(self):
        if self._controller != None:
            # getting the rates
            ## @todo moving it to general method?
            self._ratesDict = {}
            for rule in self._mumotModel._rules:
                self._ratesDict[str(rule.rate)] = self._controller._widgetsFreeParams[str(rule.rate)].value
            # getting other parameters specific to M-A view
            for state in self._initialState.keys():
                self._initialState[state] = self._controller._widgetsExtraParams['init'+str(state)].value
            #numNodes = sum(self._initialState.values())
            self._randomSeed = self._controller._widgetsExtraParams['randomSeed'].value
            self._visualisationType = self._controller._widgetsPlotOnly['visualisationType'].value
            self._maxTime = self._controller._widgetsExtraParams['maxTime'].value
            self._netType = self._controller._widgetsExtraParams['netType'].value
            self._netParam = self._controller._widgetsExtraParams['netParam'].value
            self._motionCorrelatedness = self._controller._widgetsExtraParams['motionCorrelatedness'].value
            self._particleSpeed = self._controller._widgetsExtraParams['particleSpeed'].value
            self._timestepSize = self._controller._widgetsExtraParams['timestepSize'].value
            self._showTrace = self._controller._widgetsPlotOnly['showTrace'].value
            self._showInteractions = self._controller._widgetsPlotOnly['showInteractions'].value
            self._realtimePlot = self._controller._widgetsExtraParams['realtimePlot'].value

    
    def _plot_timeEvolution(self):
        with io.capture_output() as log:
#         if True:
            # update parameters (needed only if there's a controller)
            self._update_params()
            self._log("Multiagent simulation")
            self._print_standalone_view_cmd()

            # init the random seed
            np.random.seed(self._randomSeed)
            
            # init the network
            self._initGraph(graphType=self._netType, numNodes=sum(self._initialState.values()), netParam=self._netParam)
            
            self._convertRatesIntoProbabilities(self._mumotModel._reactants, self._mumotModel._rules)

            # Clearing the plot and setting the axes
            self._initFigure()
            
            self._latestResults = self._runMultiagent()
            print("Temporal evolution per state: " + str(self._latestResults[0]))
            
            ## Final Plot
            if not self._realtimePlot:
                self._updateMultiagentFigure(0, self._latestResults[0], positionHistory=self._latestResults[1], pos_layout=self._latestResults[2])
            
        self._logs.append(log)      
    
    def _redrawOnly(self):
        self._update_params()
        self._initFigure()
        self._updateMultiagentFigure(0, self._latestResults[0], positionHistory=self._latestResults[1], pos_layout=self._latestResults[2])
        
    def _runMultiagent(self):
        # init the controller variables
        self._initMultiagent()
        
        # init logging structs
#         historyState = []
#         historyState.append(initialState)
        evo = {}
        for state,pop in self._initialState.items():
            evo[state] = []
            evo[state].append(pop)
            
        dynamicNetwork = self._netType == NetworkType.DYNAMIC
        if dynamicNetwork:
            positionHistory = []
            for _ in np.arange(sum(self._initialState.values())):
                positionHistory.append( [] )
        else:
            positionHistory = None
            
        # init progress bar
        if self._controller != None: self._controller._progressBar.max = self._maxTime
        
        # store the graph layout (only for 'graph' visualisation)
        if (not dynamicNetwork): # and self._visualisationType == "graph":
            pos_layout = nx.circular_layout(self._graph)
        else:
            pos_layout = None
        
        for i in np.arange(1, self._maxTime+1):
            #print("Time: " + str(i))
            if self._controller != None: self._controller._progressBar.value = i
            if self._controller != None: self._controller._progressBar.description = "Loading " + str(round(i/self._maxTime*100)) + "%:"
            if dynamicNetwork: # and self._showTrace:
                for idx, _ in enumerate(self._agents): # second element _ is the agent (unused)
                    positionHistory[idx].append( self._positions[idx] )
            
            currentState = self._stepMultiagent()
                    
#             historyState.append(currentState)
            for state,pop in currentState.items():
                evo[state].append(pop)
            
            ## Plotting
            if self._realtimePlot:
                self._updateMultiagentFigure(i, evo, positionHistory=positionHistory, pos_layout=pos_layout)

                
        if self._controller != None: self._controller._progressBar.description = "Completed 100%:"
#         print("State distribution each timestep: " + str(historyState))
        return (evo, positionHistory, pos_layout)
        
    def _initFigure(self):
        if not self._silent:
            plt.figure(self._figureNum)
            plt.clf()

        if (self._visualisationType == 'evo'):
            plt.axes().set_aspect('auto')
            # create the frame
            totAgents = sum(self._initialState.values())
#                     self._plot.axis([0, self._maxTime, 0, totAgents])
            plt.xlim((0, self._maxTime))
            plt.ylim((0, totAgents))
            #self._figure.show()
            _fig_formatting_2D(self._figure, xlab="Time", ylab="Reactants", curve_replot=(not self._silent))
        elif self._visualisationType == "graph": #and self._netType == NetworkType.DYNAMIC:
            plt.axes().set_aspect('equal')
        elif (self._visualisationType == "final"):
#             plt.axes().set_aspect('equal') #for piechart
            plt.axes().set_aspect('auto') # for barchart
            plt.ylim((0, sum(self._initialState.values())))
    
    
    def _updateMultiagentFigure(self, i, evo, positionHistory, pos_layout):
        if (self._visualisationType == "evo"):
            # If realtime-plot mode, draw only the last timestep rather than overlay all
            if (i>1):
                xdata = []
                ydata = []
                for state in sorted(self._initialState.keys(), key=str):
                    xdata.append( list(np.arange(len(evo[state]))) )
                    ydata.append( evo[state] )
                    ## @todo replot only the last part (rather than all the line)
#                     xdata.append( [i-1,i] )
#                     pop = evo[state]
#                     ydata.append( pop[len(pop)-2:len(pop)] )
                    #plt.plot(evo[state], color=self._colors[state])
                _fig_formatting_2D(xdata=xdata, ydata=ydata, curve_replot=False)
            else: # otherwise, plot all time-evolution
                xdata = []
                ydata = []
                labels = []
                for state in sorted(self._initialState.keys(), key=str):
                    xdata.append( list(np.arange(len(evo[state]))) )
                    ydata.append(evo[state])
                    labels.append(state)
                #xdata=[list(np.arange(len(list(evo.values())[0])))]*len(evo.values()), ydata=list(evo.values()), curvelab=list(evo.keys())
                    #plt.plot(evo[state], color=self._colors[state])
                _fig_formatting_2D(xdata=xdata, ydata=ydata, curvelab=labels, curve_replot=False)

        elif (self._visualisationType == "graph"):
            self._initFigure()
            #plt.clf()
            #plt.axes().set_aspect('equal')
            if self._netType == NetworkType.DYNAMIC:
                plt.xlim((0, 1))
                plt.ylim((0, 1))
                #plt.axes().set_aspect('equal')
#                     xs = [p[0] for p in positions]
#                     ys = [p[1] for p in positions]
#                     plt.plot(xs, ys, 'o' )
                xs = {}
                ys = {}
                for state in self._initialState.keys():
                    xs[state] = []
                    ys[state] = []
                for a in np.arange(len(self._positions)):
                    xs[self._agents[a]].append( self._positions[a][0] )
                    ys[self._agents[a]].append( self._positions[a][1] )
                    
                    if self._showInteractions:
                        for n in self._getNeighbours(a, self._positions, self._netParam): 
                            plt.plot((self._positions[a][0], self._positions[n][0]),(self._positions[a][1], self._positions[n][1]), '-', c='y')
                    
                    if self._showTrace:
                        trace_xs = [p[0] for p in positionHistory[a] ]
                        trace_ys = [p[1] for p in positionHistory[a] ]
                        trace_xs.append( self._positions[a][0] )
                        trace_ys.append( self._positions[a][1] )
                        plt.plot( trace_xs, trace_ys, '-', c='0.6') 
                for state in self._initialState.keys():
                    plt.plot(xs.get(state,[]), ys.get(state,[]), 'o', c=self._colors[state] )
            else:
                stateColors=[]
                for n in self._graph.nodes():
                    stateColors.append( self._colors.get( self._agents[n], 'w') ) 
                nx.draw(self._graph, pos_layout, node_color=stateColors, with_labels=True)
                # plot legend
                markers = [plt.Line2D([0,0],[0,0],color=color, marker='o', linestyle='', markersize=15) for color in self._colors.values()]
                plt.legend(markers, self._colors.keys(), bbox_to_anchor=(0.85, 0.95), loc=2, borderaxespad=0., numpoints=1)
        elif (self._visualisationType == "final"):
            self._initFigure()
            
            finaldata = []
            labels = []
            colors = []
            for state in sorted(self._initialState.keys(), key=str):
                finaldata.append( evo[state][len(evo[state])-1] )
                labels.append(state)
                colors.append(self._colors[state])
             
#             plt.pie(finaldata, labels=labels, autopct=_make_autopct(piedata), colors=colors) #shadow=True, startangle=90,
            xpos = np.arange(len( self._initialState.keys() ))  # the x locations for the bars
            width = 1       # the width of the bars
            plt.bar(xpos, finaldata, width, color=colors) #, yerr=stdev)
            plt.axes().set_xticks(xpos + width / 2)
            plt.axes().set_xticklabels(sorted(self._initialState.keys(), key=str))

        # update the figure
        if not self._silent:
            self._figure.canvas.draw()
    
    def _singleRun(self, randomSeed):
        # set random seed
        np.random.seed(randomSeed)
        
        # init the controller variables
        self._initMultiagent()
        
        # Create logging structs
        historyState = []
        evo = {}
        evo['time'] = [0]
        for state,pop in self._initialState.items():
            evo[state] = []
            evo[state].append(pop)
         
        t = 0
        currentState = []
        for reactant in sorted(self._mumotModel._reactants, key=str):
            currentState.append(self._initialState[reactant])
        historyState.append( [t] + currentState )
 
        for t in np.arange(1, self._maxTime+1):
            newState = self._stepMultiagent()
            currentState = []
            for reactant in sorted(self._mumotModel._reactants, key=str):
                currentState.append(newState[reactant])

            # log step
            historyState.append( [t] + currentState )
            for state,pop in zip(sorted(self._mumotModel._reactants, key=str), currentState):
                evo[state].append(pop)
            evo['time'].append(t)
                      
#         print("State distribution each timestep: " + str(historyState))
#         print("Temporal evolution per state: " + str(evo))
        return (historyState,evo) 
    
    def _convertRatesIntoProbabilities(self, reactants, rules):
        self._initProbabilitiesMap(reactants, rules)
        #print(self._probabilities)
        self._computeScalingFactor()
        self._applyScalingFactor()
        #print(self._probabilities)
    
    ## derive the transition probabilities map from reaction rules
    def _initProbabilitiesMap(self, reactants, rules):
        self._probabilities = {}
        assignedDestReactants = {}
        for reactant in reactants:
            probSets = {}
            probSets['void'] = []
            for rule in rules:
                if not len(rule.lhsReactants) == len(rule.rhsReactants):
                    print('Raction with varying number of reactacts is not currently supported in multiagent/SSA simulations.' +
                          ' Please, keep the same number of reactants on the left and right handside of each reaction rule.')
                    return 1
                for react in rule.lhsReactants:
                    if react == reactant:
                        numReagents = len(rule.lhsReactants)
                        # if individual transition (i.e. no interaction needed)
                        if numReagents == 1:
                            probSets['void'].append( [rule.rate, self._ratesDict[str(rule.rate)], rule.rhsReactants[0]] )
                        
                        # if interaction transition
                        elif numReagents == 2:
                            # checking if the considered reactant is active or passive in the interaction (i.e. change state afterwards)
                            if reactant not in rule.rhsReactants: # add entry only if the reactant is passive (i.e. change state afterwards)
                                # determining the otherReactant, which is NOT the considered one
                                if rule.lhsReactants[0] == reactant:
                                    otherReact = rule.lhsReactants[1]
                                else:
                                    otherReact = rule.lhsReactants[0]
                                # determining the destReactant
                                if rule.rhsReactants[0] in assignedDestReactants.get(rule, []) or rule.rhsReactants[0] == otherReact :
                                    destReact = rule.rhsReactants[1]
                                else:
                                    destReact = rule.rhsReactants[0]
                                # this is necessary to keep track of the assigned reactant when both reactants change on the right-handside
                                if assignedDestReactants.get(rule) == None:
                                    assignedDestReactants[rule] = []
                                assignedDestReactants[rule].append(destReact)
                                
                                if probSets.get(otherReact) == None:
                                    probSets[otherReact] = []
                                    
                                probSets[otherReact].append( [rule.rate, self._ratesDict[str(rule.rate)], destReact] )
                            else:
                                if rule.lhsReactants.count(reactant) == 2: 
                                    ## @todo: treat in a special way the 'self' interaction!
                                    warningMsg = "WARNING!! Reactant " + str(reactant) + " has a self-reaction " + str(rule.rate) + " which is not currently properly handled."
                                    self._showErrorMessage(warningMsg + "<br>")
                                    
                                    print(warningMsg)
                            
                        elif numReagents > 2:
                            print('More than two reagents in one rule. Unhandled situation, please use at max two reagents per reaction rule')
                            return 1
                        
            self._probabilities[reactant] = probSets
            print("React " + str(reactant))
            print(probSets)

    def _computeScalingFactor(self):
        # Determining the minimum speed of the process (thus the max-scaling factor)
        maxRatesAll = 0
        for probSets in self._probabilities.values():
            voidRates = 0
            maxRates = 0
            for react, probSet in probSets.items():
                tmpRates = 0
                for prob in probSet:
                    #print("adding P=" + str(prob[1]))
                    if react == 'void':
                        voidRates += prob[1]
                    else:
                        tmpRates += prob[1]
                if tmpRates > maxRates:
                    maxRates = tmpRates
            #print("max Rates=" + str(maxRates) + " void Rates=" + str(voidRates))
            if (maxRates + voidRates) > maxRatesAll:
                maxRatesAll = maxRates + voidRates
        #self._scaling = 1/maxRatesAll
        if maxRatesAll>0: self._timestepSize = 1/maxRatesAll 
        else: self._timestepSize = 1
        if self._controller != None: self._update_timestepSize_widget(self._timestepSize)
        print("timestepSize s=" + str(self._timestepSize))
    
    def _update_timestepSize_widget(self, timestepSize):
        if (self._controller._widgetsExtraParams['timestepSize'].value > timestepSize):
            self._controller._widgetsExtraParams['timestepSize'].value = timestepSize  
        if (self._controller._widgetsExtraParams['timestepSize'].max > timestepSize):
            self._controller._widgetsExtraParams['timestepSize'].max = timestepSize
            self._controller._widgetsExtraParams['timestepSize'].min = timestepSize/100
            self._controller._widgetsExtraParams['timestepSize'].step = timestepSize/100 
    
    def _applyScalingFactor(self):
        # Multiply all rates by the scaling factor timestepSize
        for probSets in self._probabilities.values():
            for probSet in probSets.values():
                for prob in probSet:
                    prob[1] *= self._timestepSize
                    
    def _initGraph(self, graphType, numNodes, netParam=None):
        if (graphType == NetworkType.FULLY_CONNECTED):
            print("Generating full graph")
            self._graph = nx.complete_graph(numNodes) #np.repeat(0, self.numNodes)
        elif (graphType == NetworkType.ERSOS_RENYI):
            print("Generating Erdos-Renyi graph (connected)")
            if netParam is not None and netParam > 0 and netParam <= 1: 
                self._graph = nx.erdos_renyi_graph(numNodes, netParam, np.random.randint(MAX_RANDOM_SEED))
                i = 0
                while ( not nx.is_connected( self._graph ) ):
                    print("Graph was not connected; Resampling!")
                    i = i+1
                    self._graph = nx.erdos_renyi_graph(numNodes, netParam, np.random.randint(MAX_RANDOM_SEED)*i*2211)
            else:
                print ("ERROR! Invalid network parameter (link probability) for E-R networks. It must be between 0 and 1; input is " + str(netParam) )
                return
        elif (graphType == NetworkType.BARABASI_ALBERT):
            print("Generating Barabasi-Albert graph")
            netParam = int(netParam)
            if netParam is not None and netParam > 0 and netParam <= numNodes: 
                self._graph = nx.barabasi_albert_graph(numNodes, netParam, np.random.randint(MAX_RANDOM_SEED))
            else:
                print ("ERROR! Invalid network parameter (number of edges per new node) for B-A networks. It must be an integer between 1 and " + str(numNodes) + "; input is " + str(netParam))
                return
        elif (graphType == NetworkType.SPACE):
            ## @todo: implement network generate by placing points (with local communication range) randomly in 2D space
            print("ERROR: Graphs of type SPACE are not implemented yet.")
            return
        elif (graphType == NetworkType.DYNAMIC):
            self._positions = []
            for _ in range(numNodes):
                x = np.random.rand()
                y = np.random.rand()
                o = np.random.rand() * np.pi * 2.0
                self._positions.append( (x,y,o) )
            return

    def _initMultiagent(self):
        # init the agents list
        self._agents = []
        for state, pop in self._initialState.items():
            self._agents.extend( [state]*pop )
        self._agents = np.random.permutation(self._agents).tolist() # random shuffling of elements (useful to avoid initial clusters in networks)
            
        
    def _stepMultiagent(self):
        currentState = {}
        for state in self._initialState.keys():
            currentState[state] = 0
        tmp_agents = copy.deepcopy(self._agents)
        dynamic = self._netType == NetworkType.DYNAMIC
        if dynamic:
            tmp_positions = copy.deepcopy(self._positions)
            communication_range = self._netParam
        for idx, a in enumerate(self._agents):
            if dynamic:
                neighNodes = self._getNeighbours(idx, tmp_positions, communication_range)
#                 print("Agent " + str(idx) + " moved from " + str(self._positions[idx]) )
                self._positions[idx] = self._updatePosition( self._positions[idx][0], self._positions[idx][1], self._positions[idx][2], self._particleSpeed, self._motionCorrelatedness)
#                 print("to position " + str(self._positions[idx]) )
            else:
                neighNodes = list(nx.all_neighbors(self._graph, idx))
            neighAgents = [tmp_agents[x] for x in neighNodes]
#                 print("Neighs of agent " + str(idx) + " are " + str(neighNodes) + " with states " + str(neighAgents) )
            self._agents[idx] = self._stepOneAgent(a, neighAgents)
            currentState[ self._agents[idx] ] = currentState.get(self._agents[idx],0) + 1
        
        return currentState

    ## one timestep for one agent
    def _stepOneAgent(self, agent, neighs):
        #probSets = copy.deepcopy(self._probabilities[agent])
        rnd = np.random.rand()
        lastVal = 0
        probSets = self._probabilities[agent]
        # counting how many neighbours for each state (to be uses for the interaction probabilities)
        neighCount = {x:neighs.count(x) for x in probSets.keys()}
#         print("Agent " + str(agent) + " with probSet=" + str(probSets))
#         print("nc:"+str(neighCount))
        for react, probSet in probSets.items():
            for prob in probSet:
                if react == 'void':
                    popScaling = 1
                else:
                    popScaling = neighCount[react]/len(neighs) if len(neighs) > 0 else 0
                val = popScaling * prob[1]
                if (rnd < val + lastVal):
                    # A state change happened!
                    #print("Reaction: " + str(prob[0]) + " by agent " + str(agent) + " that becomes " + str(prob[2]) )
                    return prob[2]
                else:
                    lastVal += val
        # No state change happened
        return agent
    
    def _updatePosition(self, x, y, o, speed, correlatedness):
        # random component
        rand_o = np.random.rand() * np.pi * 2.0
        rand_x = speed * np.cos(rand_o) * (1-correlatedness)
        rand_y = speed * np.sin(rand_o) * (1-correlatedness)
        # persistance component 
        corr_x = speed * np.cos(o) * correlatedness
        corr_y = speed * np.sin(o) * correlatedness
        # movement
        move_x = rand_x + corr_x
        move_y = rand_y + corr_y
        # new orientation
        o = np.arctan2(move_y, move_x)
        # new position
        x = x + move_x
        y = y + move_y
        
        # Implement the periodic boundary conditions
        x = x % self._arena_width
        y = y % self._arena_height
        #### CODE FOR A BOUNDED ARENA
        # if a.position.x < 0: a.position.x = 0
        # elif a.position.x > self.dimensions.x: a.position.x = self.dimensions.x 
        # if a.position.y < 0: a.position.y = 0
        # elif a.position.y > self.dimensions.y: a.position.x = self.dimensions.x 
        return (x,y,o)

    ## return the (index) list of neighbours of 'agent'
    def _getNeighbours(self, agent, positions, distance_range):
        neighbour_list = []
        for neigh in np.arange(len(positions)):
            if (not neigh == agent) and (self._distance_on_torus(positions[agent][0], positions[agent][1], positions[neigh][0], positions[neigh][1]) < distance_range):
                neighbour_list.append(neigh)
        return neighbour_list
    
    ## returns the minimum distance calucalted on the torus given by periodic boundary conditions
    def _distance_on_torus( self, x_1, y_1, x_2, y_2 ):
        return np.sqrt(min(abs(x_1 - x_2), self._arena_width - abs(x_1 - x_2))**2 + 
                    min(abs(y_1 - y_2), self._arena_height - abs(y_1 - y_2))**2)
    

## agent on networks view on model 
class MuMoTSSAView(MuMoTview): 
    _colors = None
    ## a matrix form of the left-handside of the rules
    _reactantsMatrix = None 
    ## the effect of each rule
    _ruleChanges = None
    ## the system state at the start of the simulation (timestep zero)
    _initialState = None
    ## dictionary of rates
    _ratesDict = None
    ## number of simulation timesteps
    _maxTime = None
    ## random seed
    _randomSeed = None
    ## visualisation type
    _visualisationType = None
    ## realtimePlot flag (TRUE = the plot is updated each timestep of the simulation; FALSE = it is updated once at the end of the simulation)
    _realtimePlot = None
    ## latest computed results
    _latestResults = None

    def __init__(self, model, controller, ssaParams, figure = None, rates = None, **kwargs):
        super().__init__(model, controller, figure=figure, params=rates, **kwargs)

        with io.capture_output() as log:
#         if True:
            if self._controller == None:
                # storing the rates for each rule
                ## @todo moving it to general method?
                self._ratesDict = {}
                rates_input_dict = dict( rates )
#                 print("DIct is " + str(rates_input_dict) )
                for key in rates_input_dict.keys():
                    rates_input_dict[str(process_sympy(str(key)))] = rates_input_dict.pop(key) # replace the dictionary key with the str of the SymPy symbol
                #print("DIct is " + str(rates_input_dict) )
                #print("_mumotModel._rules is " + str(self._mumotModel._rules) )
                # create the self._ratesDict
                for rule in self._mumotModel._rules:
                    self._ratesDict[str(rule.rate)] = rates_input_dict[str(rule.rate)] 
                     
                
            self._initialState = {}
            for state,pop in ssaParams["initialState"].items():
                self._initialState[process_sympy(str(state))] = pop # convert string into SymPy symbol
                #self._initialState[state] = pop
            self._maxTime = ssaParams["maxTime"]
            self._randomSeed = ssaParams["randomSeed"]
            self._visualisationType = ssaParams["visualisationType"]
            self._realtimePlot = ssaParams.get('realtimePlot', False)
            
            # map colouts to each reactant
            #colors = cm.rainbow(np.linspace(0, 1, len(self._mumotModel._reactants) ))  # @UndefinedVariable
            self._colors = {}
            i = 0
            for state in sorted(self._initialState.keys(), key=str): #sorted(self._mumotModel._reactants, key=str):
                self._colors[state] = line_color_list[i] 
                i += 1 
        
        self._logs.append(log)
        if not self._silent:
            self._plot_timeEvolution()

    def _update_params(self):
        if self._controller != None:
            # getting the rates
            ## @todo moving it to general method?
            self._ratesDict = {}
            for rule in self._mumotModel._rules:
                self._ratesDict[str(rule.rate)] = self._controller._widgetsFreeParams[str(rule.rate)].value
            # getting other parameters specific to SSA
            for state in self._initialState.keys():
                self._initialState[state] = self._controller._widgetsExtraParams['init'+str(state)].value
            self._randomSeed = self._controller._widgetsExtraParams['randomSeed'].value
            self._visualisationType = self._controller._widgetsPlotOnly['visualisationType'].value
            self._maxTime = self._controller._widgetsExtraParams['maxTime'].value
            self._realtimePlot = self._controller._widgetsExtraParams['realtimePlot'].value
    
    def _print_standalone_view_cmd(self):
        ssaParams = {}
        initState_str = {}
        for state,pop in self._initialState.items():
            initState_str[str(state)] = pop
        ssaParams["initialState"] = initState_str 
        ssaParams["maxTime"] = self._maxTime 
        ssaParams["randomSeed"] = self._randomSeed
        ssaParams["visualisationType"] = self._visualisationType
        print( "mmt.MuMoTSSAView(model1, None, ssaParams = " + str(ssaParams) + ", rates = " + str( list(self._ratesDict.items()) ) + " )")
    
    def _redrawOnly(self):
        self._update_params()
        self._initFigure()
        self._updateSSAFigure(self._latestResults, fullPlot=True)
    
    def _plot_timeEvolution(self):
        with io.capture_output() as log:
#         if True:
            self._update_params()
            self._log("Stochastic Simulation Algorithm (SSA)")
            self._print_standalone_view_cmd()

            # inti the random seed
            np.random.seed(self._randomSeed)
            
            # organise rates and reactants into strunctures to run the SSA
            #print("Reactants are " + str(sorted(self._mumotModel._reactants, key=str)))
            #print("Const Reactants are " + str(sorted(self._mumotModel._constantReactants, key=str)))
            #self._createSSAmatrix()
            
            # Clearing the plot and setting the axes
            self._initFigure()
           
            self._latestResults = self._runSSA()
            
            ## Final Plot
            if not self._realtimePlot:
                self._updateSSAFigure(self._latestResults, fullPlot=True)
           
        self._logs.append(log)
        
    def _runSSA(self): 
        # Create logging structs
#         historyState = []
        evo = {}
        evo['time'] = [0]
        for state,pop in self._initialState.items():
            evo[state] = []
            evo[state].append(pop)
         
        ## @todo move the progress bar in the view
        if self._controller != None: self._controller._progressBar.max = self._maxTime 
         
        t = 0
#         currentState = []
#         for reactant in sorted(self._mumotModel._reactants|self._mumotModel._constantReactants, key=str):
#             currentState.append(initialState[reactant])
#         historyState.append( [t] + currentState )
        currentState = copy.deepcopy(self._initialState)
 
        while t < self._maxTime:
            # update progress bar
            if self._controller != None: self._controller._progressBar.value = t
            if self._controller != None: self._controller._progressBar.description = "Loading " + str(round(t/self._maxTime*100)) + "%:"
#             print("Time: " + str(t))
             
            timeInterval,currentState = self._stepSSA(currentState)
            if timeInterval == math.inf: timeInterval = self._maxTime-t
            # increment time
            t += timeInterval
             
            # log step
#             historyState.append( [t] + currentState )
#             for state,pop in zip(sorted(self._mumotModel._reactants|self._mumotModel._constantReactants, key=str), currentState):
            for state,pop in currentState.items():
                evo[state].append(pop)
            evo['time'].append(t)
            
#             print (evo)
            ## Plotting each timestep
            if self._realtimePlot:
                self._updateSSAFigure(evo, fullPlot=False)
         
        if self._controller != None: self._controller._progressBar.value = self._controller._progressBar.max
        if self._controller != None: self._controller._progressBar.description = "Completed 100%:"
#         print("State distribution each timestep: " + str(historyState))
#         print("Temporal evolution per state: " + str(evo))
        return evo
    
    def _initFigure(self):
        if not self._silent:
            plt.figure(self._figureNum)
            # Clearing the plot
            plt.clf()

        # Setting the axes
        if (self._visualisationType == 'evo'):
            plt.axes().set_aspect('auto')
            # create the frame
            totAgents = sum(self._initialState.values())
#                     self._plot.axis([0, self._maxTime, 0, totAgents])
            plt.xlim((0, self._maxTime))
            plt.ylim((0, totAgents))
#                 # make legend
#                 markers = [plt.Line2D([0,0],[0,0],color=color, marker='', linestyle='-') for color in self._colors.values()]
#                 self._plot.legend(markers, self._colors.keys(), bbox_to_anchor=(0.85, 0.95), loc=2, borderaxespad=0.)
            #if not self._silent: _fig_formatting_2D(self._figure, xlab="Time", ylab="Reactants", curve_replot=True)
            _fig_formatting_2D(self._figure, xlab="Time", ylab="Reactants", curve_replot=(not self._silent))
            #self._figure.show()
        elif (self._visualisationType == "final"):
#             plt.axes().set_aspect('equal') #for piechart
            plt.axes().set_aspect('auto') # for barchart
            plt.ylim((0, sum(self._initialState.values())))
    
    def _updateSSAFigure(self, evo, fullPlot=True):
        if (self._visualisationType == "evo"):
            if not fullPlot and len(evo['time']) <= 2: # if incremental plot is requested, but it's the first item, we operate as fullPlot (to allow legend)
                fullPlot = True
            # (if fullPlot) plot all time-evolution
            if fullPlot:
                xdata = []
                ydata = []
                labels = []
                for state in sorted(self._initialState.keys(), key=str):
                    if (state == 'time'): continue
                    xdata.append( evo['time'] )
                    ydata.append(evo[state])
                    labels.append(state)
                #xdata=[list(np.arange(len(list(evo.values())[0])))]*len(evo.values()), ydata=list(evo.values()), curvelab=list(evo.keys())
                    #plt.plot(evo['time'], evo[state], color=self._colors[state]) #label=state,
                _fig_formatting_2D(xdata=xdata, ydata=ydata, curvelab=labels, curve_replot=False)
            else: # If realtime-plot mode, draw only the last timestep rather than overlay all
                xdata = []
                ydata = []
                for state in sorted(self._initialState.keys(), key=str):
                    if (state == 'time'): continue
                    xdata.append( evo['time'] )
                    ydata.append( evo[state] )
                    ## @todo replot only the last part (rather than all the line)
#                     xdata.append( [i-1,i] )
#                     pop = evo[state]
#                     ydata.append( pop[len(pop)-2:len(pop)] )
                _fig_formatting_2D(xdata=xdata, ydata=ydata, curve_replot=False)
#                 plt.plot(evo['time'][len(pop)-2:len(pop)], pop[len(pop)-2:len(pop)], color=self._colors[state]) #label=state,
        elif (self._visualisationType == "final"):
            self._initFigure()

            finaldata = []
            labels = []
            colors = []
            for state in sorted(self._initialState.keys(), key=str):
                if (state == 'time'): continue
                finaldata.append( evo[state][len(evo[state])-1] )
                labels.append(state)
                colors.append(self._colors[state])
#             
#             plt.pie(finaldata, labels=labels, autopct=_make_autopct(piedata), colors=colors) #shadow=True, startangle=90,
            xpos = np.arange(len( self._initialState.keys() ))  # the x locations for the bars
            width = 1       # the width of the bars
            
            plt.bar(xpos, finaldata, width, color=colors) #, yerr=stdev)
            plt.axes().set_xticks(xpos + width / 2)
            plt.axes().set_xticklabels(sorted(self._initialState.keys(), key=str))
        
        # update the figure
        if not self._silent:
            self._figure.canvas.draw()
        
    ## @todo Deprecated method to be removed    
    def _createSSAmatrix(self):
        self._reactantsMatrix = [] # list of list: for each rule, there is a (sorted) list containing the rate value multiplied with the number of occurencies for each reactant
        self._ruleChanges = [] # list of list: for each rule, there is a (sorted) list containing the change (e.g., +1, -1, 0) for each reactant 
        for rule in self._mumotModel._rules:
            print("rule: " + str(rule.rate))
            lineR = []
            lineC = []
            for reactant in sorted(self._mumotModel._reactants|self._mumotModel._constantReactants, key=str):
                before = rule.lhsReactants.count(reactant)
                after = rule.rhsReactants.count(reactant)
                lineR.append( before * self._ratesDict[str(rule.rate)] )
                if reactant in self._mumotModel._constantReactants:
                    lineC.append( 0 )
                else:
                    lineC.append( after - before )
            self._reactantsMatrix.append(lineR)
            self._ruleChanges.append(lineC)  
            
    def _stepSSA(self, currentState): 
        # update transition probabilities accounting for the current state
        probabilitiesOfChange = {}
        for reaction_id, reaction in self._mumotModel._stoichiometry.items():
            prob = self._ratesDict[str(reaction["rate"])]
            numReagents = 0  
            for reactant, re_stoch in reaction.items():
                if reactant == 'rate': continue
                if re_stoch == 'const':
                    reactantOccurencies = 1
                else:
                    reactantOccurencies = re_stoch[0]
                if reactantOccurencies > 0:
                    prob *= currentState[reactant] * reactantOccurencies
                numReagents += reactantOccurencies
            if prob > 0 and numReagents > 1:
                prob /= sum(currentState.values())**( numReagents -1 ) 
            probabilitiesOfChange[reaction_id] = prob
#         for rule in self._reactantsMatrix:
#             prob = sum([a*b for a,b in zip(rule,currentState)])
#             numReagents = sum(x > 0 for x in rule)
#             if numReagents > 1:
#                 prob /= sum(currentState)**( numReagents -1 ) 
#             probabilitiesOfChange.append(prob)
        probSum = sum(probabilitiesOfChange.values())
        if probSum == 0: # no reaction are possible (the execution terminates with this population)
            return (math.inf, currentState)
        # computing when is happening next reaction
        timeInterval = np.random.exponential( 1/probSum );
        
        # Selecting the occurred reaction at random, with probability proportional to each reaction probabilities
        bottom = 0.0
        # Get a random between [0,1) (but we don't want 0!)
        reaction = 0.0
        while (reaction == 0.0):
            reaction = np.random.random_sample()
        # Normalising probOfChange in the range [0,1]
#         probabilitiesOfChange = [pc/probSum for pc in probabilitiesOfChange]
        probabilitiesOfChange = {r_id: pc/probSum for r_id, pc in probabilitiesOfChange.items()}
#         print("Prob of Change: " + str(probabilitiesOfChange))
#         index = -1
#         for i, prob in enumerate(probabilitiesOfChange):
#             if ( reaction >= bottom and reaction < (bottom + prob)):
#                 index = i
#                 break
#             bottom += prob
#         
#         if (index == -1):
#             print("ERROR! Transition not found. Error in the algorithm execution.")
#             sys.exit()
        reaction_id = -1
        for r_id, prob in probabilitiesOfChange.items():
            if reaction >= bottom and reaction < (bottom + prob):
                reaction_id = r_id
                break
            bottom += prob
        
        if (reaction_id == -1):
            print("ERROR! Transition not found. Error in the algorithm execution.")
            sys.exit()
#         print("current state: " + str(currentState))
#         print("triggered change: " + str(self._mumotModel._stoichiometry[reaction_id]))
        # apply the change
#         currentState = list(np.array(currentState) + np.array(self._ruleChanges[index]) )
        for reactant, re_stoch in self._mumotModel._stoichiometry[reaction_id].items():
            if reactant == 'rate' or re_stoch == 'const': continue
            currentState[reactant] += re_stoch[1] - re_stoch[0]
            if (currentState[reactant] < 0):
                print("ERROR! Population size became negative: " + str(currentState) + "; Error in the algorithm execution.")
                sys.exit()
        #print(currentState)
                
        return (timeInterval, currentState)
    
    ## @todo check if it is still running correctly after structural change for View independence from Controller (especially, if initialState is correctly initialised)
    def _singleRun(self, randomSeed):
        # set random seed
        np.random.seed(randomSeed)
        # Create logging structs
        historyState = []
        evo = {}
        evo['time'] = [0]
        for state,pop in self._initialState.items():
            evo[state] = []
            evo[state].append(pop)
         
        t = 0
        currentState = []
        for reactant in sorted(self._mumotModel._reactants|self._mumotModel._constantReactants, key=str):
            currentState.append(self._initialState[reactant])
        historyState.append( [t] + currentState )
 
        while t < self._maxTime:
            timeInterval,currentState = self._stepSSA(currentState)
            # increment time
            t += timeInterval

            # log step
            historyState.append( [t] + currentState )
            for state,pop in zip(sorted(self._mumotModel._reactants|self._mumotModel._constantReactants, key=str), currentState):
                evo[state].append(pop)
            evo['time'].append(t)
                      
#         print("State distribution each timestep: " + str(historyState))
#         print("Temporal evolution per state: " + str(evo))
        return (historyState,evo)
    

## create model from text description
def parseModel(modelDescription):
    ## @todo: add system size to model description
    if "get_ipython" in modelDescription:
        # hack to extract model description from input cell tagged with %%model magic
        modelDescr = modelDescription.split("\"")[0].split("'")[5]
    elif "->" in modelDescription:
        # model description provided as string
        modelDescr = modelDescription
    else:
        # assume input describes filename and attempt to load
        assert false
    
    # strip out any basic LaTeX equation formatting user has input
    modelDescr = modelDescr.replace('$','')
    modelDescr = modelDescr.replace(r'\\\\','')
    # split _rules line-by-line, one rule per line
    modelRules = modelDescr.split('\\n')
    # parse and construct the model
    reactants = set()
    constantReactants = set()
    rates = set()
    rules = []
    model = MuMoTmodel()
    
    for rule in modelRules:
        if (len(rule) > 0):
            tokens = rule.split()
            reactantCount = 0
            rate = ""
            state = 'A'
            newRule = _Rule()
            for token in tokens:
                # simulate a simple pushdown automaton to recognise valid _rules, storing representation during processing
                # state A: expecting a reactant (transition to state B)
                # state B: expecting a '+' (transition to state A) or a '->' (transition to state C) (increment reactant count on entering)
                # state C: expecting a reactant (transition to state D)
                # state D: expecting a '+' or a ':' (decrement reactant count on entering)
                # state E: expecting a rate equation until end of rule
                token = token.replace("\\\\",'\\')
                constantReactant = False

                if state == 'A':
                    if token != "+" and token != "->" and token != ":":
                        state = 'B'
                        if '^' in token:
                            raise SyntaxError("Reactants cannot contain '^' :" + token + " in " + rule)
                        reactantCount += 1
                        if (token[0] == '(' and token[-1] == ')'):
                            constantReactant = True
                            token = token.replace('(','')
                            token = token.replace(')','')
                        if token == '\emptyset':
                            constantReactant = True
                            model._constantSystemSize = False
                            token = '1'
                        expr = process_sympy(token)
                        reactantAtoms = expr.atoms()
                        if len(reactantAtoms) != 1:
                            raise SyntaxError("Non-singleton symbol set in token " + token +" in rule " + rule)
                        for reactant in reactantAtoms:
                            pass # this loop extracts element from singleton set
                        if constantReactant:
                            if reactant not in constantReactants and token != '1':
                                constantReactants.add(reactant)                            
                        else:
                            if reactant not in reactants:
                                reactants.add(reactant)
                        newRule.lhsReactants.append(reactant)
                    else:
                        _raiseModelError("reactant", token, rule)
                        return
                elif state == 'B':
                    if token == "->":
                        state = 'C'
                    elif token == '+':
                        state = 'A'
                    else:
                        _raiseModelError("'->' or '+'", token, rule)
                        return
                elif state == 'C':
                    if token != "+" and token != "->" and token != ":":
                        state = 'D'
                        if '^' in token:
                            raise SyntaxError("Reactants cannot contain '^' :" + token + " in " + rule)
                        reactantCount -= 1
                        if (token[0] == '(' and token[-1] == ')'):
                            constantReactant = True
                            token = token.replace('(','')
                            token = token.replace(')','')
<<<<<<< HEAD
                            #print(token)
=======
>>>>>>> 0c900e8d
                        if token == '\emptyset':
                            model._constantSystemSize = False
                            constantReactant = True
                            token = '1'
                        expr = process_sympy(token)
                        reactantAtoms = expr.atoms()
                        if len(reactantAtoms) != 1:
                            raise SyntaxError("Non-singleton symbol set in token " + token +" in rule " + rule)
                        for reactant in reactantAtoms:
                            pass # this loop extracts element from singleton set
                        if constantReactant:
                            if reactant not in constantReactants and token != '1':
                                constantReactants.add(reactant)                            
                        else:
                            if reactant not in reactants:
                                reactants.add(reactant)
                        newRule.rhsReactants.append(reactant)                        
                    else:
                        _raiseModelError("reactant", token, rule)
                        return
                elif state == 'D':
                    if token == ":":
                        state = 'E'
                    elif token == '+':
                        state = 'C'
                    else:
                        _raiseModelError("':' or '+'", token, rule)
                        return
                elif state == 'E':
                    rate += token
                    # state = 'F'
                else:
                    # should never reach here
                    assert False

            newRule.rate = process_sympy(rate) 
            rateAtoms = newRule.rate.atoms(Symbol)
            for atom in rateAtoms:
                if atom not in rates:
                    rates.add(atom)
                    
            if reactantCount == 0:
                rules.append(newRule)
            else:
                raise SyntaxError("Unequal number of reactants on lhs and rhs of rule " + rule)

            
    model._rules = rules
    model._reactants = reactants
    model._constantReactants = constantReactants
    # check intersection of reactants and constantReactants is empty
    intersect = model._reactants.intersection(model._constantReactants) 
    if len(intersect) != 0:
        raise SyntaxError("Following reactants defined as both constant and variable: " + str(intersect))
    model._rates = rates
    model._equations = _deriveODEsFromRules(model._reactants, model._rules)
    model._ratesLaTeX = {}
    rates = map(latex, list(model._rates))
    for (rate, latexStr) in zip(model._rates, rates):
        model._ratesLaTeX[repr(rate)] = latexStr
    constantReactants = map(latex, list(model._constantReactants))
    for (reactant, latexStr) in zip(model._constantReactants, constantReactants):
        model._ratesLaTeX[repr(reactant)] = '(' + latexStr + ')'    
    
    model._stoichiometry = _getStoichiometry(model._rules, model._constantReactants)
    
    return model

def _deriveODEsFromRules(reactants, rules):
    ## @todo: replace with principled derivation via Master Equation and van Kampen expansion
    equations = {}
    terms = []
    for rule in rules:
        term = None
        for reactant in rule.lhsReactants:
            if term == None:
                term = reactant
            else:
                term = term * reactant
        term = term * rule.rate
        terms.append(term)
    for reactant in reactants:
        rhs = None       
        for rule, term in zip(rules, terms):
            # I love Python!
            factor = rule.rhsReactants.count(reactant) - rule.lhsReactants.count(reactant)
            if factor != 0:
                if rhs == None:
                    rhs = factor * term
                else:
                    rhs = rhs + factor * term
        equations[reactant] = rhs
    

    return equations

## produces dictionary with stoichiometry of all reactions with key ReactionNr
# ReactionNr represents another dictionary with reaction rate, reactants and their stoichiometry
def _getStoichiometry(rules, const_reactants):
    stoich = {}
    ReactionNr = numbered_symbols(prefix='Reaction ', cls=Symbol, start=1)
    for rule in rules:
        reactDict = {'rate': rule.rate}
        for reactant in rule.lhsReactants:
            if reactant != 1:
                if reactant in const_reactants:
                    reactDict[reactant] = 'const'
                else:
                    reactDict[reactant] = [rule.lhsReactants.count(reactant), rule.rhsReactants.count(reactant)]
        for reactant in rule.rhsReactants:
            if reactant != 1:
                if reactant not in rule.lhsReactants:
                    if reactant not in const_reactants:
                        reactDict[reactant] = [rule.lhsReactants.count(reactant), rule.rhsReactants.count(reactant)]
        stoich[ReactionNr.__next__()] = reactDict
        
    return stoich


## derivation of the Master equation, returns dictionary used in showMasterEquation
def _deriveMasterEquation(stoichiometry):
    substring = None
    P, E_op, x, y, v, w, t, m = symbols('P E_op x y v w t m')
    V = Symbol('V', real=True, constant=True)
    stoich = stoichiometry
    nvec = []
    for key1 in stoich:
        for key2 in stoich[key1]:
            if key2 != 'rate' and stoich[key1][key2] != 'const':
                if not key2 in nvec:
                    nvec.append(key2)
                if len(stoich[key1][key2]) == 3:
                    substring = stoich[key1][key2][2]
    nvec = sorted(nvec, key=default_sort_key)
    
    assert (len(nvec)==2 or len(nvec)==3 or len(nvec)==4), 'This module works for 2, 3 or 4 different reactants only'
    
    rhs = 0
    sol_dict_rhs = {}
    f = lambdify((x(y, v-w)), x(y, v-w), modules='sympy')
    g = lambdify((x, y, v), (factorial(x)/factorial(x-y))/v**y, modules='sympy')
    for key1 in stoich:
        prod1 = 1
        prod2 = 1
        rate_fact = 1
        for key2 in stoich[key1]:
            if key2 != 'rate' and stoich[key1][key2] != 'const':
                prod1 *= f(E_op(key2, stoich[key1][key2][0]-stoich[key1][key2][1]))
                prod2 *= g(key2, stoich[key1][key2][0], V)
            if stoich[key1][key2] == 'const':
                rate_fact *= key2/V
        if len(nvec)==2:
            sol_dict_rhs[key1] = (prod1, simplify(prod2*V), P(nvec[0], nvec[1], t), stoich[key1]['rate']*rate_fact)
        elif len(nvec)==3:
            sol_dict_rhs[key1] = (prod1, simplify(prod2*V), P(nvec[0], nvec[1], nvec[2], t), stoich[key1]['rate']*rate_fact)
        else:
            sol_dict_rhs[key1] = (prod1, simplify(prod2*V), P(nvec[0], nvec[1], nvec[2], nvec[3], t), stoich[key1]['rate']*rate_fact)

    return sol_dict_rhs, substring


## Function returning the left-hand side and right-hand side of van Kampen expansion    
def _doVanKampenExpansion(rhs, stoich):
    P, E_op, x, y, v, w, t, m = symbols('P E_op x y v w t m')
    V = Symbol('V', real=True, constant=True)
    nvec = []
    nconstvec = []
    for key1 in stoich:
        for key2 in stoich[key1]:
            if key2 != 'rate' and stoich[key1][key2] != 'const':
                if not key2 in nvec:
                    nvec.append(key2)
            elif key2 != 'rate' and stoich[key1][key2] == 'const':
                if not key2 in nconstvec:
                    nconstvec.append(key2)
                    
    nvec = sorted(nvec, key=default_sort_key)
    assert (len(nvec)==2 or len(nvec)==3 or len(nvec)==4), 'This module works for 2, 3 or 4 different reactants only'
    
    NoiseDict = {}
    PhiDict = {}
    PhiConstDict = {}
    
    for kk in range(len(nvec)):
        NoiseDict[nvec[kk]] = Symbol('eta_'+str(nvec[kk]))
        PhiDict[nvec[kk]] = Symbol('Phi_'+str(nvec[kk]))
        
    for kk in range(len(nconstvec)):
        PhiConstDict[nconstvec[kk]] = V*Symbol('Phi_'+str(nconstvec[kk]))

        
    rhs_dict, substring = rhs(stoich)
    rhs_vKE = 0
    
    if len(nvec)==2:
        lhs_vKE = (Derivative(P(nvec[0], nvec[1],t),t).subs({nvec[0]: NoiseDict[nvec[0]], nvec[1]: NoiseDict[nvec[1]]})
                  - sqrt(V)*Derivative(PhiDict[nvec[0]],t)*Derivative(P(nvec[0], nvec[1],t),nvec[0]).subs({nvec[0]: NoiseDict[nvec[0]], nvec[1]: NoiseDict[nvec[1]]})
                  - sqrt(V)*Derivative(PhiDict[nvec[1]],t)*Derivative(P(nvec[0], nvec[1],t),nvec[1]).subs({nvec[0]: NoiseDict[nvec[0]], nvec[1]: NoiseDict[nvec[1]]}))

        for key in rhs_dict:
            op = rhs_dict[key][0].subs({nvec[0]: NoiseDict[nvec[0]], nvec[1]: NoiseDict[nvec[1]]})
            func1 = rhs_dict[key][1].subs({nvec[0]: V*PhiDict[nvec[0]]+sqrt(V)*NoiseDict[nvec[0]], nvec[1]: V*PhiDict[nvec[1]]+sqrt(V)*NoiseDict[nvec[1]]})
            func2 = rhs_dict[key][2].subs({nvec[0]: NoiseDict[nvec[0]], nvec[1]: NoiseDict[nvec[1]]})
            func = func1*func2
            if len(op.args[0].args) ==0:
                term = (op*func).subs({op*func: func + op.args[1]/sqrt(V)*Derivative(func, op.args[0]) + op.args[1]**2/(2*V)*Derivative(func, op.args[0], op.args[0]) })
                
            else:
                term = (op.args[1]*func).subs({op.args[1]*func: func + op.args[1].args[1]/sqrt(V)*Derivative(func, op.args[1].args[0]) 
                                       + op.args[1].args[1]**2/(2*V)*Derivative(func, op.args[1].args[0], op.args[1].args[0])})
                term = (op.args[0]*term).subs({op.args[0]*term: term + op.args[0].args[1]/sqrt(V)*Derivative(term, op.args[0].args[0]) 
                                       + op.args[0].args[1]**2/(2*V)*Derivative(term, op.args[0].args[0], op.args[0].args[0])})
            #term_num, term_denom = term.as_numer_denom()
            rhs_vKE += rhs_dict[key][3].subs(PhiConstDict)*(term.doit() - func)
    elif len(nvec)==3:
        lhs_vKE = (Derivative(P(nvec[0], nvec[1], nvec[2], t), t).subs({nvec[0]: NoiseDict[nvec[0]], nvec[1]: NoiseDict[nvec[1]], nvec[2]: NoiseDict[nvec[2]]})
                  - sqrt(V)*Derivative(PhiDict[nvec[0]],t)*Derivative(P(nvec[0], nvec[1], nvec[2], t), nvec[0]).subs({nvec[0]: NoiseDict[nvec[0]], nvec[1]: NoiseDict[nvec[1]], nvec[2]: NoiseDict[nvec[2]]})
                  - sqrt(V)*Derivative(PhiDict[nvec[1]],t)*Derivative(P(nvec[0], nvec[1], nvec[2], t), nvec[1]).subs({nvec[0]: NoiseDict[nvec[0]], nvec[1]: NoiseDict[nvec[1]], nvec[2]: NoiseDict[nvec[2]]})
                  - sqrt(V)*Derivative(PhiDict[nvec[2]],t)*Derivative(P(nvec[0], nvec[1], nvec[2], t), nvec[2]).subs({nvec[0]: NoiseDict[nvec[0]], nvec[1]: NoiseDict[nvec[1]], nvec[2]: NoiseDict[nvec[2]]}))
        rhs_dict, substring = rhs(stoich)
        rhs_vKE = 0
        for key in rhs_dict:
            op = rhs_dict[key][0].subs({nvec[0]: NoiseDict[nvec[0]], nvec[1]: NoiseDict[nvec[1]], nvec[2]: NoiseDict[nvec[2]]})
            func1 = rhs_dict[key][1].subs({nvec[0]: V*PhiDict[nvec[0]]+sqrt(V)*NoiseDict[nvec[0]], nvec[1]: V*PhiDict[nvec[1]]+sqrt(V)*NoiseDict[nvec[1]], nvec[2]: V*PhiDict[nvec[2]]+sqrt(V)*NoiseDict[nvec[2]]})
            func2 = rhs_dict[key][2].subs({nvec[0]: NoiseDict[nvec[0]], nvec[1]: NoiseDict[nvec[1]], nvec[2]: NoiseDict[nvec[2]]})
            func = func1*func2
            if len(op.args[0].args) ==0:
                term = (op*func).subs({op*func: func + op.args[1]/sqrt(V)*Derivative(func, op.args[0]) + op.args[1]**2/(2*V)*Derivative(func, op.args[0], op.args[0]) })
                
            elif len(op.args) ==2:
                term = (op.args[1]*func).subs({op.args[1]*func: func + op.args[1].args[1]/sqrt(V)*Derivative(func, op.args[1].args[0]) 
                                       + op.args[1].args[1]**2/(2*V)*Derivative(func, op.args[1].args[0], op.args[1].args[0])})
                term = (op.args[0]*term).subs({op.args[0]*term: term + op.args[0].args[1]/sqrt(V)*Derivative(term, op.args[0].args[0]) 
                                       + op.args[0].args[1]**2/(2*V)*Derivative(term, op.args[0].args[0], op.args[0].args[0])})
            elif len(op.args) ==3:
                term = (op.args[2]*func).subs({op.args[2]*func: func + op.args[2].args[1]/sqrt(V)*Derivative(func, op.args[2].args[0]) 
                                       + op.args[2].args[1]**2/(2*V)*Derivative(func, op.args[2].args[0], op.args[2].args[0])})
                term = (op.args[1]*term).subs({op.args[1]*term: term + op.args[1].args[1]/sqrt(V)*Derivative(term, op.args[1].args[0]) 
                                       + op.args[1].args[1]**2/(2*V)*Derivative(term, op.args[1].args[0], op.args[1].args[0])})
                term = (op.args[0]*term).subs({op.args[0]*term: term + op.args[0].args[1]/sqrt(V)*Derivative(term, op.args[0].args[0]) 
                                       + op.args[0].args[1]**2/(2*V)*Derivative(term, op.args[0].args[0], op.args[0].args[0])})
            else:
                print('Something went wrong!')
            rhs_vKE += rhs_dict[key][3].subs(PhiConstDict)*(term.doit() - func)    
    else:
        lhs_vKE = (Derivative(P(nvec[0], nvec[1], nvec[2], nvec[3], t), t).subs({nvec[0]: NoiseDict[nvec[0]], nvec[1]: NoiseDict[nvec[1]], nvec[2]: NoiseDict[nvec[2]], nvec[3]: NoiseDict[nvec[3]]})
                  - sqrt(V)*Derivative(PhiDict[nvec[0]],t)*Derivative(P(nvec[0], nvec[1], nvec[2], nvec[3], t), nvec[0]).subs({nvec[0]: NoiseDict[nvec[0]], nvec[1]: NoiseDict[nvec[1]], nvec[2]: NoiseDict[nvec[2]], nvec[3]: NoiseDict[nvec[3]]})
                  - sqrt(V)*Derivative(PhiDict[nvec[1]],t)*Derivative(P(nvec[0], nvec[1], nvec[2], nvec[3], t), nvec[1]).subs({nvec[0]: NoiseDict[nvec[0]], nvec[1]: NoiseDict[nvec[1]], nvec[2]: NoiseDict[nvec[2]], nvec[3]: NoiseDict[nvec[3]]})
                  - sqrt(V)*Derivative(PhiDict[nvec[2]],t)*Derivative(P(nvec[0], nvec[1], nvec[2], nvec[3], t), nvec[2]).subs({nvec[0]: NoiseDict[nvec[0]], nvec[1]: NoiseDict[nvec[1]], nvec[2]: NoiseDict[nvec[2]], nvec[3]: NoiseDict[nvec[3]]})
                  - sqrt(V)*Derivative(PhiDict[nvec[3]],t)*Derivative(P(nvec[0], nvec[1], nvec[2], nvec[3], t), nvec[3]).subs({nvec[0]: NoiseDict[nvec[0]], nvec[1]: NoiseDict[nvec[1]], nvec[2]: NoiseDict[nvec[2]], nvec[3]: NoiseDict[nvec[3]]}))
        rhs_dict, substring = rhs(stoich)
        rhs_vKE = 0
        for key in rhs_dict:
            op = rhs_dict[key][0].subs({nvec[0]: NoiseDict[nvec[0]], nvec[1]: NoiseDict[nvec[1]], nvec[2]: NoiseDict[nvec[2]], nvec[3]: NoiseDict[nvec[3]]})
            func1 = rhs_dict[key][1].subs({nvec[0]: V*PhiDict[nvec[0]]+sqrt(V)*NoiseDict[nvec[0]], nvec[1]: V*PhiDict[nvec[1]]+sqrt(V)*NoiseDict[nvec[1]], nvec[2]: V*PhiDict[nvec[2]]+sqrt(V)*NoiseDict[nvec[2]], nvec[3]: V*PhiDict[nvec[3]]+sqrt(V)*NoiseDict[nvec[3]]})
            func2 = rhs_dict[key][2].subs({nvec[0]: NoiseDict[nvec[0]], nvec[1]: NoiseDict[nvec[1]], nvec[2]: NoiseDict[nvec[2]], nvec[3]: NoiseDict[nvec[3]]})
            func = func1*func2
            if len(op.args[0].args) ==0:
                term = (op*func).subs({op*func: func + op.args[1]/sqrt(V)*Derivative(func, op.args[0]) + op.args[1]**2/(2*V)*Derivative(func, op.args[0], op.args[0]) })
                
            elif len(op.args) ==2:
                term = (op.args[1]*func).subs({op.args[1]*func: func + op.args[1].args[1]/sqrt(V)*Derivative(func, op.args[1].args[0]) 
                                       + op.args[1].args[1]**2/(2*V)*Derivative(func, op.args[1].args[0], op.args[1].args[0])})
                term = (op.args[0]*term).subs({op.args[0]*term: term + op.args[0].args[1]/sqrt(V)*Derivative(term, op.args[0].args[0]) 
                                       + op.args[0].args[1]**2/(2*V)*Derivative(term, op.args[0].args[0], op.args[0].args[0])})
            elif len(op.args) ==3:
                term = (op.args[2]*func).subs({op.args[2]*func: func + op.args[2].args[1]/sqrt(V)*Derivative(func, op.args[2].args[0]) 
                                       + op.args[2].args[1]**2/(2*V)*Derivative(func, op.args[2].args[0], op.args[2].args[0])})
                term = (op.args[1]*term).subs({op.args[1]*term: term + op.args[1].args[1]/sqrt(V)*Derivative(term, op.args[1].args[0]) 
                                       + op.args[1].args[1]**2/(2*V)*Derivative(term, op.args[1].args[0], op.args[1].args[0])})
                term = (op.args[0]*term).subs({op.args[0]*term: term + op.args[0].args[1]/sqrt(V)*Derivative(term, op.args[0].args[0]) 
                                       + op.args[0].args[1]**2/(2*V)*Derivative(term, op.args[0].args[0], op.args[0].args[0])})
            elif len(op.args) ==4:
                term = (op.args[3]*func).subs({op.args[3]*func: func + op.args[3].args[1]/sqrt(V)*Derivative(func, op.args[3].args[0]) 
                                       + op.args[3].args[1]**2/(2*V)*Derivative(func, op.args[3].args[0], op.args[3].args[0])})
                term = (op.args[2]*term).subs({op.args[2]*term: term + op.args[2].args[1]/sqrt(V)*Derivative(term, op.args[2].args[0]) 
                                       + op.args[2].args[1]**2/(2*V)*Derivative(term, op.args[2].args[0], op.args[2].args[0])})
                term = (op.args[1]*term).subs({op.args[1]*term: term + op.args[1].args[1]/sqrt(V)*Derivative(term, op.args[1].args[0]) 
                                       + op.args[1].args[1]**2/(2*V)*Derivative(term, op.args[1].args[0], op.args[1].args[0])})
                term = (op.args[0]*term).subs({op.args[0]*term: term + op.args[0].args[1]/sqrt(V)*Derivative(term, op.args[0].args[0]) 
                                       + op.args[0].args[1]**2/(2*V)*Derivative(term, op.args[0].args[0], op.args[0].args[0])})
            else:
                print('Something went wrong!')
            rhs_vKE += rhs_dict[key][3].subs(PhiConstDict)*(term.doit() - func)
    
    return rhs_vKE.expand(), lhs_vKE, substring

## creates list of dictionaries where the key is the system size order
#def _get_orderedLists_vKE( _getStoichiometry,rules):
def _get_orderedLists_vKE(stoich):
    V = Symbol('V', real=True, constant=True)
    stoichiometry = stoich
    rhs_vke, lhs_vke, substring = _doVanKampenExpansion(_deriveMasterEquation, stoichiometry)
    Vlist_lhs=[]
    Vlist_rhs=[]
    for jj in range(len(rhs_vke.args)):
        try:
            Vlist_rhs.append(simplify(rhs_vke.args[jj]).collect(V, evaluate=False))
        except NotImplementedError:
            prod=1
            for nn in range(len(rhs_vke.args[jj].args)-1):
                prod*=rhs_vke.args[jj].args[nn]
            tempdict=prod.collect(V, evaluate=False)
            for key in tempdict:
                Vlist_rhs.append({key: prod/key*rhs_vke.args[jj].args[-1]})
    
    for jj in range(len(lhs_vke.args)):
        try:
            Vlist_lhs.append(simplify(lhs_vke.args[jj]).collect(V, evaluate=False))
        except NotImplementedError:
            prod=1
            for nn in range(len(lhs_vke.args[jj].args)-1):
                prod*=lhs_vke.args[jj].args[nn]
            tempdict=prod.collect(V, evaluate=False)
            for key in tempdict:
                Vlist_lhs.append({key: prod/key*lhs_vke.args[jj].args[-1]})
    return Vlist_lhs, Vlist_rhs, substring


## Function that returns the Fokker-Planck equation
def _getFokkerPlanckEquation(_get_orderedLists_vKE, stoich):
    P, t = symbols('P t')
    V = Symbol('V', real=True, constant=True)
    Vlist_lhs, Vlist_rhs, substring = _get_orderedLists_vKE(stoich)
    rhsFPE=0
    lhsFPE=0
    for kk in range(len(Vlist_rhs)):
        for key in Vlist_rhs[kk]:
            if key==1:
                rhsFPE += Vlist_rhs[kk][key]  
    for kk in range(len(Vlist_lhs)):
        for key in Vlist_lhs[kk]:
            if key==1:
                lhsFPE += Vlist_lhs[kk][key]            
        
    FPE = lhsFPE-rhsFPE
    
    nvec = []
    for key1 in stoich:
        for key2 in stoich[key1]:
            if key2 != 'rate' and stoich[key1][key2] != 'const':
                if not key2 in nvec:
                    nvec.append(key2)
    nvec = sorted(nvec, key=default_sort_key)
    assert (len(nvec)==2 or len(nvec)==3 or len(nvec)==4), 'This module works for 2, 3 or 4 different reactants only'
    
    NoiseDict = {}
    for kk in range(len(nvec)):
        NoiseDict[nvec[kk]] = Symbol('eta_'+str(nvec[kk]))
    
    if len(Vlist_lhs)-1 == 2:
        SOL_FPE = solve(FPE, Derivative(P(NoiseDict[nvec[0]],NoiseDict[nvec[1]],t),t), dict=True)[0]
    elif len(Vlist_lhs)-1 == 3:
        SOL_FPE = solve(FPE, Derivative(P(NoiseDict[nvec[0]],NoiseDict[nvec[1]],NoiseDict[nvec[2]],t),t), dict=True)[0]
    elif len(Vlist_lhs)-1 == 4:
        SOL_FPE = solve(FPE, Derivative(P(NoiseDict[nvec[0]],NoiseDict[nvec[1]],NoiseDict[nvec[2]],NoiseDict[nvec[3]],t),t), dict=True)[0]
    else:
        print('Not implemented yet.')
           
    return SOL_FPE, substring


## calculates noise in the system
# returns equations of motion for noise
def _getNoiseEOM(_getFokkerPlanckEquation, _get_orderedLists_vKE, stoich):
    P, M_1, M_2, t = symbols('P M_1 M_2 t')
    #
    #A,B, alpha, beta, gamma = symbols('A B alpha beta gamma')
    #custom_stoich= {'reaction1': {'rate': alpha, A: [0,1]}, 'reaction2': {'rate': gamma, A: [2,0], B: [0,1]},
    #                 'reaction3': {'rate': beta, B: [1,0]}}
    #stoich = custom_stoich
    # 
    nvec = []
    for key1 in stoich:
        for key2 in stoich[key1]:
            if key2 != 'rate' and stoich[key1][key2] != 'const':
                if key2 not in nvec:
                    nvec.append(key2)
    nvec = sorted(nvec, key=default_sort_key)
    assert (len(nvec)==2 or len(nvec)==3 or len(nvec)==4), 'This module works for 2, 3 or 4 different reactants only'

    NoiseDict = {}
    for kk in range(len(nvec)):
        NoiseDict[nvec[kk]] = Symbol('eta_'+str(nvec[kk]))
    FPEdict, substring = _getFokkerPlanckEquation(_get_orderedLists_vKE, stoich)
    
    NoiseSub1stOrder = {}
    NoiseSub2ndOrder = {}

    if len(NoiseDict)==2:
        Pdim = P(NoiseDict[nvec[0]],NoiseDict[nvec[1]],t)
    elif len(NoiseDict)==3:
        Pdim = P(NoiseDict[nvec[0]],NoiseDict[nvec[1]],NoiseDict[nvec[2]],t)
    else:
        Pdim = P(NoiseDict[nvec[0]],NoiseDict[nvec[1]],NoiseDict[nvec[2]],NoiseDict[nvec[3]],t)
        
    for noise1 in NoiseDict:
        NoiseSub1stOrder[NoiseDict[noise1]*Pdim] = M_1(NoiseDict[noise1])
        for noise2 in NoiseDict:
            for noise3 in NoiseDict:
                key = NoiseDict[noise1]*NoiseDict[noise2]*Derivative(Pdim,NoiseDict[noise3])
                if key not in NoiseSub1stOrder:
                    if NoiseDict[noise1] == NoiseDict[noise2] and NoiseDict[noise3] == NoiseDict[noise1]:
                        NoiseSub1stOrder[key] = -2*M_1(NoiseDict[noise1])
                    elif NoiseDict[noise1] != NoiseDict[noise2] and NoiseDict[noise3] == NoiseDict[noise1]:
                        NoiseSub1stOrder[key] = -M_1(NoiseDict[noise2])
                    elif NoiseDict[noise1] != NoiseDict[noise2] and NoiseDict[noise3] == NoiseDict[noise2]:
                        NoiseSub1stOrder[key] = -M_1(NoiseDict[noise1])
                    elif NoiseDict[noise1] != NoiseDict[noise3] and NoiseDict[noise3] != NoiseDict[noise2]:
                        NoiseSub1stOrder[key] = 0
                    else:
                        NoiseSub1stOrder[key] = 0 
                key2 = NoiseDict[noise1]*Derivative(Pdim,NoiseDict[noise2],NoiseDict[noise3])
                if key2 not in NoiseSub1stOrder:
                    NoiseSub1stOrder[key2] = 0   
    
    for noise1 in NoiseDict:
        for noise2 in NoiseDict:
            key = NoiseDict[noise1]*NoiseDict[noise2]*Pdim
            if key not in NoiseSub2ndOrder:
                NoiseSub2ndOrder[key] = M_2(NoiseDict[noise1]*NoiseDict[noise2])
            for noise3 in NoiseDict:
                for noise4 in NoiseDict:
                    key2 = NoiseDict[noise1]*NoiseDict[noise2]*NoiseDict[noise3]*Derivative(Pdim,NoiseDict[noise4])
                    if key2 not in NoiseSub2ndOrder:
                        if noise1 == noise2 and noise2 == noise3 and noise3 == noise4:
                            NoiseSub2ndOrder[key2] = -3*M_2(NoiseDict[noise1]*NoiseDict[noise1])
                        elif noise1 == noise2 and noise2 != noise3 and noise1 == noise4:
                            NoiseSub2ndOrder[key2] = -2*M_2(NoiseDict[noise1]*NoiseDict[noise3])
                        elif noise1 == noise2 and noise2 != noise3 and noise3 == noise4:
                            NoiseSub2ndOrder[key2] = -M_2(NoiseDict[noise1]*NoiseDict[noise2])
                        elif noise1 != noise2 and noise2 == noise3 and noise1 == noise4:
                            NoiseSub2ndOrder[key2] = -M_2(NoiseDict[noise2]*NoiseDict[noise3])
                        elif noise1 != noise2 and noise2 == noise3 and noise3 == noise4:
                            NoiseSub2ndOrder[key2] = -2*M_2(NoiseDict[noise1]*NoiseDict[noise2])
                        elif noise1 != noise2 and noise2 != noise3 and noise1 != noise3:
                            if noise1 == noise4:
                                NoiseSub2ndOrder[key2] = -M_2(NoiseDict[noise2]*NoiseDict[noise3])
                            elif noise2 == noise4:
                                NoiseSub2ndOrder[key2] = -M_2(NoiseDict[noise1]*NoiseDict[noise3])
                            elif noise3 == noise4:
                                NoiseSub2ndOrder[key2] = -M_2(NoiseDict[noise1]*NoiseDict[noise2])
                            else:
                                NoiseSub2ndOrder[key2] = 0
                        else:
                            NoiseSub2ndOrder[key2] = 0
                    key3 = NoiseDict[noise1]*NoiseDict[noise2]*Derivative(Pdim,NoiseDict[noise3],NoiseDict[noise4])
                    if key3 not in NoiseSub2ndOrder:
                        if noise1 == noise3 and noise2 == noise4:
                            if noise1 == noise2:
                                NoiseSub2ndOrder[key3] = 2
                            else:
                                 NoiseSub2ndOrder[key3] = 1
                        elif noise1 == noise4 and noise2 == noise3:
                            if noise1 == noise2:
                                NoiseSub2ndOrder[key3] = 2
                            else:
                                NoiseSub2ndOrder[key3] = 1
                        else:
                            NoiseSub2ndOrder[key3] = 0
    NoiseSubs1stOrder = {}                   
    EQsys1stOrdMom = []
    EOM_1stOrderMom = {}
    for fpe_lhs in FPEdict: 
        for noise in NoiseDict:
            eq1stOrderMoment = (NoiseDict[noise]*FPEdict[fpe_lhs]).expand() 
            eq1stOrderMoment = eq1stOrderMoment.subs(NoiseSub1stOrder)
            if len(NoiseDict)==2:
                eq1stOrderMoment = collect(eq1stOrderMoment, M_1(NoiseDict[nvec[0]]))
                eq1stOrderMoment = collect(eq1stOrderMoment, M_1(NoiseDict[nvec[1]]))
            elif len(NoiseDict)==3:
                eq1stOrderMoment = collect(eq1stOrderMoment, M_1(NoiseDict[nvec[0]]))
                eq1stOrderMoment = collect(eq1stOrderMoment, M_1(NoiseDict[nvec[1]]))
                eq1stOrderMoment = collect(eq1stOrderMoment, M_1(NoiseDict[nvec[2]]))
            else:
                eq1stOrderMoment = collect(eq1stOrderMoment, M_1(NoiseDict[nvec[0]]))
                eq1stOrderMoment = collect(eq1stOrderMoment, M_1(NoiseDict[nvec[1]]))
                eq1stOrderMoment = collect(eq1stOrderMoment, M_1(NoiseDict[nvec[2]]))
                eq1stOrderMoment = collect(eq1stOrderMoment, M_1(NoiseDict[nvec[3]]))
            EQsys1stOrdMom.append(eq1stOrderMoment)
            if M_1(NoiseDict[noise]) not in EOM_1stOrderMom:
                EOM_1stOrderMom[M_1(NoiseDict[noise])] = eq1stOrderMoment
                NoiseSubs1stOrder[M_1(NoiseDict[noise])] = r'\left< \vphantom{Dg}\right.' +latex(NoiseDict[noise]) + r'\left. \vphantom{Dg}\right>'
    
    NoiseSubs2ndOrder = {}
    EQsys2ndOrdMom = []
    EOM_2ndOrderMom = {}
    for fpe_lhs in FPEdict: 
        for noise1 in NoiseDict:
            for noise2 in NoiseDict:
                eq2ndOrderMoment = (NoiseDict[noise1]*NoiseDict[noise2]*FPEdict[fpe_lhs]).expand() 
                eq2ndOrderMoment = eq2ndOrderMoment.subs(NoiseSub2ndOrder)
                eq2ndOrderMoment = eq2ndOrderMoment.subs(NoiseSub1stOrder)
                #eq2ndOrderMoment = eq2ndOrderMoment.subs(SOL_1stOrderMom[0])
                if len(NoiseDict)==2:
                    eq2ndOrderMoment = collect(eq2ndOrderMoment, M_2(NoiseDict[nvec[0]]*NoiseDict[nvec[0]]))
                    eq2ndOrderMoment = collect(eq2ndOrderMoment, M_2(NoiseDict[nvec[1]]*NoiseDict[nvec[1]]))
                    eq2ndOrderMoment = collect(eq2ndOrderMoment, M_2(NoiseDict[nvec[0]]*NoiseDict[nvec[1]]))
                elif len(NoiseDict)==3:
                    eq2ndOrderMoment = collect(eq2ndOrderMoment, M_2(NoiseDict[nvec[0]]*NoiseDict[nvec[0]]))
                    eq2ndOrderMoment = collect(eq2ndOrderMoment, M_2(NoiseDict[nvec[1]]*NoiseDict[nvec[1]]))
                    eq2ndOrderMoment = collect(eq2ndOrderMoment, M_2(NoiseDict[nvec[2]]*NoiseDict[nvec[2]]))
                    eq2ndOrderMoment = collect(eq2ndOrderMoment, M_2(NoiseDict[nvec[0]]*NoiseDict[nvec[1]]))
                    eq2ndOrderMoment = collect(eq2ndOrderMoment, M_2(NoiseDict[nvec[0]]*NoiseDict[nvec[2]]))
                    eq2ndOrderMoment = collect(eq2ndOrderMoment, M_2(NoiseDict[nvec[1]]*NoiseDict[nvec[2]]))
                else:
                    eq2ndOrderMoment = collect(eq2ndOrderMoment, M_2(NoiseDict[nvec[0]]*NoiseDict[nvec[0]]))
                    eq2ndOrderMoment = collect(eq2ndOrderMoment, M_2(NoiseDict[nvec[1]]*NoiseDict[nvec[1]]))
                    eq2ndOrderMoment = collect(eq2ndOrderMoment, M_2(NoiseDict[nvec[2]]*NoiseDict[nvec[2]]))
                    eq2ndOrderMoment = collect(eq2ndOrderMoment, M_2(NoiseDict[nvec[3]]*NoiseDict[nvec[3]]))
                    eq2ndOrderMoment = collect(eq2ndOrderMoment, M_2(NoiseDict[nvec[0]]*NoiseDict[nvec[1]]))
                    eq2ndOrderMoment = collect(eq2ndOrderMoment, M_2(NoiseDict[nvec[0]]*NoiseDict[nvec[2]]))
                    eq2ndOrderMoment = collect(eq2ndOrderMoment, M_2(NoiseDict[nvec[0]]*NoiseDict[nvec[3]]))
                    eq2ndOrderMoment = collect(eq2ndOrderMoment, M_2(NoiseDict[nvec[1]]*NoiseDict[nvec[2]]))
                    eq2ndOrderMoment = collect(eq2ndOrderMoment, M_2(NoiseDict[nvec[1]]*NoiseDict[nvec[3]]))
                    eq2ndOrderMoment = collect(eq2ndOrderMoment, M_2(NoiseDict[nvec[2]]*NoiseDict[nvec[3]]))
                    
                eq2ndOrderMoment = eq2ndOrderMoment.simplify()
                if eq2ndOrderMoment not in EQsys2ndOrdMom:
                    EQsys2ndOrdMom.append(eq2ndOrderMoment)
                if M_2(NoiseDict[noise1]*NoiseDict[noise2]) not in EOM_2ndOrderMom:
                    EOM_2ndOrderMom[M_2(NoiseDict[noise1]*NoiseDict[noise2])] = eq2ndOrderMoment
                    NoiseSubs2ndOrder[M_2(NoiseDict[noise1]*NoiseDict[noise2])] = r'\left< \vphantom{Dg}\right.' +latex(NoiseDict[noise1]*NoiseDict[noise2]) + r'\left. \vphantom{Dg}\right>' 
      
    return EQsys1stOrdMom, EOM_1stOrderMom, NoiseSubs1stOrder, EQsys2ndOrdMom, EOM_2ndOrderMom, NoiseSubs2ndOrder 


## calculates noise in the system
# returns analytical solution for stationary noise
def _getNoiseStationarySol(_getNoiseEOM, _getFokkerPlanckEquation, _get_orderedLists_vKE, stoich):
    P, M_1, M_2, t = symbols('P M_1 M_2 t')
    
    EQsys1stOrdMom, EOM_1stOrderMom, NoiseSubs1stOrder, EQsys2ndOrdMom, EOM_2ndOrderMom, NoiseSubs2ndOrder = _getNoiseEOM(_getFokkerPlanckEquation, _get_orderedLists_vKE, stoich)
    
    nvec = []
    for key1 in stoich:
        for key2 in stoich[key1]:
            if key2 != 'rate' and stoich[key1][key2] != 'const':
                if not key2 in nvec:
                    nvec.append(key2)
    nvec = sorted(nvec, key=default_sort_key)
    assert (len(nvec)==2 or len(nvec)==3 or len(nvec)==4), 'This module works for 2, 3 or 4 different reactants only'

    NoiseDict = {}
    for kk in range(len(nvec)):
        NoiseDict[nvec[kk]] = Symbol('eta_'+str(nvec[kk]))
            
    if len(NoiseDict)==2:
        SOL_1stOrderMom = solve(EQsys1stOrdMom, [M_1(NoiseDict[nvec[0]]),M_1(NoiseDict[nvec[1]])], dict=True)
    elif len(NoiseDict)==3:
        SOL_1stOrderMom = solve(EQsys1stOrdMom, [M_1(NoiseDict[nvec[0]]),M_1(NoiseDict[nvec[1]]),M_1(NoiseDict[nvec[2]])], dict=True)
    else:
        SOL_1stOrderMom = solve(EQsys1stOrdMom, [M_1(NoiseDict[nvec[0]]),M_1(NoiseDict[nvec[1]]),M_1(NoiseDict[nvec[2]]),M_1(NoiseDict[nvec[3]])], dict=True)
    
                    
    SOL_2ndOrdMomDict = {} 
    if len(NoiseDict)==2:
        SOL_2ndOrderMom = list(linsolve(EQsys2ndOrdMom, [M_2(NoiseDict[nvec[0]]*NoiseDict[nvec[0]]), M_2(NoiseDict[nvec[1]]*NoiseDict[nvec[1]]), M_2(NoiseDict[nvec[0]]*NoiseDict[nvec[1]])]))[0] #only one set of solutions (if any) in linear system of equations
        
        if M_2(NoiseDict[nvec[0]]*NoiseDict[nvec[1]]) in SOL_2ndOrderMom:
            ZsubDict = {M_2(NoiseDict[nvec[0]]*NoiseDict[nvec[1]]): 0}
            SOL_2ndOrderMomMod = []
            for nn in range(len(SOL_2ndOrderMom)):
                SOL_2ndOrderMomMod.append(SOL_2ndOrderMom[nn].subs(ZsubDict))
            SOL_2ndOrderMom = SOL_2ndOrderMomMod
        SOL_2ndOrdMomDict[M_2(NoiseDict[nvec[0]]*NoiseDict[nvec[0]])] = SOL_2ndOrderMom[0]
        SOL_2ndOrdMomDict[M_2(NoiseDict[nvec[1]]*NoiseDict[nvec[1]])] = SOL_2ndOrderMom[1]
        SOL_2ndOrdMomDict[M_2(NoiseDict[nvec[0]]*NoiseDict[nvec[1]])] = SOL_2ndOrderMom[2]
    
    elif len(NoiseDict)==3:
        SOL_2ndOrderMom = list(linsolve(EQsys2ndOrdMom, [M_2(NoiseDict[nvec[0]]*NoiseDict[nvec[0]]), 
                                                         M_2(NoiseDict[nvec[1]]*NoiseDict[nvec[1]]), 
                                                         M_2(NoiseDict[nvec[2]]*NoiseDict[nvec[2]]), 
                                                         M_2(NoiseDict[nvec[0]]*NoiseDict[nvec[1]]), 
                                                         M_2(NoiseDict[nvec[0]]*NoiseDict[nvec[2]]), 
                                                         M_2(NoiseDict[nvec[1]]*NoiseDict[nvec[2]])]))[0] #only one set of solutions (if any) in linear system of equations; hence index [0]
        ZsubDict = {}
        for noise1 in NoiseDict:
            for noise2 in NoiseDict:
                if M_2(NoiseDict[noise1]*NoiseDict[noise2]) in SOL_2ndOrderMom:
                    ZsubDict[M_2(NoiseDict[noise1]*NoiseDict[noise2])] = 0
        if len(ZsubDict) > 0:
            SOL_2ndOrderMomMod = []
            for nn in range(len(SOL_2ndOrderMom)):
                SOL_2ndOrderMomMod.append(SOL_2ndOrderMom[nn].subs(ZsubDict))
        SOL_2ndOrderMom = SOL_2ndOrderMomMod
        SOL_2ndOrdMomDict[M_2(NoiseDict[nvec[0]]*NoiseDict[nvec[0]])] = SOL_2ndOrderMom[0]
        SOL_2ndOrdMomDict[M_2(NoiseDict[nvec[1]]*NoiseDict[nvec[1]])] = SOL_2ndOrderMom[1]
        SOL_2ndOrdMomDict[M_2(NoiseDict[nvec[2]]*NoiseDict[nvec[2]])] = SOL_2ndOrderMom[2]
        SOL_2ndOrdMomDict[M_2(NoiseDict[nvec[0]]*NoiseDict[nvec[1]])] = SOL_2ndOrderMom[3]
        SOL_2ndOrdMomDict[M_2(NoiseDict[nvec[0]]*NoiseDict[nvec[2]])] = SOL_2ndOrderMom[4]
        SOL_2ndOrdMomDict[M_2(NoiseDict[nvec[1]]*NoiseDict[nvec[2]])] = SOL_2ndOrderMom[5]
        
    else:
        SOL_2ndOrderMom = list(linsolve(EQsys2ndOrdMom, [M_2(NoiseDict[nvec[0]]*NoiseDict[nvec[0]]), 
                                                         M_2(NoiseDict[nvec[1]]*NoiseDict[nvec[1]]), 
                                                         M_2(NoiseDict[nvec[2]]*NoiseDict[nvec[2]]),
                                                         M_2(NoiseDict[nvec[3]]*NoiseDict[nvec[3]]), 
                                                         M_2(NoiseDict[nvec[0]]*NoiseDict[nvec[1]]), 
                                                         M_2(NoiseDict[nvec[0]]*NoiseDict[nvec[2]]), 
                                                         M_2(NoiseDict[nvec[0]]*NoiseDict[nvec[3]]),
                                                         M_2(NoiseDict[nvec[1]]*NoiseDict[nvec[2]]),
                                                         M_2(NoiseDict[nvec[1]]*NoiseDict[nvec[3]]),
                                                         M_2(NoiseDict[nvec[2]]*NoiseDict[nvec[3]])]))[0] #only one set of solutions (if any) in linear system of equations; hence index [0]
        ZsubDict = {}
        for noise1 in NoiseDict:
            for noise2 in NoiseDict:
                if M_2(NoiseDict[noise1]*NoiseDict[noise2]) in SOL_2ndOrderMom:
                    ZsubDict[M_2(NoiseDict[noise1]*NoiseDict[noise2])] = 0
        if len(ZsubDict) > 0:
            SOL_2ndOrderMomMod = []
            for nn in range(len(SOL_2ndOrderMom)):
                SOL_2ndOrderMomMod.append(SOL_2ndOrderMom[nn].subs(ZsubDict))
        SOL_2ndOrderMom = SOL_2ndOrderMomMod
        SOL_2ndOrdMomDict[M_2(NoiseDict[nvec[0]]*NoiseDict[nvec[0]])] = SOL_2ndOrderMom[0]
        SOL_2ndOrdMomDict[M_2(NoiseDict[nvec[1]]*NoiseDict[nvec[1]])] = SOL_2ndOrderMom[1]
        SOL_2ndOrdMomDict[M_2(NoiseDict[nvec[2]]*NoiseDict[nvec[2]])] = SOL_2ndOrderMom[2]
        SOL_2ndOrdMomDict[M_2(NoiseDict[nvec[3]]*NoiseDict[nvec[3]])] = SOL_2ndOrderMom[3]
        SOL_2ndOrdMomDict[M_2(NoiseDict[nvec[0]]*NoiseDict[nvec[1]])] = SOL_2ndOrderMom[4]
        SOL_2ndOrdMomDict[M_2(NoiseDict[nvec[0]]*NoiseDict[nvec[2]])] = SOL_2ndOrderMom[5]
        SOL_2ndOrdMomDict[M_2(NoiseDict[nvec[0]]*NoiseDict[nvec[3]])] = SOL_2ndOrderMom[6]
        SOL_2ndOrdMomDict[M_2(NoiseDict[nvec[1]]*NoiseDict[nvec[2]])] = SOL_2ndOrderMom[7]
        SOL_2ndOrdMomDict[M_2(NoiseDict[nvec[1]]*NoiseDict[nvec[3]])] = SOL_2ndOrderMom[8]
        SOL_2ndOrdMomDict[M_2(NoiseDict[nvec[2]]*NoiseDict[nvec[3]])] = SOL_2ndOrderMom[9]    
      
    return SOL_1stOrderMom[0], NoiseSubs1stOrder, SOL_2ndOrdMomDict, NoiseSubs2ndOrder 
 

# def _getNoise(_getFokkerPlanckEquation, _get_orderedLists_vKE, stoich):
#     P, M_1, M_2, t = symbols('P M_1 M_2 t')
#     
#     nvec = []
#     for key1 in stoich:
#         for key2 in stoich[key1]:
#             if not key2 == 'rate':
#                 if not key2 in nvec:
#                     nvec.append(key2)
#     nvec = sorted(nvec, key=default_sort_key)
#     assert (len(nvec)==2 or len(nvec)==3 or len(nvec)==4), 'This module works for 2, 3 or 4 different reactants only'
# 
#     NoiseDict = {}
#     for kk in range(len(nvec)):
#         NoiseDict[nvec[kk]] = Symbol('eta_'+str(nvec[kk]))
#     FPEdict, substring = _getFokkerPlanckEquation(_get_orderedLists_vKE, stoich)
#     print(len(NoiseDict))
#     
#     NoiseSub1stOrder = {}
#     NoiseSub2ndOrder = {}
#     
#     if len(NoiseDict)==2:
#         Pdim = P(NoiseDict[nvec[0]],NoiseDict[nvec[1]],t)
#     elif len(NoiseDict)==3:
#         Pdim = P(NoiseDict[nvec[0]],NoiseDict[nvec[1]],NoiseDict[nvec[2]],t)
#     else:
#         Pdim = P(NoiseDict[nvec[0]],NoiseDict[nvec[1]],NoiseDict[nvec[2]],NoiseDict[nvec[3]],t)
#         
#     for noise1 in NoiseDict:
#         NoiseSub1stOrder[NoiseDict[noise1]*Pdim] = M_1(NoiseDict[noise1])
#         for noise2 in NoiseDict:
#             for noise3 in NoiseDict:
#                 key = NoiseDict[noise1]*NoiseDict[noise2]*Derivative(Pdim,NoiseDict[noise3])
#                 if key not in NoiseSub1stOrder:
#                     if NoiseDict[noise1] == NoiseDict[noise2] and NoiseDict[noise3] == NoiseDict[noise1]:
#                         NoiseSub1stOrder[key] = -2*M_1(NoiseDict[noise1])
#                     elif NoiseDict[noise1] != NoiseDict[noise2] and NoiseDict[noise3] == NoiseDict[noise1]:
#                         NoiseSub1stOrder[key] = -M_1(NoiseDict[noise2])
#                     elif NoiseDict[noise1] != NoiseDict[noise2] and NoiseDict[noise3] == NoiseDict[noise2]:
#                         NoiseSub1stOrder[key] = -M_1(NoiseDict[noise1])
#                     elif NoiseDict[noise1] != NoiseDict[noise3] and NoiseDict[noise3] != NoiseDict[noise2]:
#                         NoiseSub1stOrder[key] = 0
#                     else:
#                         NoiseSub1stOrder[key] = 0 
#                 key2 = NoiseDict[noise1]*Derivative(Pdim,NoiseDict[noise2],NoiseDict[noise3])
#                 if key2 not in NoiseSub1stOrder:
#                     NoiseSub1stOrder[key2] = 0   
#     
#     for noise1 in NoiseDict:
#         for noise2 in NoiseDict:
#             key = NoiseDict[noise1]*NoiseDict[noise2]*Pdim
#             if key not in NoiseSub2ndOrder:
#                 NoiseSub2ndOrder[key] = M_2(NoiseDict[noise1]*NoiseDict[noise2])
#             for noise3 in NoiseDict:
#                 for noise4 in NoiseDict:
#                     key2 = NoiseDict[noise1]*NoiseDict[noise2]*NoiseDict[noise3]*Derivative(Pdim,NoiseDict[noise4])
#                     if key2 not in NoiseSub2ndOrder:
#                         if noise1 == noise2 and noise2 == noise3 and noise3 == noise4:
#                             NoiseSub2ndOrder[key2] = -3*M_2(NoiseDict[noise1]*NoiseDict[noise1])
#                         elif noise1 == noise2 and noise2 != noise3 and noise1 == noise4:
#                             NoiseSub2ndOrder[key2] = -2*M_2(NoiseDict[noise1]*NoiseDict[noise3])
#                         elif noise1 == noise2 and noise2 != noise3 and noise3 == noise4:
#                             NoiseSub2ndOrder[key2] = -M_2(NoiseDict[noise1]*NoiseDict[noise2])
#                         elif noise1 != noise2 and noise2 == noise3 and noise1 == noise4:
#                             NoiseSub2ndOrder[key2] = -M_2(NoiseDict[noise2]*NoiseDict[noise3])
#                         elif noise1 != noise2 and noise2 == noise3 and noise3 == noise4:
#                             NoiseSub2ndOrder[key2] = -2*M_2(NoiseDict[noise1]*NoiseDict[noise2])
#                         elif noise1 != noise2 and noise2 != noise3 and noise1 != noise3:
#                             if noise1 == noise4:
#                                 NoiseSub2ndOrder[key2] = -M_2(NoiseDict[noise2]*NoiseDict[noise3])
#                             elif noise2 == noise4:
#                                 NoiseSub2ndOrder[key2] = -M_2(NoiseDict[noise1]*NoiseDict[noise3])
#                             elif noise3 == noise4:
#                                 NoiseSub2ndOrder[key2] = -M_2(NoiseDict[noise1]*NoiseDict[noise2])
#                             else:
#                                 NoiseSub2ndOrder[key2] = 0
#                         else:
#                             NoiseSub2ndOrder[key2] = 0
#                     key3 = NoiseDict[noise1]*NoiseDict[noise2]*Derivative(Pdim,NoiseDict[noise3],NoiseDict[noise4])
#                     if key3 not in NoiseSub2ndOrder:
#                         if noise1 == noise3 and noise2 == noise4:
#                             if noise1 == noise2:
#                                 NoiseSub2ndOrder[key3] = 2
#                             else:
#                                  NoiseSub2ndOrder[key3] = 1
#                         elif noise1 == noise4 and noise2 == noise3:
#                             if noise1 == noise2:
#                                 NoiseSub2ndOrder[key3] = 2
#                             else:
#                                 NoiseSub2ndOrder[key3] = 1
#                         else:
#                             NoiseSub2ndOrder[key3] = 0
#     NoiseSubs1stOrder = {}                   
#     EQsys1stOrdMom = []
#     EOM_1stOrderMom = {}
#     for fpe_lhs in FPEdict: 
#         for noise in NoiseDict:
#             eq1stOrderMoment = (NoiseDict[noise]*FPEdict[fpe_lhs]).expand() 
#             eq1stOrderMoment = eq1stOrderMoment.subs(NoiseSub1stOrder)
#             EQsys1stOrdMom.append(eq1stOrderMoment)
#             if M_1(NoiseDict[noise]) not in EOM_1stOrderMom:
#                 EOM_1stOrderMom[M_1(NoiseDict[noise])] = eq1stOrderMoment
#                 NoiseSubs1stOrder[M_1(NoiseDict[noise])] = r'<'+latex(NoiseDict[noise])+'>'
#     print(EOM_1stOrderMom)
#             
#     if len(NoiseDict)==2:
#         SOL_1stOrderMom = solve(EQsys1stOrdMom, [M_1(NoiseDict[nvec[0]]),M_1(NoiseDict[nvec[1]])], dict=True)
#     elif len(NoiseDict)==3:
#         SOL_1stOrderMom = solve(EQsys1stOrdMom, [M_1(NoiseDict[nvec[0]]),M_1(NoiseDict[nvec[1]]),M_1(NoiseDict[nvec[2]])], dict=True)
#     else:
#         SOL_1stOrderMom = solve(EQsys1stOrdMom, [M_1(NoiseDict[nvec[0]]),M_1(NoiseDict[nvec[1]]),M_1(NoiseDict[nvec[2]]),M_1(NoiseDict[nvec[3]])], dict=True)
#     print(SOL_1stOrderMom)
#     
#     NoiseSubs2ndOrder = {}
#     EQsys2ndOrdMom = []
#     EOM_2ndOrderMom = {}
#     for fpe_lhs in FPEdict: 
#         for noise1 in NoiseDict:
#             for noise2 in NoiseDict:
#                 eq2ndOrderMoment = (NoiseDict[noise1]*NoiseDict[noise2]*FPEdict[fpe_lhs]).expand() 
#                 eq2ndOrderMoment = eq2ndOrderMoment.subs(NoiseSub2ndOrder)
#                 eq2ndOrderMoment = eq2ndOrderMoment.subs(NoiseSub1stOrder)
#                 eq2ndOrderMoment = eq2ndOrderMoment.subs(SOL_1stOrderMom[0])
#                 if len(NoiseDict)==2:
#                     eq2ndOrderMoment = collect(eq2ndOrderMoment, M_2(NoiseDict[nvec[0]]*NoiseDict[nvec[0]]))
#                     eq2ndOrderMoment = collect(eq2ndOrderMoment, M_2(NoiseDict[nvec[1]]*NoiseDict[nvec[1]]))
#                     eq2ndOrderMoment = collect(eq2ndOrderMoment, M_2(NoiseDict[nvec[0]]*NoiseDict[nvec[1]]))
#                 elif len(NoiseDict)==3:
#                     eq2ndOrderMoment = collect(eq2ndOrderMoment, M_2(NoiseDict[nvec[0]]*NoiseDict[nvec[0]]))
#                     eq2ndOrderMoment = collect(eq2ndOrderMoment, M_2(NoiseDict[nvec[1]]*NoiseDict[nvec[1]]))
#                     eq2ndOrderMoment = collect(eq2ndOrderMoment, M_2(NoiseDict[nvec[2]]*NoiseDict[nvec[2]]))
#                     eq2ndOrderMoment = collect(eq2ndOrderMoment, M_2(NoiseDict[nvec[0]]*NoiseDict[nvec[1]]))
#                     eq2ndOrderMoment = collect(eq2ndOrderMoment, M_2(NoiseDict[nvec[0]]*NoiseDict[nvec[2]]))
#                     eq2ndOrderMoment = collect(eq2ndOrderMoment, M_2(NoiseDict[nvec[1]]*NoiseDict[nvec[2]]))
#                 else:
#                     eq2ndOrderMoment = collect(eq2ndOrderMoment, M_2(NoiseDict[nvec[0]]*NoiseDict[nvec[0]]))
#                     eq2ndOrderMoment = collect(eq2ndOrderMoment, M_2(NoiseDict[nvec[1]]*NoiseDict[nvec[1]]))
#                     eq2ndOrderMoment = collect(eq2ndOrderMoment, M_2(NoiseDict[nvec[0]]*NoiseDict[nvec[1]]))
#                 eq2ndOrderMoment = eq2ndOrderMoment.simplify()
#                 if eq2ndOrderMoment not in EQsys2ndOrdMom:
#                     EQsys2ndOrdMom.append(eq2ndOrderMoment)
#                 if M_2(NoiseDict[noise1]*NoiseDict[noise2]) not in EOM_2ndOrderMom:
#                     EOM_2ndOrderMom[M_2(NoiseDict[noise1]*NoiseDict[noise2])] = eq2ndOrderMoment
#                     NoiseSubs2ndOrder[M_2(NoiseDict[noise1]*NoiseDict[noise2])] = r'<'+latex(NoiseDict[noise1]*NoiseDict[noise2])+'>'
#     print(EOM_2ndOrderMom)
#                     
#     SOL_2ndOrdMomDict = {} 
#     if len(NoiseDict)==2:
#         SOL_2ndOrderMom = list(linsolve(EQsys2ndOrdMom, [M_2(NoiseDict[nvec[0]]*NoiseDict[nvec[0]]), M_2(NoiseDict[nvec[1]]*NoiseDict[nvec[1]]), M_2(NoiseDict[nvec[0]]*NoiseDict[nvec[1]])]))[0] #only one set of solutions (if any) in linear system of equations
#         
#         if M_2(NoiseDict[nvec[0]]*NoiseDict[nvec[1]]) in SOL_2ndOrderMom:
#             ZsubDict = {M_2(NoiseDict[nvec[0]]*NoiseDict[nvec[1]]): 0}
#             SOL_2ndOrderMomMod = []
#             for nn in range(len(SOL_2ndOrderMom)):
#                 SOL_2ndOrderMomMod.append(SOL_2ndOrderMom[nn].subs(ZsubDict))
#             SOL_2ndOrderMom = SOL_2ndOrderMomMod
#         SOL_2ndOrdMomDict[M_2(NoiseDict[nvec[0]]*NoiseDict[nvec[0]])] = SOL_2ndOrderMom[0]
#         SOL_2ndOrdMomDict[M_2(NoiseDict[nvec[1]]*NoiseDict[nvec[1]])] = SOL_2ndOrderMom[1]
#         SOL_2ndOrdMomDict[M_2(NoiseDict[nvec[0]]*NoiseDict[nvec[1]])] = SOL_2ndOrderMom[2]
#     
#     elif len(NoiseDict)==3:
#         SOL_2ndOrderMom = list(linsolve(EQsys2ndOrdMom, [M_2(NoiseDict[nvec[0]]*NoiseDict[nvec[0]]), 
#                                                          M_2(NoiseDict[nvec[1]]*NoiseDict[nvec[1]]), 
#                                                          M_2(NoiseDict[nvec[2]]*NoiseDict[nvec[2]]), 
#                                                          M_2(NoiseDict[nvec[0]]*NoiseDict[nvec[1]]), 
#                                                          M_2(NoiseDict[nvec[0]]*NoiseDict[nvec[2]]), 
#                                                          M_2(NoiseDict[nvec[1]]*NoiseDict[nvec[2]])]))[0] #only one set of solutions (if any) in linear system of equations; hence index [0]
#         ZsubDict = {}
#         for noise1 in NoiseDict:
#             for noise2 in NoiseDict:
#                 if M_2(NoiseDict[noise1]*NoiseDict[noise2]) in SOL_2ndOrderMom:
#                     ZsubDict[M_2(NoiseDict[noise1]*NoiseDict[noise2])] = 0
#         if len(ZsubDict) > 0:
#             SOL_2ndOrderMomMod = []
#             for nn in range(len(SOL_2ndOrderMom)):
#                 SOL_2ndOrderMomMod.append(SOL_2ndOrderMom[nn].subs(ZsubDict))
#         SOL_2ndOrderMom = SOL_2ndOrderMomMod
#         SOL_2ndOrdMomDict[M_2(NoiseDict[nvec[0]]*NoiseDict[nvec[0]])] = SOL_2ndOrderMom[0]
#         SOL_2ndOrdMomDict[M_2(NoiseDict[nvec[1]]*NoiseDict[nvec[1]])] = SOL_2ndOrderMom[1]
#         SOL_2ndOrdMomDict[M_2(NoiseDict[nvec[2]]*NoiseDict[nvec[2]])] = SOL_2ndOrderMom[2]
#         SOL_2ndOrdMomDict[M_2(NoiseDict[nvec[0]]*NoiseDict[nvec[1]])] = SOL_2ndOrderMom[3]
#         SOL_2ndOrdMomDict[M_2(NoiseDict[nvec[0]]*NoiseDict[nvec[2]])] = SOL_2ndOrderMom[4]
#         SOL_2ndOrdMomDict[M_2(NoiseDict[nvec[1]]*NoiseDict[nvec[2]])] = SOL_2ndOrderMom[5]
#     print(SOL_2ndOrdMomDict)    
#       
#     return EOM_1stOrderMom, SOL_1stOrderMom[0], NoiseSubs1stOrder, EOM_2ndOrderMom, SOL_2ndOrdMomDict, NoiseSubs2ndOrder 
    

## Function that returns the ODE system deerived from Master equation
def _getODEs_vKE(_get_orderedLists_vKE, stoich):
    P, t = symbols('P t')
    V = Symbol('V', real=True, constant=True)
    Vlist_lhs, Vlist_rhs, substring = _get_orderedLists_vKE(stoich)
    rhsODE=0
    lhsODE=0
    for kk in range(len(Vlist_rhs)):
        for key in Vlist_rhs[kk]:
            if key==sqrt(V):
                rhsODE += Vlist_rhs[kk][key]            
    for kk in range(len(Vlist_lhs)):
        for key in Vlist_lhs[kk]:
            if key==sqrt(V):
                lhsODE += Vlist_lhs[kk][key]  
        
    ODE = lhsODE-rhsODE
    
    nvec = []
    for key1 in stoich:
        for key2 in stoich[key1]:
            if key2 != 'rate' and stoich[key1][key2] != 'const':
                if not key2 in nvec:
                    nvec.append(key2)
    #for reactant in reactants:
    #    nvec.append(reactant)
    nvec = sorted(nvec, key=default_sort_key)
    assert (len(nvec)==2 or len(nvec)==3 or len(nvec)==4), 'This module works for 2, 3 or 4 different reactants only'
    
    PhiDict = {}
    NoiseDict = {}
    for kk in range(len(nvec)):
        NoiseDict[nvec[kk]] = Symbol('eta_'+str(nvec[kk]))
        PhiDict[nvec[kk]] = Symbol('Phi_'+str(nvec[kk]))
        
    PhiSubDict = None    
    if not substring == None:
        PhiSubDict = {}
        for sub in substring:
            PhiSubSym = Symbol('Phi_'+str(sub))
            PhiSubDict[PhiSubSym] = substring[sub]
        for key in PhiSubDict:
            for sym in PhiSubDict[key].atoms(Symbol):
                phisub = Symbol('Phi_'+str(sym))
                if sym in nvec:
                    symSub = phisub
                    PhiSubDict[key] = PhiSubDict[key].subs({sym: symSub})
                else:
                    PhiSubDict[key] = PhiSubDict[key].subs({sym: 1}) #here we assume that if a reactant in the substitution string is not a time-dependent reactant it can only be the total number of reactants which is constant, i.e. 1=N/N
    
    
    if len(Vlist_lhs)-1 == 2:
        ode1 = 0
        ode2 = 0
        for kk in range(len(ODE.args)):
            prod=1
            for nn in range(len(ODE.args[kk].args)-1):
                prod *= ODE.args[kk].args[nn]
            if ODE.args[kk].args[-1] == Derivative(P(NoiseDict[nvec[0]],NoiseDict[nvec[1]],t), NoiseDict[nvec[0]]):
                ode1 += prod
            elif ODE.args[kk].args[-1] == Derivative(P(NoiseDict[nvec[0]],NoiseDict[nvec[1]],t), NoiseDict[nvec[1]]):
                ode2 += prod
            else:
                print('Check ODE.args!')
                
        if PhiSubDict:
            ode1 = ode1.subs(PhiSubDict)
            ode2 = ode2.subs(PhiSubDict) 
            
            for key in PhiSubDict:
                if key == PhiDict[nvec[0]]:
                    ODE_2 = solve(ode2, Derivative(PhiDict[nvec[1]] , t), dict=True)
                    ODEsys = {**ODE_2[0]}
                elif key == PhiDict[nvec[1]]:
                    ODE_1 = solve(ode1, Derivative(PhiDict[nvec[0]] , t), dict=True)
                    ODEsys = {**ODE_1[0]}
                else:
                    ODE_1 = solve(ode1, Derivative(PhiDict[nvec[0]] , t), dict=True)
                    ODE_2 = solve(ode2, Derivative(PhiDict[nvec[1]] , t), dict=True)
                    ODEsys = {**ODE_1[0], **ODE_2[0]}            
        else:        
            ODE_1 = solve(ode1, Derivative(PhiDict[nvec[0]] , t), dict=True)
            ODE_2 = solve(ode2, Derivative(PhiDict[nvec[1]] , t), dict=True)
            ODEsys = {**ODE_1[0], **ODE_2[0]}
                
    elif len(Vlist_lhs)-1 == 3:
        ode1 = 0
        ode2 = 0
        ode3 = 0
        for kk in range(len(ODE.args)):
            prod=1
            for nn in range(len(ODE.args[kk].args)-1):
                prod *= ODE.args[kk].args[nn]
            if ODE.args[kk].args[-1] == Derivative(P(NoiseDict[nvec[0]],NoiseDict[nvec[1]],NoiseDict[nvec[2]],t), NoiseDict[nvec[0]]):
                ode1 += prod
            elif ODE.args[kk].args[-1] == Derivative(P(NoiseDict[nvec[0]],NoiseDict[nvec[1]],NoiseDict[nvec[2]],t), NoiseDict[nvec[1]]):
                ode2 += prod
            else:
                ode3 += prod
        
        if PhiSubDict:
            ode1 = ode1.subs(PhiSubDict)
            ode2 = ode2.subs(PhiSubDict)
            ode3 = ode3.subs(PhiSubDict)
            
            for key in PhiSubDict:
                if key == PhiDict[nvec[0]]:
                    ODE_2 = solve(ode2, Derivative(PhiDict[nvec[1]] , t), dict=True)
                    ODE_3 = solve(ode3, Derivative(PhiDict[nvec[2]] , t), dict=True)
                    ODEsys = {**ODE_2[0], **ODE_3[0]}
                elif key == PhiDict[nvec[1]]:
                    ODE_1 = solve(ode1, Derivative(PhiDict[nvec[0]] , t), dict=True)
                    ODE_3 = solve(ode3, Derivative(PhiDict[nvec[2]] , t), dict=True)
                    ODEsys = {**ODE_1[0], **ODE_3[0]}
                elif key == PhiDict[nvec[2]]:
                    ODE_1 = solve(ode1, Derivative(PhiDict[nvec[0]] , t), dict=True)
                    ODE_2 = solve(ode2, Derivative(PhiDict[nvec[1]] , t), dict=True)
                    ODEsys = {**ODE_1[0], **ODE_2[0]}
                else:
                    ODE_1 = solve(ode1, Derivative(PhiDict[nvec[0]] , t), dict=True)
                    ODE_2 = solve(ode2, Derivative(PhiDict[nvec[1]] , t), dict=True)
                    ODE_3 = solve(ode3, Derivative(PhiDict[nvec[2]] , t), dict=True)
                    ODEsys = {**ODE_1[0], **ODE_2[0], **ODE_3[0]} 
        
        else:
            ODE_1 = solve(ode1, Derivative(PhiDict[nvec[0]] , t), dict=True)
            ODE_2 = solve(ode2, Derivative(PhiDict[nvec[1]] , t), dict=True)
            ODE_3 = solve(ode3, Derivative(PhiDict[nvec[2]] , t), dict=True)
            ODEsys = {**ODE_1[0], **ODE_2[0], **ODE_3[0]}
            
    elif len(Vlist_lhs)-1 == 4:
        ode1 = 0
        ode2 = 0
        ode3 = 0
        ode4 = 0
        for kk in range(len(ODE.args)):
            prod=1
            for nn in range(len(ODE.args[kk].args)-1):
                prod *= ODE.args[kk].args[nn]
            if ODE.args[kk].args[-1] == Derivative(P(NoiseDict[nvec[0]],NoiseDict[nvec[1]],NoiseDict[nvec[2]],NoiseDict[nvec[3]],t), NoiseDict[nvec[0]]):
                ode1 += prod
            elif ODE.args[kk].args[-1] == Derivative(P(NoiseDict[nvec[0]],NoiseDict[nvec[1]],NoiseDict[nvec[2]],NoiseDict[nvec[3]],t), NoiseDict[nvec[1]]):
                ode2 += prod
            elif ODE.args[kk].args[-1] == Derivative(P(NoiseDict[nvec[0]],NoiseDict[nvec[1]],NoiseDict[nvec[2]],NoiseDict[nvec[3]],t), NoiseDict[nvec[2]]):
                ode3 += prod
            else:
                ode4 += prod
        
        if PhiSubDict:
            ode1 = ode1.subs(PhiSubDict)
            ode2 = ode2.subs(PhiSubDict)
            ode3 = ode3.subs(PhiSubDict)
            ode4 = ode4.subs(PhiSubDict)
            
            for key in PhiSubDict:
                if key == PhiDict[nvec[0]]:
                    ODE_2 = solve(ode2, Derivative(PhiDict[nvec[1]] , t), dict=True)
                    ODE_3 = solve(ode3, Derivative(PhiDict[nvec[2]] , t), dict=True)
                    ODE_4 = solve(ode4, Derivative(PhiDict[nvec[3]] , t), dict=True)
                    ODEsys = {**ODE_2[0], **ODE_3[0], **ODE_4[0]}
                elif key == PhiDict[nvec[1]]:
                    ODE_1 = solve(ode1, Derivative(PhiDict[nvec[0]] , t), dict=True)
                    ODE_3 = solve(ode3, Derivative(PhiDict[nvec[2]] , t), dict=True)
                    ODE_4 = solve(ode4, Derivative(PhiDict[nvec[3]] , t), dict=True)
                    ODEsys = {**ODE_1[0], **ODE_3[0], **ODE_4[0]}
                elif key == PhiDict[nvec[2]]:
                    ODE_1 = solve(ode1, Derivative(PhiDict[nvec[0]] , t), dict=True)
                    ODE_2 = solve(ode2, Derivative(PhiDict[nvec[1]] , t), dict=True)
                    ODE_4 = solve(ode4, Derivative(PhiDict[nvec[3]] , t), dict=True)
                    ODEsys = {**ODE_1[0], **ODE_2[0], **ODE_4[0]}
                elif key == PhiDict[nvec[3]]:
                    ODE_1 = solve(ode1, Derivative(PhiDict[nvec[0]] , t), dict=True)
                    ODE_2 = solve(ode2, Derivative(PhiDict[nvec[1]] , t), dict=True)
                    ODE_3 = solve(ode3, Derivative(PhiDict[nvec[2]] , t), dict=True)
                    ODEsys = {**ODE_1[0], **ODE_2[0], **ODE_3[0]}
                else:
                    ODE_1 = solve(ode1, Derivative(PhiDict[nvec[0]] , t), dict=True)
                    ODE_2 = solve(ode2, Derivative(PhiDict[nvec[1]] , t), dict=True)
                    ODE_3 = solve(ode3, Derivative(PhiDict[nvec[2]] , t), dict=True)
                    ODE_4 = solve(ode4, Derivative(PhiDict[nvec[3]] , t), dict=True)
                    ODEsys = {**ODE_1[0], **ODE_2[0], **ODE_3[0], **ODE_4[0]} 
        
        else:
            ODE_1 = solve(ode1, Derivative(PhiDict[nvec[0]] , t), dict=True)
            ODE_2 = solve(ode2, Derivative(PhiDict[nvec[1]] , t), dict=True)
            ODE_3 = solve(ode3, Derivative(PhiDict[nvec[2]] , t), dict=True)
            ODE_4 = solve(ode4, Derivative(PhiDict[nvec[3]] , t), dict=True)
            ODEsys = {**ODE_1[0], **ODE_2[0], **ODE_3[0], **ODE_4[0]}
            
    else:
        print('Not implemented yet.')
        
    return ODEsys
 




    
def _raiseModelError(expected, read, rule):
    raise SyntaxError("Expected " + expected + " but read '" + read + "' in rule: " + rule)


## generic method for constructing figures in MuMoTview and MuMoTmultiController classes
def _buildFig(object, figure = None):
    global figureCounter
    object._figureNum = figureCounter
    figureCounter += 1
    plt.ion()
    with warnings.catch_warnings(): # ignore warnings when plt.hold has been deprecated in installed libraries - still need to try plt.hold(True) in case older libraries in use
        warnings.filterwarnings("ignore",category=MatplotlibDeprecationWarning)
        warnings.filterwarnings("ignore",category=UserWarning)
        plt.hold(True)  
    if figure == None:
        object._figure = plt.figure(object._figureNum) 
    else:
        object._figure = figure

## used for determining significant digits for axes formatting in plots MuMoTstreamView and MuMoTbifurcationView 
def round_to_1(x):
    if x == 0: return 1
    return round(x, -int(floor(log10(abs(x)))))

## Function for editing properties of 3D plots. 
#
#This function is used in MuMoTvectorView.
def _fig_formatting_3D(figure, xlab=None, ylab=None, zlab=None, ax_reformat=False, 
                       specialPoints=None, showFixedPoints=False, **kwargs):
    
    fig = plt.gcf()
    #fig.set_size_inches(10,8) 
    ax = fig.gca(projection='3d')
    
    if kwargs.get('showPlane', False) == True:
        pointsMesh = np.linspace(0, 1, 11)
        Xdat, Ydat = np.meshgrid(pointsMesh, pointsMesh)
        Zdat = 1 - Xdat - Ydat
        Zdat[Zdat<0] = 0
        ax.plot_surface(Xdat, Ydat, Zdat, rstride=20, cstride=20, color='grey', alpha=0.25)
    
    if xlab==None:
        try:
            xlabelstr = ax.xaxis.get_label_text()
            if len(ax.xaxis.get_label_text())==0:
                xlabelstr = 'choose x-label'
        except:
            xlabelstr = 'choose x-label'
    else:
        xlabelstr = xlab
        
    if ylab==None:
        try:
            ylabelstr = ax.yaxis.get_label_text()
            if len(ax.yaxis.get_label_text())==0:
                ylabelstr = 'choose y-label'
        except:
            ylabelstr = 'choose y-label'
    else:
        ylabelstr = ylab
        
    if zlab==None:
        try:
            zlabelstr = ax.yaxis.get_label_text()
            if len(ax.zaxis.get_label_text())==0:
                zlabelstr = 'choose z-label'
        except:
            zlabelstr = 'choose z-label'
    else:
        zlabelstr = zlab
    
    x_lim_left = ax.get_xbound()[0]#ax.xaxis.get_data_interval()[0]
    x_lim_right = ax.get_xbound()[1]#ax.xaxis.get_data_interval()[1]
    y_lim_bot = ax.get_ybound()[0]#ax.yaxis.get_data_interval()[0]
    y_lim_top = ax.get_ybound()[1]
    z_lim_bot = ax.get_zbound()[0]#ax.zaxis.get_data_interval()[0]
    z_lim_top = ax.get_zbound()[1]
    if ax_reformat==False:
        xmajortickslocs = ax.xaxis.get_majorticklocs()
        #xminortickslocs = ax.xaxis.get_minorticklocs()
        ymajortickslocs = ax.yaxis.get_majorticklocs()
        #yminortickslocs = ax.yaxis.get_minorticklocs()
        zmajortickslocs = ax.zaxis.get_majorticklocs()
        #zminortickslocs = ax.zaxis.get_minorticklocs()
        #plt.cla()
        ax.set_xticks(xmajortickslocs)
        #ax.set_xticks(xminortickslocs, minor = True)
        ax.set_yticks(ymajortickslocs)
        #ax.set_yticks(yminortickslocs, minor = True)
        ax.set_zticks(zmajortickslocs)
        #ax.set_zticks(zminortickslocs, minor = True)
    else:
        max_xrange = x_lim_right - x_lim_left
        max_yrange = y_lim_top - y_lim_bot
        if kwargs.get('showPlane', False) == True:
            max_zrange = z_lim_top
        else:
            max_zrange = z_lim_top - z_lim_bot
            
        if max_xrange < 1.0:
            xMLocator_major = round_to_1(max_xrange/4)
        else:
            xMLocator_major = round_to_1(max_xrange/6)
        #xMLocator_minor = xMLocator_major/2
        if max_yrange < 1.0:
            yMLocator_major = round_to_1(max_yrange/4)
        else:
            yMLocator_major = round_to_1(max_yrange/6)
        #yMLocator_minor = yMLocator_major/2
        if max_zrange < 1.0:
            zMLocator_major = round_to_1(max_zrange/4)
        else:
            zMLocator_major = round_to_1(max_zrange/6)
        #zMLocator_minor = yMLocator_major/2
        ax.xaxis.set_major_locator(ticker.MultipleLocator(xMLocator_major))
        #ax.xaxis.set_minor_locator(ticker.MultipleLocator(xMLocator_minor))
        ax.yaxis.set_major_locator(ticker.MultipleLocator(yMLocator_major))
        #ax.yaxis.set_minor_locator(ticker.MultipleLocator(yMLocator_minor))
        ax.zaxis.set_major_locator(ticker.MultipleLocator(zMLocator_major))
        #ax.zaxis.set_minor_locator(ticker.MultipleLocator(zMLocator_minor))
        
    ax.set_xlim3d(x_lim_left,x_lim_right)
    ax.set_ylim3d(y_lim_bot,y_lim_top)
    if kwargs.get('showPlane', False) == True:
        ax.set_zlim3d(0,z_lim_top)
    else:
        ax.set_zlim3d(z_lim_bot,z_lim_top)
                    
    if showFixedPoints==True:
        if not specialPoints[0] == []:
            for jj in range(len(specialPoints[0])):
                try:
                    len(specialPoints[3][jj]) == 3
                    lam1 = specialPoints[3][jj][0]
                    lam2 = specialPoints[3][jj][1]
                    lam3 = specialPoints[3][jj][2]
                    if (re(lam1) < 0 and re(lam2) < 0 and re(lam3) < 0):
                        FPcolor = 'g'
                        FPmarker = 'o'
                    else:
                        FPcolor = 'r'  
                        FPmarker = '>'     
                except:
                    print('Check input!')
                    FPcolor='k'  
                     
                ax.scatter([specialPoints[0][jj]], [specialPoints[1][jj]], [specialPoints[2][jj]], 
                           marker=FPmarker, s=300, c=FPcolor)
    
    if 'fontsize' in kwargs:
        if not kwargs['fontsize']==None:
            chooseFontSize = kwargs['fontsize']
    elif len(xlabelstr) > 40 or len(ylabelstr) > 40 or len(zlabelstr) > 40:
        chooseFontSize = 16
    elif 31 <= len(xlabelstr) <= 40 or 31 <= len(ylabelstr) <= 40 or 31 <= len(zlabelstr) <= 40:
        chooseFontSize = 20
    elif 26 <= len(xlabelstr) <= 30 or 26 <= len(ylabelstr) <= 30 or 26 <= len(zlabelstr) <= 30:
        chooseFontSize = 26
    else:
        chooseFontSize = 30
    
    ax.xaxis.labelpad = 20
    ax.yaxis.labelpad = 20
    ax.zaxis.labelpad = 20
    ax.set_xlabel(r''+str(xlabelstr), fontsize = chooseFontSize)
    ax.set_ylabel(r''+str(ylabelstr), fontsize = chooseFontSize)
    if len(str(zlabelstr))>1:
        ax.set_zlabel(r''+str(zlabelstr), fontsize = chooseFontSize, rotation=90)
    else:
        ax.set_zlabel(r''+str(zlabelstr), fontsize = chooseFontSize)
        
    for tick in ax.xaxis.get_major_ticks():
        tick.label.set_fontsize(18) 
    for tick in ax.yaxis.get_major_ticks():
        tick.label.set_fontsize(18)
    for tick in ax.zaxis.get_major_ticks():
        tick.set_pad(8)
        tick.label.set_fontsize(18)      
        
    plt.tight_layout(pad=4)
 

## Function for formatting 2D plots. 
#
#This function is used in MuMoTvectorView, MuMoTstreamView and MuMoTbifurcationView    
def _fig_formatting_2D(figure=None, xdata=None, ydata=None, choose_xrange=None, choose_yrange=None, eigenvalues=None, 
                       curve_replot=False, ax_reformat=False, showFixedPoints=False, specialPoints=None,
                       xlab=None, ylab=None, curvelab=None, **kwargs):
    #print(kwargs)
    
    linestyle_list = ['solid','dashed', 'dashdot', 'dotted', 'solid','dashed', 'dashdot', 'dotted', 'solid']
    
    if xdata and ydata:
        if len(xdata) == len(ydata):
            #plt.figure(figsize=(8,6), dpi=80)
            ax = plt.axes()
            data_x=xdata
            data_y=ydata
            
        else:
            print('CHECK input:')
            print('xdata and ydata are lists of arrays and must have same lengths!')
            print('Array pairs xdata[k] and ydata[k] (k = 0, ..., N-1) must have same lengths too!')

    elif figure:
        plt.gcf()
        ax = plt.gca()
        data_x = [ax.lines[kk].get_xdata() for kk in range(len(ax.lines))]
        data_y = [ax.lines[kk].get_ydata() for kk in range(len(ax.lines))]
        
    else:
        print('Choose either figure or dataset(s)')
    #print(data_x)
    
    if xlab==None:
        try:
            xlabelstr = ax.xaxis.get_label_text()
            if len(ax.xaxis.get_label_text())==0:
                xlabelstr = 'choose x-label'
        except:
            xlabelstr = 'choose x-label'
    else:
        xlabelstr = xlab
        
    if ylab==None:
        try:
            ylabelstr = ax.yaxis.get_label_text()
            if len(ax.yaxis.get_label_text())==0:
                ylabelstr = 'choose y-label'
        except:
            ylabelstr = 'choose y-label'
    else:
        ylabelstr = ylab
    
    if ax_reformat==False and figure!=None:
        xmajortickslocs = ax.xaxis.get_majorticklocs()
        xminortickslocs = ax.xaxis.get_minorticklocs()
        ymajortickslocs = ax.yaxis.get_majorticklocs()
        yminortickslocs = ax.yaxis.get_minorticklocs()
        x_lim_left = ax.get_xbound()[0]#ax.xaxis.get_data_interval()[0]
        x_lim_right = ax.get_xbound()[1]#ax.xaxis.get_data_interval()[1]
        y_lim_bot = ax.get_ybound()[0]#ax.yaxis.get_data_interval()[0]
        y_lim_top = ax.get_ybound()[1]#ax.yaxis.get_data_interval()[1]
        #print(ax.yaxis.get_data_interval())
        
    if curve_replot==True:
        plt.cla()
    
    if ax_reformat==False and figure!=None:
        ax.set_xticks(xmajortickslocs)
        ax.set_xticks(xminortickslocs, minor = True)
        ax.set_yticks(ymajortickslocs)
        ax.set_yticks(yminortickslocs, minor = True)
        ax.tick_params(axis = 'both', which = 'major', length=5, width=2)
        ax.tick_params(axis = 'both', which = 'minor', length=3, width=1)
        plt.xlim(x_lim_left,x_lim_right)
        plt.ylim(y_lim_bot,y_lim_top)
        
    if figure==None or curve_replot==True:
        if 'LineThickness' in kwargs:
            LineThickness = kwargs['LineThickness']
        else:
            LineThickness = 4
        
        if eigenvalues:
            solX_dict={} #bifurcation parameter
            solY_dict={} #state variable 1
            solX_dict['solX_unst']=[] 
            solY_dict['solY_unst']=[]
            solX_dict['solX_stab']=[]
            solY_dict['solY_stab']=[]
            solX_dict['solX_saddle']=[]
            solY_dict['solY_saddle']=[]
            
            nr_sol_unst=0
            nr_sol_saddle=0
            nr_sol_stab=0
            data_x_tmp=[]
            data_y_tmp=[]
            #print(specialPoints)
            for nn in range(len(data_x)):
                #sign_change=0
                for kk in range(len(eigenvalues[nn])):
                    if kk > 0:
                        if (np.sign(np.real(eigenvalues[nn][kk][0]))*np.sign(np.real(eigenvalues[nn][kk-1][0])) < 0
                            or np.sign(np.real(eigenvalues[nn][kk][1]))*np.sign(np.real(eigenvalues[nn][kk-1][1])) < 0):
                            #print('sign change')
                            #sign_change+=1
                            #print(sign_change)
                            #if specialPoints !=None and specialPoints[0]!=[]:
                            #    data_x_tmp.append(specialPoints[0][sign_change-1])
                            #    data_y_tmp.append(specialPoints[1][sign_change-1])
                            
                            if nr_sol_unst == 1:
                                solX_dict['solX_unst'].append(data_x_tmp)
                                solY_dict['solY_unst'].append(data_y_tmp)
                            elif nr_sol_saddle == 1:
                                solX_dict['solX_saddle'].append(data_x_tmp)
                                solY_dict['solY_saddle'].append(data_y_tmp)
                            elif nr_sol_stab == 1:
                                solX_dict['solX_stab'].append(data_x_tmp)
                                solY_dict['solY_stab'].append(data_y_tmp)
                            else:
                                print('Something went wrong!')
                            
                            data_x_tmp_first=data_x_tmp[-1]
                            data_y_tmp_first=data_y_tmp[-1]
                            nr_sol_stab=0
                            nr_sol_saddle=0
                            nr_sol_unst=0
                            data_x_tmp=[]
                            data_y_tmp=[]
                            data_x_tmp.append(data_x_tmp_first)
                            data_y_tmp.append(data_y_tmp_first)
                            #if specialPoints !=None and specialPoints[0]!=[]:
                            #    data_x_tmp.append(specialPoints[0][sign_change-1])
                            #    data_y_tmp.append(specialPoints[1][sign_change-1])
                                    
                    if np.real(eigenvalues[nn][kk][0]) < 0 and np.real(eigenvalues[nn][kk][1]) < 0:  
                        nr_sol_stab=1
                    elif np.real(eigenvalues[nn][kk][0]) > 0 and np.real(eigenvalues[nn][kk][1]) < 0:
                        nr_sol_saddle=1
                    elif np.real(eigenvalues[nn][kk][0]) < 0 and np.real(eigenvalues[nn][kk][1]) > 0:
                        nr_sol_saddle=1
                    else:
                        nr_sol_unst=1
                        
                    data_x_tmp.append(data_x[nn][kk])
                    data_y_tmp.append(data_y[nn][kk])
                
                    if kk == len(eigenvalues[nn])-1:
                        if nr_sol_unst == 1:
                            solX_dict['solX_unst'].append(data_x_tmp)
                            solY_dict['solY_unst'].append(data_y_tmp)
                        elif nr_sol_saddle == 1:
                            solX_dict['solX_saddle'].append(data_x_tmp)
                            solY_dict['solY_saddle'].append(data_y_tmp)
                        elif nr_sol_stab == 1:
                            solX_dict['solX_stab'].append(data_x_tmp)
                            solY_dict['solY_stab'].append(data_y_tmp)
                        else:
                            print('Something went wrong!')
                        
                
            if not solX_dict['solX_unst'] == []:            
                for jj in range(len(solX_dict['solX_unst'])):
                    plt.plot(solX_dict['solX_unst'][jj], 
                             solY_dict['solY_unst'][jj], 
                             c = line_color_list[2], 
                             ls = linestyle_list[3], lw = LineThickness, label = r'unstable')
            if not solX_dict['solX_stab'] == []:            
                for jj in range(len(solX_dict['solX_stab'])):
                    plt.plot(solX_dict['solX_stab'][jj], 
                             solY_dict['solY_stab'][jj], 
                             c = line_color_list[1], 
                             ls = linestyle_list[0], lw = LineThickness, label = r'stable')
            if not solX_dict['solX_saddle'] == []:            
                for jj in range(len(solX_dict['solX_saddle'])):
                    plt.plot(solX_dict['solX_saddle'][jj], 
                             solY_dict['solY_saddle'][jj], 
                             c = line_color_list[0], 
                             ls = linestyle_list[1], lw = LineThickness, label = r'saddle')
                                    
                            
        else:
            for nn in range(len(data_x)):
                try:
                    plt.plot(data_x[nn], data_y[nn], c = line_color_list[nn], 
                             ls = linestyle_list[nn], lw = LineThickness, label = r''+str(curvelab[nn]))
                except:
                    plt.plot(data_x[nn], data_y[nn], c = line_color_list[nn], 
                             ls = linestyle_list[nn], lw = LineThickness)
        
        
    if len(xlabelstr) > 40 or len(ylabelstr) > 40:
        chooseFontSize = 16
    elif 31 <= len(xlabelstr) <= 40 or 31 <= len(ylabelstr) <= 40:
        chooseFontSize = 20
    elif 26 <= len(xlabelstr) <= 30 or 26 <= len(ylabelstr) <= 30:
        chooseFontSize = 26
    else:
        chooseFontSize = 30
        
    if 'fontsize' in kwargs:
        if not kwargs['fontsize']==None:
            chooseFontSize = kwargs['fontsize']

    plt.xlabel(r''+str(xlabelstr), fontsize = chooseFontSize)
    plt.ylabel(r''+str(ylabelstr), fontsize = chooseFontSize)
    #ax.set_xlabel(r''+str(xlabelstr), fontsize = chooseFontSize)
    #ax.set_ylabel(r''+str(ylabelstr), fontsize = chooseFontSize)
     
    if figure==None or ax_reformat==True:
        if choose_xrange:
            max_xrange = choose_xrange[1]-choose_xrange[0]
        else:
            xrange = [np.max(data_x[kk]) - np.min(data_x[kk]) for kk in range(len(data_x))]
            max_xrange = max(xrange)
        
        if choose_yrange:
            max_yrange = choose_yrange[1]-choose_yrange[0]
        else:
            yrange = [np.max(data_y[kk]) - np.min(data_y[kk]) for kk in range(len(data_y))]
            max_yrange = max(yrange) 
        
        if max_xrange < 1.0:
            xMLocator_major = round_to_1(max_xrange/5)
        else:
            xMLocator_major = round_to_1(max_xrange/10)
        xMLocator_minor = xMLocator_major/2
        if max_yrange < 1.0:
            yMLocator_major = round_to_1(max_yrange/5)
        else:
            yMLocator_major = round_to_1(max_yrange/10)
        yMLocator_minor = yMLocator_major/2
        
        if choose_xrange:
            plt.xlim(choose_xrange[0]-xMLocator_minor, choose_xrange[1]+xMLocator_minor)
        else:
            plt.xlim(np.min(data_x)-xMLocator_minor, np.max(data_x)+xMLocator_minor)
        if choose_yrange:
            plt.ylim(choose_yrange[0]-yMLocator_minor, choose_yrange[1]+yMLocator_minor)
        else:
            plt.ylim(np.min(data_y)-yMLocator_minor, np.max(data_y)+yMLocator_minor)

        ax.xaxis.set_major_locator(ticker.MultipleLocator(xMLocator_major))
        ax.xaxis.set_minor_locator(ticker.MultipleLocator(xMLocator_minor))
        ax.yaxis.set_major_locator(ticker.MultipleLocator(yMLocator_major))
        ax.yaxis.set_minor_locator(ticker.MultipleLocator(yMLocator_minor))
        for axis in ['top','bottom','left','right']:
            ax.spines[axis].set_linewidth(2)
        
        ax.tick_params('both', length=5, width=2, which='major')
        ax.tick_params('both', length=3, width=1, which='minor')
    
    if eigenvalues:
        if not specialPoints[0] == []:
            for jj in range(len(specialPoints[0])):
                plt.plot([specialPoints[0][jj]], [specialPoints[1][jj]], marker='o', markersize=15, 
                         c=line_color_list[-1])    
            for a,b,c in zip(specialPoints[0], specialPoints[1], specialPoints[2]): 
                if a > plt.xlim()[0]+(plt.xlim()[1]-plt.xlim()[0])/2:
                    x_offset = -(plt.xlim()[1]-plt.xlim()[0])*0.02
                else:
                    x_offset = (plt.xlim()[1]-plt.xlim()[0])*0.02
                if b > plt.ylim()[0]+(plt.ylim()[1]-plt.ylim()[0])/2:
                    y_offset = -(plt.ylim()[1]-plt.ylim()[0])*0.05
                else:
                    y_offset = (plt.ylim()[1]-plt.ylim()[0])*0.05
                plt.text(a+x_offset, b+y_offset, c, fontsize=18)
    
    if showFixedPoints==True:
        if not specialPoints[0] == []:
            for jj in range(len(specialPoints[0])):
                try:
                    len(specialPoints[2][jj]) == 2
                    lam1 = specialPoints[2][jj][0]
                    lam2 = specialPoints[2][jj][1]
                    if re(lam1) < 0 and re(lam2) < 0:
                        FPcolor = line_color_list[1]
                        FPfill = 'full'
                    elif re(lam1) > 0 and re(lam2) > 0:
                        FPcolor = line_color_list[2]
                        FPfill = 'none'
                    else:
                        FPcolor = line_color_list[0]
                        FPfill = 'none'
                        
                except:
                    print('Check input!')
                    FPcolor=line_color_list[-1]  
                    FPfill = 'none'
                     
                plt.plot([specialPoints[0][jj]], [specialPoints[1][jj]], marker='o', markersize=12, 
                         c=FPcolor, fillstyle=FPfill, mew=4, mec=FPcolor)
    
    if curvelab != None:
        if 'legend_loc' in kwargs:
            legend_loc = kwargs['legend_loc']
        else:
            legend_loc = 'upper left'
        plt.legend(loc=str(legend_loc), fontsize=20, ncol=2)
        
    for tick in ax.xaxis.get_major_ticks():
                    tick.label.set_fontsize(18) 
    for tick in ax.yaxis.get_major_ticks():
                    tick.label.set_fontsize(18)
    plt.tight_layout() 
    
def _decodeNetworkTypeFromString(netTypeStr):
    # init the network type
    admissibleNetTypes = {'full': NetworkType.FULLY_CONNECTED, 
                          'erdos-renyi': NetworkType.ERSOS_RENYI, 
                          'barabasi-albert': NetworkType.BARABASI_ALBERT, 
                          'dynamic': NetworkType.DYNAMIC}
    
    if netTypeStr not in admissibleNetTypes:
        print("ERROR! Invalid network type argument! Valid strings are: " + str(admissibleNetTypes) )
    return admissibleNetTypes.get(netTypeStr, None)

def _encodeNetworkTypeToString(netType):
    # init the network type
    netTypeEncoding = {NetworkType.FULLY_CONNECTED: 'full', 
                          NetworkType.ERSOS_RENYI: 'erdos-renyi', 
                          NetworkType.BARABASI_ALBERT: 'barabasi-albert', 
                          NetworkType.DYNAMIC: 'dynamic'}
    
    if netType not in netTypeEncoding:
        print("ERROR! Invalid netTypeEncoding table! Tryed to encode network type: " + str(netType) )
    return netTypeEncoding.get(netType, 'none')

def _make_autopct(values):
    def my_autopct(pct):
        total = sum(values)
        val = int(round(pct*total/100.0))
        return '{p:.2f}%  ({v:d})'.format(p=pct,v=val)
    return my_autopct<|MERGE_RESOLUTION|>--- conflicted
+++ resolved
@@ -1421,12 +1421,10 @@
         self._controller = controller
         self._logs = []
         self._axes3d = False
-<<<<<<< HEAD
+
         self._plotLimits = 1
-=======
-        self._plotLimits = 6 ## @todo: why this magic number?
+        #self._plotLimits = 6 ## @todo: why this magic number?
         self._generatingKwargs = kwargs
->>>>>>> 0c900e8d
         if params != None:
             self._paramNames= []
             paramNames, self._paramValues = zip(*params)
@@ -1731,7 +1729,7 @@
 
         if not(silent):
             self._plot_field()
-<<<<<<< HEAD
+
     
     ## gets and returns names and values from widgets
     def _get_argDict(self):
@@ -1764,9 +1762,6 @@
         
         return argDict
     
-    
-    
-=======
 
 
 #    def __init__(self, model, controller, stateVariable1, stateVariable2, stateVariable3 = None, figure = None, params = None, **kwargs):
@@ -1795,8 +1790,6 @@
             print(logStr)    
         self._logs.append(log)
 
-
->>>>>>> 0c900e8d
             
     ## calculates stationary states of 2d system
     def _get_fixedPoints2d(self):
@@ -3766,10 +3759,6 @@
                             constantReactant = True
                             token = token.replace('(','')
                             token = token.replace(')','')
-<<<<<<< HEAD
-                            #print(token)
-=======
->>>>>>> 0c900e8d
                         if token == '\emptyset':
                             model._constantSystemSize = False
                             constantReactant = True
