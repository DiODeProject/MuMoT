""" @package MuMoT
# coding: utf-8

# In[ ]:

# if has extension .ipynb build this notebook as an importable module using
# ipython nbconvert --to script MuMoT.ipynb

# dependencies:
#  tex distribution
#  libtool (on Mac: brew install libtool --universal; brew link libtool (http://brew.sh))
#  antlr4 (for generating LaTeX parser; http://www.antlr.org)
#  latex2sympy (no current pip installer; https://github.com/augustt198/latex2sympy; depends on antlr4 (pip install antlr4-python3-runtime)
#  graphviz (pip install graphviz; graphviz http://www.graphviz.org/Download.php)
"""

from IPython.display import display, clear_output, Math, Latex, Javascript
import ipywidgets.widgets as widgets
from matplotlib import pyplot as plt
import matplotlib.cm as cm
import matplotlib.patches as mpatch
import numpy as np
from scipy.integrate import odeint
from sympy import *
import math
import PyDSTool as dst
from graphviz import Digraph
from process_latex.process_latex import process_sympy # was `from process_latex import process_sympy` before packaging for pip
import tempfile
import os
import copy
from pyexpat import model
from idlelib.textView import view_file
from IPython.utils import io
import datetime
import warnings
from matplotlib.cbook import MatplotlibDeprecationWarning
from mpl_toolkits.mplot3d import axes3d
import networkx as nx #@UnresolvedImport
from enum import Enum
import json
import sys

import matplotlib.ticker as ticker
from math import log10, floor
import ast
from matplotlib.pyplot import plot

#from matplotlib.offsetbox import kwargs
#from __builtin__ import None
#from numpy.oldnumeric.fix_default_axis import _args3
#from matplotlib.offsetbox import kwargs



get_ipython().magic('alias_magic model latex')
get_ipython().magic('matplotlib nbagg')

figureCounter = 1 # global figure counter for model views

MAX_RANDOM_SEED = 4294967295
INITIAL_RATE_VALUE = 0.5
RATE_BOUND = 10.0
RATE_STEP = 0.1
MULTIPLOT_COLUMNS = 2
EMPTYSET_SYMBOL = process_sympy('1')

INITIAL_COND_INIT_VAL = 0.0
INITIAL_COND_INIT_BOUND = 1.0


line_color_list = ['b', 'g', 'r', 'c', 'm', 'y', 'grey', 'orange', 'k']

# enum possible Network types
class NetworkType(Enum):
    FULLY_CONNECTED = 0
    ERSOS_RENYI = 1
    BARABASI_ALBERT = 2
    SPACE = 3
    DYNAMIC = 4

# class with default parameters
class MuMoTdefault:
    _initialRateValue = 2 ## @todo: was 1 (choose initial values sensibly)
    _rateLimits = (0.0, 20.0) ## @todo: choose limit values sensibly
    _rateStep = 0.1 ## @todo: choose rate step sensibly
    @staticmethod
    def setRateDefaults(initRate=_initialRateValue, limits=_rateLimits, step=_rateStep):
        MuMoTdefault._initialRateValue = initRate
        MuMoTdefault._rateLimits = limits
        MuMoTdefault._rateStep = step
    
    _maxTime = 10
    _timeLimits = (1, 100)
    _timeStep = 1
    @staticmethod
    def setTimeDefaults(initTime=_maxTime, limits=_timeLimits, step=_timeStep):
        MuMoTdefault._maxTime = initTime
        MuMoTdefault._timeLimits = limits
        MuMoTdefault._timeStep = step
        
    _agents = 100
    _agentsLimits = (0, 1000)
    _agentsStep = 1
    @staticmethod
    def setAgentsDefaults(initAgents=_agents, limits=_agentsLimits, step=_agentsStep):
        MuMoTdefault._agents = initAgents
        MuMoTdefault._agentsLimits = limits
        MuMoTdefault._agentsStep = step
    

## class describing a model
class MuMoTmodel:
    ## list of rules
    _rules = None 
    ## set of reactants
    _reactants = None
    ## set of fixed-concentration reactants (boundary conditions)
    _constantReactants = None 
    ## parameter that determines system size, set by using substitute()
    _systemSize = None
    ## is system size constant or not?
    _constantSystemSize = None
    ## list of LaTeX strings describing reactants (@todo: depracated?)
    _reactantsLaTeX = None
    ## set of rates
    _rates = None 
    ## dictionary of LaTeX strings describing rates and constant reactants (@todo: rename)
    _ratesLaTeX = None 
    ## dictionary of ODE righthand sides with reactant as key
    _equations = None
    ## set of solutions to equations
    _solutions = None 
    ## summary of stoichiometry as nested dictionaries
    _stoichiometry = None
    ## dictionary (reagents as keys) with reaction-rate and relative effects of each reaction-rule for each reagent (structure necessary for multiagent simulations)
    _agentProbabilities = None
    ## dictionary of lambdified functions for integration, plotting, etc.
    _funcs = None
    ## tuple of argument symbols for lambdified functions
    _args = None 
    ## graphviz visualisation of model
    _dot = None
    ## image format used for rendering edge labels for model visualisation
    _renderImageFormat = 'png'
    ## local path for creation of temporary storage
    _tmpdirpath = '__mumot_files__'
    ## temporary storage for image files, etc. used in visualising model
    _tmpdir = None 
    ## list of temporary files created
    _tmpfiles = None 
    
    ## create new model with variable substitutions listed as comma separated string of assignments
    def substitute(self, subsString):
        subs = []
        subsStrings = subsString.split(',')
        for subString in subsStrings:
            if '=' not in subString:
                raise SyntaxError("No '=' in assignment " + subString)
            assignment = process_sympy(subString)
            subs.append((assignment.lhs, assignment.rhs))
        newModel = MuMoTmodel()
        newModel._rules = copy.deepcopy(self._rules)
        newModel._reactants = copy.deepcopy(self._reactants)
        newModel._constantReactants = copy.deepcopy(self._constantReactants)
        newModel._equations = copy.deepcopy(self._equations)
        newModel._stoichiometry = copy.deepcopy(self._stoichiometry)
        for sub in subs:
            if sub[0] in newModel._reactants and len(sub[1].atoms(Symbol)) == 1:
                raise SyntaxError("Using substitute to rename reactants not supported: " + str(sub[0]) + " = " + str(sub[1]))
        for reaction in newModel._stoichiometry:
            for sub in subs:
                newModel._stoichiometry[reaction]['rate'] = newModel._stoichiometry[reaction]['rate'].subs(sub[0], sub[1])
                for reactant in newModel._stoichiometry[reaction]:
                    if not reactant == 'rate':
                        if reactant == sub[0]:
                            if '+' not in str(sub[1]) and '-' not in str(sub[1]):
                                #replace keys according to: dictionary[new_key] = dictionary.pop(old_key)
                                newModel._stoichiometry[reaction][sub[1]] = newModel._stoichiometry[reaction].pop(reactant)
                            else:
                                newModel._stoichiometry[reaction][reactant].append({reactant: sub[1]})
        for reactant in newModel._reactants:
            for sub in subs:
                newModel._equations[reactant] = newModel._equations[reactant].subs(sub[0], sub[1])
        for rule in newModel._rules:
            for sub in subs:
                rule.rate = rule.rate.subs(sub[0], sub[1])
        for sub in subs:
            if sub[0] in newModel._reactants:
                for atom in sub[1].atoms(Symbol):
                    if atom not in newModel._reactants and atom != self._systemSize:
                        if newModel._systemSize == None:
                            newModel._systemSize = atom
                        else:
                            raise SyntaxError("More than one unknown reactant encountered when trying to set system size: " + str(sub[0]) + " = " + str(sub[1]))
                if newModel._systemSize == None:
                    raise SyntaxError("Expected to find system size parameter but failed: " + str(sub[0]) + " = " + str(sub[1]))
                ## @todo: more thorough error checking for valid system size expression
                newModel._reactants.discard(sub[0])
                del newModel._equations[sub[0]]
        if newModel._systemSize == None:
            newModel._systemSize = self._systemSize
        for reactant in newModel._equations:
            rhs = newModel._equations[reactant]
            for symbol in rhs.atoms(Symbol):
                if symbol not in newModel._reactants and symbol != newModel._systemSize:
                    newModel._rates.add(symbol)
        newModel._ratesLaTeX = {}
        rates = map(latex, list(newModel._rates))
        for (rate, latexStr) in zip(newModel._rates, rates):
            newModel._ratesLaTeX[repr(rate)] = latexStr
        constantReactants = map(latex, list(newModel._constantReactants))
        for (reactant, latexStr) in zip(newModel._constantReactants, constantReactants):
            newModel._ratesLaTeX[repr(reactant)] = '(' + latexStr + ')'

        ## @todo: what else should be copied to new model?

        return newModel


    ## build a graphical representation of the model
    # if result cannot be plotted check for installation of libltdl - eg on Mac see if XQuartz requires update or do:<br>
    #  `brew install libtool --universal` <br>
    #  `brew link libtool`
    def visualise(self):
        errorShown = False
        if self._dot == None:
            dot = Digraph(comment = "Model", engine = 'circo')
            if not self._constantSystemSize:
                dot.node(str('1'), " ", image = self._localLaTeXimageFile(Symbol('\\emptyset'))) ## @todo: only display if used: for now, guess it is used if system size is non-constant                
            for reactant in self._reactants:
                dot.node(str(reactant), " ", image = self._localLaTeXimageFile(reactant))
            for reactant in self._constantReactants:
                dot.node(str(reactant), " ", image = self._localLaTeXimageFile(Symbol(self._ratesLaTeX[repr(reactant)])))                
            for rule in self._rules:
                # render LaTeX representation of rule
                localfilename = self._localLaTeXimageFile(rule.rate)
                htmlLabel = r'<<TABLE BORDER="0"><TR><TD><IMG SRC="' + localfilename + r'"/></TD></TR></TABLE>>'
                if len(rule.lhsReactants) == 1:
                    dot.edge(str(rule.lhsReactants[0]), str(rule.rhsReactants[0]), label = htmlLabel)
                elif len(rule.lhsReactants) == 2:
                    # work out source and target of edge, and arrow syle
                    source = None
                    if rule.rhsReactants[0] == rule.rhsReactants[1]:
                        if rule.rhsReactants[0] == rule.lhsReactants[0] or rule.rhsReactants[0] == rule.lhsReactants[1]:
                            # 'recruited switching' motif A + B -> A + A
                            target = str(rule.rhsReactants[0])
                            head = 'normal'
                            tail = 'dot'
                            direction = 'both'
                            if rule.lhsReactants[0] != rule.rhsReactants[0]:
                                source = str(rule.lhsReactants[0])
                            elif rule.lhsReactants[1] != rule.rhsReactants[0]:
                                source = str(rule.lhsReactants[1])
                    else:
                        for i in range(0,2):
                            if rule.rhsReactants[i] != rule.lhsReactants[0] and rule.rhsReactants[i] != rule.lhsReactants[1]:
                                # one of these _reactants is not like the others... found it
                                if rule.rhsReactants[1 - i] == rule.lhsReactants[0]:
                                    # 'targeted inhibition' motif A + B -> C + A
                                    source = str(rule.lhsReactants[0])
                                    target = str(rule.lhsReactants[1])
                                elif rule.rhsReactants[1 - i] == rule.lhsReactants[1]:
                                    # 'targeted inhibition' motif A + B -> C + B
                                    source = str(rule.lhsReactants[1])
                                    target = str(rule.lhsReactants[0])
                        head = 'dot'
                        tail = 'none'

                    if source == None:
                        # 'reciprocal inhibition' motif A + B -> C + C/D
                        source = str(rule.lhsReactants[0])
                        target = str(rule.lhsReactants[1])
                        head = 'dot'
                        tail = 'dot'

                    if source != None:
                        dot.edge(source, target, label = htmlLabel, arrowhead = head, arrowtail = tail, dir = 'both')
                else:
                    if not errorShown:
                        errorShown = True
                        print("Model contains rules with three or more reactants; only displaying unary and binary rules")
            self._dot = dot
                
        return self._dot

    ## show a sorted LaTeX representation of the model's constant reactants
    def showConstantReactants(self):
        for reactant in self._constantReactants:
            display(Math(self._ratesLaTeX[repr(reactant)]))
#         if self._constantReactantsLaTeX == None:
#             self._constantReactantsLaTeX = []
#             reactants = map(latex, list(self._constantReactants))
#             for reactant in reactants:
#                 self._constantReactantsLaTeX.append(reactant)
#             self._constantReactantsLaTeX.sort()
#         for reactant in self._constantReactantsLaTeX:
#             display(Math(reactant))
        #reactant_list = []
        #for reaction in self._stoichiometry:
        #    for reactant in self._stoichiometry[reaction]:
        #        if not reactant in reactant_list:
        #            if not reactant == 'rate':
        #                display(Math(latex(reactant)))
        #                reactant_list.append(reactant)


    ## show a sorted LaTeX representation of the model's reactants
    def showReactants(self):
        if self._reactantsLaTeX == None:
            self._reactantsLaTeX = []
            reactants = map(latex, list(self._reactants))
            for reactant in reactants:
                self._reactantsLaTeX.append(reactant)
            self._reactantsLaTeX.sort()
        for reactant in self._reactantsLaTeX:
            display(Math(reactant))
        #reactant_list = []
        #for reaction in self._stoichiometry:
        #    for reactant in self._stoichiometry[reaction]:
        #        if not reactant in reactant_list:
        #            if not reactant == 'rate':
        #                display(Math(latex(reactant)))
        #                reactant_list.append(reactant)

    ## show a sorted LaTeX representation of the model's rate parameters
    def showRates(self):
        for reaction in self._stoichiometry:
            out = latex(self._stoichiometry[reaction]['rate']) + "\; (" + latex(reaction) + ")"
            display(Math(out))        
    
    def showRatesOLD(self):
        for rate in self._ratesLaTeX:
            display(Math(self._ratesLaTeX[rate]))

    def showSingleAgentRules(self):
        for agent,probs in self._agentProbabilities.items():
            if agent == EMPTYSET_SYMBOL:
                print("Spontaneous birth from EMPTYSET", end=' ' )
            else:
                print("Agent " + str(agent), end=' ')
            if probs:
                print("reacts" )
                for prob in probs:
                    print ("  at rate " + str(prob[1]), end=' ')
                    if prob[0]:
                        print ("when encounters " + str(prob[0]), end=' ' )
                    else:
                        print ("alone", end=' ') 
                    print("and becomes " + str(prob[2]), end=', ')
                    if prob[0]:
                        print("while", end=' ')
                        for i in np.arange(len(prob[0])):
                            print("reagent " + str(prob[0][i]) + " becomes " + str(prob[3][i]), end=' ')
                    print("")
            else: 
                print("does not initiate any reaction." ) 
    
    ## show a LaTeX representation of the model system of ODEs
    def showODEs(self):
        for reactant in self._reactants:
            out = "\\displaystyle \\frac{\\textrm{d}" + latex(reactant) + "}{\\textrm{d}t} := " + latex(self._equations[reactant])
            display(Math(out))
    
    ## displays stoichiometry as a dictionary with keys ReactionNr,
    # ReactionNr represents another dictionary with reaction rate, reactants and their stoichiometry
    def showStoichiometry(self):
        out = latex(self._stoichiometry)
        display(Math(out))
    
    ## displays Master equation expressed with ladder operators
    def showMasterEquation(self):
        P, t = symbols('P t')
        out_rhs=""
        stoich = self._stoichiometry
        nvec = []
        for key1 in stoich:
            for key2 in stoich[key1]:
                if not key2 == 'rate':
                    if not key2 in nvec:
                        nvec.append(key2)
        nvec = sorted(nvec, key=default_sort_key)
        assert (len(nvec)==2 or len(nvec)==3 or len(nvec)==4), 'This module works for 2, 3 or 4 different reactants only'
        rhs_dict, substring = _deriveMasterEquation(stoich)
        #rhs_ME = 0
        term_count = 0
        for key in rhs_dict:
            #rhs_ME += terms_gcd(key*(rhs_dict[key][0]-1)*rhs_dict[key][1]*rhs_dict[key][2], deep=True)
            if term_count == 0:
                rhs_plus = ""
            else:
                rhs_plus = " + "
            out_rhs += rhs_plus + latex(rhs_dict[key][3]) + " ( " + latex((rhs_dict[key][0]-1)) + " ) " +  latex(rhs_dict[key][1]) + latex(rhs_dict[key][2])
            term_count += 1
        if len(nvec)==2:
            lhs_ME = Derivative(P(nvec[0], nvec[1],t),t)
        elif len(nvec)==3:
            lhs_ME = Derivative(P(nvec[0], nvec[1], nvec[2], t), t)
        else:
            lhs_ME = Derivative(P(nvec[0], nvec[1], nvec[2], nvec[3], t), t)     
        
        #return {lhs_ME: rhs_ME}
        out = latex(lhs_ME) + ":= " + out_rhs
        display(Math(out))
        if not substring == None:
            for sub in substring:
                display(Math("With \; substitution:\;" + latex(sub) + ":= " + latex(substring[sub])))
        
    ## shows van Kampen expansion when the operators are expanded up to second order
    def showVanKampenExpansion(self):
        rhs_vke, lhs_vke, substring = _doVanKampenExpansion(_deriveMasterEquation, self._stoichiometry)
        out = latex(lhs_vke) + " := \n" + latex(rhs_vke)
        display(Math(out))
        if not substring == None:
            for sub in substring:
                display(Math("With \; substitution:\;" + latex(sub) + ":= " + latex(substring[sub])))
    
    ## shows ODEs derived from the leading term in van Kampen expansion
    def showODEs_vKE(self):
        ODEdict = _getODEs_vKE(_get_orderedLists_vKE, self._stoichiometry)
        for ode in ODEdict:
            out = latex(ode) + " := " + latex(ODEdict[ode])
            display(Math(out))
        
    ## shows Fokker-Planck equation derived from term ~ O(1) in van Kampen expansion
    # this is the linear noise approximation
    def showFokkerPlanckEquation(self):
        FPEdict, substring = _getFokkerPlanckEquation(_get_orderedLists_vKE, self._stoichiometry)
        for fpe in FPEdict:
            out = latex(fpe) + " := " + latex(FPEdict[fpe])
            display(Math(out))
            if not substring == None:
                for sub in substring:
                    display(Math("With \; substitution:\;" + latex(sub) + ":= " + latex(substring[sub])))
    
    ## displays equations of motion of first and second order moments of noise                
    def showNoiseEOM(self):
        EQsys1stOrdMom, EOM_1stOrderMom, NoiseSubs1stOrder, EQsys2ndOrdMom, EOM_2ndOrderMom, NoiseSubs2ndOrder= _getNoiseEOM(_getFokkerPlanckEquation, _get_orderedLists_vKE, self._stoichiometry)
        for eom1 in EOM_1stOrderMom:
            out = "\\displaystyle \\frac{\\textrm{d}" + latex(eom1.subs(NoiseSubs1stOrder)) + "}{\\textrm{d}t} := " + latex(EOM_1stOrderMom[eom1].subs(NoiseSubs1stOrder))
            display(Math(out))
        for eom2 in EOM_2ndOrderMom:
            out = "\\displaystyle \\frac{\\textrm{d}" + latex(eom2.subs(NoiseSubs2ndOrder)) + "}{\\textrm{d}t} := " + latex(EOM_2ndOrderMom[eom2].subs(NoiseSubs2ndOrder))
            display(Math(out))
    
    
    ## displays noise in the stationary state
    def showNoiseStationarySol(self):
        SOL_1stOrderMom, NoiseSubs1stOrder, SOL_2ndOrdMomDict, NoiseSubs2ndOrder = _getNoiseStationarySol(_getNoiseEOM, _getFokkerPlanckEquation, _get_orderedLists_vKE, self._stoichiometry)
        print('Stationary solutions of first and second order moments of noise:')
        if SOL_1stOrderMom == None:
            print('Noise 1st-order moments could not be calculated analytically.')
            return None
        else:
            for sol1 in SOL_1stOrderMom:
                out = latex(sol1.subs(NoiseSubs1stOrder)) + latex(r'(t \to \infty)') + ":= " + latex(SOL_1stOrderMom[sol1].subs(NoiseSubs1stOrder))
                display(Math(out))
        if SOL_2ndOrdMomDict == None:
            print('Noise 2nd-order moments could not be calculated analytically.')
            return None
        else:
            for sol2 in SOL_2ndOrdMomDict:
                out = latex(sol2.subs(NoiseSubs2ndOrder)) + latex(r'(t \to \infty)') + " := " + latex(SOL_2ndOrdMomDict[sol2].subs(NoiseSubs2ndOrder))
                display(Math(out)) 
#         for sol1 in SOL_1stOrderMom:
#             out = latex(sol1.subs(NoiseSubs1stOrder)) + latex(r'(t \to \infty)') + ":= " + latex(SOL_1stOrderMom[sol1].subs(NoiseSubs1stOrder))
#             display(Math(out))
#         for sol2 in SOL_2ndOrdMomDict:
#             out = latex(sol2.subs(NoiseSubs2ndOrder)) + latex(r'(t \to \infty)') + " := " + latex(SOL_2ndOrdMomDict[sol2].subs(NoiseSubs2ndOrder))
#             display(Math(out))     
        
        
        
    
    # show a LaTeX representation of the model <br>
    # if rules have | after them update notebook (allegedly, or switch browser): <br>
    # `pip install --upgrade notebook`
    def show(self):
        for rule in self._rules:
            out = ""
            for reactant in rule.lhsReactants:
                if type(reactant) is numbers.One:
                    reactant = Symbol('\emptyset')
                if reactant in self._constantReactants:
                    out += "(" 
                out += latex(reactant)
                if reactant in self._constantReactants:
                    out += ")"                 
                out += " + "
            out = out[0:len(out) - 2] # delete the last ' + '
            out += " \\xrightarrow{" + latex(rule.rate) + "}"
            for reactant in rule.rhsReactants:
                if type(reactant) is numbers.One:
                    reactant = Symbol('\emptyset')
                if reactant in self._constantReactants:
                    out += "(" 
                out += latex(reactant)
                if reactant in self._constantReactants:
                    out += ")"                 
                out += " + "
            out = out[0:len(out) - 2] # delete the last ' + '
            display(Math(out))


    ## construct interactive time evolution plot for state variables      
    def numSimStateVar(self, stateVariable1, stateVariable2, stateVariable3 = None, stateVariable4 = None, params = None, **kwargs):
        try:
            kwargs['showInitSV'] = True
            
            # construct controller
            viewController = self._controller(False, params = params, **kwargs)
            
            # construct view
            modelView = MuMoTtimeEvoStateVarView(self, viewController, stateVariable1, stateVariable2, stateVariable3, stateVariable4, params = params, **kwargs)
                    
            viewController.setView(modelView)
            viewController._setReplotFunction(modelView._plot_NumSolODE)         
            
            return viewController
        
        except:
            return None
    
    ## construct interactive time evolution plot for noise around fixed points         
    def numSimNoiseCorrelations(self, stateVariable1, stateVariable2, stateVariable3 = None, stateVariable4 = None, params = None, **kwargs):
        try:
            kwargs['showInitSV'] = True
            kwargs['showNoise'] = True
            
            EQsys1stOrdMom, EOM_1stOrderMom, NoiseSubs1stOrder, EQsys2ndOrdMom, EOM_2ndOrderMom, NoiseSubs2ndOrder= _getNoiseEOM(_getFokkerPlanckEquation, _get_orderedLists_vKE, self._stoichiometry)
            #SOL_1stOrderMom, NoiseSubs1stOrder, SOL_2ndOrdMomDict, NoiseSubs2ndOrder = _getNoiseStationarySol(_getNoiseEOM, _getFokkerPlanckEquation, _get_orderedLists_vKE, self._stoichiometry)
            
            
            # construct controller
            viewController = self._controller(False, params = params, **kwargs)
            
            # construct view
            modelView = MuMoTtimeEvoNoiseCorrView(self, viewController, EOM_1stOrderMom, EOM_2ndOrderMom, stateVariable1, stateVariable2, stateVariable3, stateVariable4, params = params, **kwargs)
                    
            viewController.setView(modelView)
            viewController._setReplotFunction(modelView._plot_NumSolODE)         
            
            return viewController
        
        except:
            return None

    
#     ## construct interactive plot of noise around fixed points        
#     def fixedPointNoise(self, stateVariable1, stateVariable2, stateVariable3=None, params = None, **kwargs):
#         if self._check_state_variables(stateVariable1, stateVariable2, stateVariable3):
#             
#             kwargs['showNoise'] = True
#             n1, n2, n3, n4 = _getNoiseStationarySol(_getNoiseEOM, _getFokkerPlanckEquation, _get_orderedLists_vKE, self._stoichiometry)
#             # n3 is second order solution and will be used by MuMoTnoiseView
#             
#             
#             # get stationary solution of moments of noise variables <eta_i> and <eta_i eta_j>
#             #noiseStatSol = (n1,n2,n3,n4)#_getNoiseStationarySol(_getNoiseEOM, _getFokkerPlanckEquation, _get_orderedLists_vKE, self._stoichiometry)
#             
#             # construct controller
#             viewController = self._controller(False, plotLimitsSlider = not(self._constantSystemSize), params = params, **kwargs)
#             #viewController = self._controller(True, plotLimitsSlider = True, **kwargs)
#             
#             # construct view
#             modelView = MuMoTnoiseView(self, viewController, n3, stateVariable1, stateVariable2, params = params, **kwargs)
#                     
#             viewController.setView(modelView)
#             viewController._setReplotFunction(modelView._plot_field)         
#             
#             return viewController
#         else:
#             return None
# 
# 
# 
#     ## construct interactive stream plot        
#     def stream(self, stateVariable1, stateVariable2, stateVariable3 = None, params = None, **kwargs):
#         if self._check_state_variables(stateVariable1, stateVariable2, stateVariable3):
#             if stateVariable3 != None:
#                 print("3d stream plots not currently supported")
#                 
#                 return None
#             # construct controller
#             viewController = self._controller(True, plotLimitsSlider = not(self._constantSystemSize), params = params, **kwargs)
#             
#             # construct view
#             modelView = MuMoTstreamView(self, viewController, stateVariable1, stateVariable2, params = params, **kwargs)
#                     
#             viewController.setView(modelView)
#             viewController._setReplotFunction(modelView._plot_field)         
#             
#             return viewController
#         else:
#             return None
    
    ## construct interactive stream plot with the option to show noise around fixed points
    def stream(self, stateVariable1, stateVariable2, stateVariable3 = None, params = None, **kwargs):
        if self._check_state_variables(stateVariable1, stateVariable2, stateVariable3):
            if stateVariable3 != None:
                print("3d stream plots not currently supported")
                return None
            
            if kwargs.get('showNoise', False) == True:
                #check for substitutions in conserved systems for which stream plot only works WITHOUT noise in case of reducing number of state variables from 3 to 2
                substitutions = False
                for reaction in self._stoichiometry:
                    for key in self._stoichiometry[reaction]:
                        if key != 'rate':
                            if self._stoichiometry[reaction][key] != 'const':
                                if len(self._stoichiometry[reaction][key]) > 2:
                                    substitutions = True
                
                if substitutions == False:
                    SOL_1stOrderMomDict, NoiseSubs1stOrder, SOL_2ndOrdMomDict, NoiseSubs2ndOrder  = _getNoiseStationarySol(_getNoiseEOM, _getFokkerPlanckEquation, _get_orderedLists_vKE, self._stoichiometry)
                    # SOL_2ndOrdMomDict is second order solution and will be used by MuMoTnoiseView
                else:
                    SOL_2ndOrdMomDict = None
                
                if SOL_2ndOrdMomDict == None:
                    if substitutions == True:
                        print('Noise in stream plots is only available for systems with exactly two time dependent reactants. Stream plot only works WITHOUT noise in case of reducing number of state variables from 3 to 2 via substitute() - method.')
                    print('Warning: Noise in the system could not be calculated: \'showNoise\' automatically disabled.')
                    kwargs['showNoise'] = False
            else:
                SOL_2ndOrdMomDict = None
            
            continuous_update = not (kwargs.get('showNoise', False) or kwargs.get('showFixedPoints', False))
            # construct controller
            viewController = self._controller(continuous_update, plotLimitsSlider = not(self._constantSystemSize), params = params, **kwargs)
            
            # construct view
            modelView = MuMoTstreamView(self, viewController, SOL_2ndOrdMomDict, stateVariable1, stateVariable2, params = params, **kwargs)
                    
            viewController.setView(modelView)
            viewController._setReplotFunction(modelView._plot_field)         
            
            return viewController
        else:
            return None
    
    
    
    ## construct interactive vector plot        
    def vector(self, stateVariable1, stateVariable2, stateVariable3 = None, params = None, **kwargs):
        if self._check_state_variables(stateVariable1, stateVariable2, stateVariable3):
            
<<<<<<< HEAD
=======
            continuous_update = not (kwargs.get('showNoise', False) or kwargs.get('showFixedPoints', False))
>>>>>>> 2c5aa9f0
            # construct controller
            viewController = self._controller(continuous_update, plotLimitsSlider = not(self._constantSystemSize), params = params, **kwargs)
            
            # construct view
            modelView = MuMoTvectorView(self, viewController, stateVariable1, stateVariable2, stateVariable3, params = params, **kwargs)
                    
            viewController.setView(modelView)
            viewController._setReplotFunction(modelView._plot_field)         
                        
            return viewController
        else:
            return None
        
    ## construct interactive PyDSTool plot
    def bifurcation(self, bifurcationParameter, stateVariable1, stateVariable2 = None, params=None, **kwargs):
        try:
            kwargs['showInitSV'] = True
            
            if bifurcationParameter[0]=='\\':
                bifPar = bifurcationParameter[1:]
            else:
                bifPar = bifurcationParameter
            
            kwargs['chooseBifParam'] = bifPar
            
    
            # construct controller
            viewController = self._controller(False, params = params, **kwargs)
           
            # construct view
            modelView = MuMoTbifurcationView(self, viewController, bifurcationParameter, stateVariable1, stateVariable2, params = params, **kwargs)
            
            viewController.setView(modelView)
            viewController._setReplotFunction(modelView._plot_bifurcation)
        
            return viewController
        except:
            return None
    
#     
#     def bifurcation(self, bifurcationParameter, stateVariable1, stateVariable2 = None, params = None, **kwargs):
#         if self._systemSize != None:
#             pass
#         else:
#             print('Cannot construct bifurcation plot until system size is set, using substitute()')
#             return    
# 
#         initialRateValue = INITIAL_RATE_VALUE ## @todo was 1 (choose initial values sensibly)
#         rateLimits = (0, RATE_BOUND) ## @todo choose limit values sensibly
#         rateStep = RATE_STEP ## @todo choose rate step sensibly                
# 
# 
#         # construct controller
#         paramValues = []
#         paramNames = []        
#         for rate in self._rates:
#             if str(rate) != bifurcationParameter:
#                 paramValues.append((initialRateValue, rateLimits[0], rateLimits[1], rateStep))
#                 paramNames.append(str(rate))
#         viewController = MuMoTcontroller(paramValues, paramNames, self._ratesLaTeX, False, params = params, **kwargs)
# 
#         # construct view
#         modelView = MuMoTbifurcationView(self, viewController, bifurcationParameter, stateVariable1, stateVariable2, params = params, **kwargs)
#         
#         viewController.setView(modelView)
#         viewController._setReplotFunction(modelView._replot_bifurcation)
#         
#         return viewController
#     
    
    
    
    
    
    

    def multiagent(self, netType="full", initialState="Auto", maxTime="Auto", randomSeed="Auto", **kwargs):
        MAParams = {}
        if initialState=="Auto":
            first = True
            initialState = {}
            for reactant in self._reactants|self._constantReactants:
                if first:
#                     print("Automatic Initial State sets " + str(MuMoTdefault._agents) + " agents in state " + str(reactant) )
                    initialState[reactant] = MuMoTdefault._agents
                    first = False
                else:
                    initialState[reactant] = 0
        else:
            ## @todo check if the Initial State has valid length and positive values
#             print("TODO: check if the Initial State has valid length and positive values")
#             initialState_str = ast.literal_eval(initialState) # translate string into dict
            initialState_str = initialState
            initialState = {}
            for state,pop in initialState_str.items():
                initialState[process_sympy(state)] = pop # convert string into SymPy symbol
        #print("Initial State is " + str(initialState) )
        MAParams['initialState'] = initialState
        
        # init the max-time
        if (maxTime == "Auto" or maxTime <= 0):
            maxTime = MuMoTdefault._maxTime
        timeLimitMax = max(maxTime, MuMoTdefault._timeLimits[1])
        MAParams["maxTime"] = (maxTime, MuMoTdefault._timeLimits[0], timeLimitMax, MuMoTdefault._timeStep)
        # init the random seed 
        if (randomSeed == "Auto" or randomSeed <= 0 or randomSeed > MAX_RANDOM_SEED):
            randomSeed = np.random.randint(MAX_RANDOM_SEED)
#             print("Automatic Random Seed set to " + str(randomSeed) )
        MAParams['randomSeed'] = randomSeed
        # check validity of the network type
        if _decodeNetworkTypeFromString(netType) == None: return # terminating the process if the input argument is wrong
        MAParams['netType'] = netType
#         print("Network type set to " + str(MAParams['netType']) ) 

        # Setting some default values 
        ## @todo add possibility to customise these values from input line
        MAParams['motionCorrelatedness'] = kwargs.get('motionCorrelatedness', (0.5, 0.0, 1.0, 0.05))
        MAParams['particleSpeed'] = kwargs.get('particleSpeed', (0.01, 0.0, 0.1, 0.005))
        MAParams['visualisationType'] = kwargs.get('visualisationType', 'evo') # default view is time-evolution
        MAParams['timestepSize'] = kwargs.get('timestepSize', (1, 0.01, 1, 0.01) )
        MAParams['showTrace'] = kwargs.get('showTrace', netType == 'dynamic')
        MAParams['showInteractions'] = kwargs.get('showInteractions', False)
        ## realtimePlot flag (TRUE = the plot is updated each timestep of the simulation; FALSE = it is updated once at the end of the simulation)
        MAParams['realtimePlot'] = kwargs.get('realtimePlot', False)
        
        # construct controller
        paramValues = []
        paramNames = [] 
        for rate in self._rates:
            paramValues.append((MuMoTdefault._initialRateValue, MuMoTdefault._rateLimits[0], MuMoTdefault._rateLimits[1], MuMoTdefault._rateStep))
            paramNames.append(str(rate))

        viewController = MuMoTmultiagentController(paramValues, paramNames, self._ratesLaTeX, False, MAParams, **kwargs)
        # Get the default network values assigned from the controller
        MAParams['netParam'] = viewController._widgetsExtraParams['netParam'].value ## @todo use defaults without relying on the controller 
        
        modelView = MuMoTmultiagentView(self, viewController, MAParams, **kwargs)
        viewController.setView(modelView)
#         viewController._setReplotFunction(modelView._plot_timeEvolution(self._reactants, self._rules))
        viewController._setReplotFunction(modelView._plot_timeEvolution, modelView._redrawOnly)

        return viewController

    def SSA(self, initialState="Auto", maxTime="Auto", randomSeed="Auto", **kwargs):
        ssaParams = {}
        if initialState=="Auto":
            first = True
            initialState = {}
            for reactant in self._reactants|self._constantReactants:
                if first:
#                     print("Automatic Initial State sets " + str(MuMoTdefault._agents) + " agents in state " + str(reactant) )
                    initialState[reactant] = MuMoTdefault._agents
                    first = False
                else:
                    initialState[reactant] = 0
        else:
            ## @todo check if the Initial State has valid length and positive values
#             print("TODO: check if the Initial State has valid length and positive values")
#             initialState_str = ast.literal_eval(initialState) # translate string into dict
            initialState_str = initialState
            initialState = {}
            for state,pop in initialState_str.items():
                initialState[process_sympy(state)] = pop # convert string into SymPy symbol
        #print("Initial State is " + str(initialState) )
        ssaParams['initialState'] = initialState
        
        if (maxTime == "Auto" or maxTime <= 0):
            maxTime = MuMoTdefault._maxTime
        timeLimitMax = max(maxTime, MuMoTdefault._timeLimits[1])
        ssaParams["maxTime"] = (maxTime, MuMoTdefault._timeLimits[0], timeLimitMax, MuMoTdefault._timeStep)
        if (randomSeed == "Auto" or randomSeed <= 0 or randomSeed > MAX_RANDOM_SEED):
            randomSeed = np.random.randint(MAX_RANDOM_SEED)
#             print("Automatic Random Seed set to " + str(randomSeed) )
        ssaParams['randomSeed'] = randomSeed
        ssaParams['visualisationType'] = 'evo'
        ssaParams['realtimePlot'] = kwargs.get('realtimePlot', False)
            
        # construct controller
        paramValues = []
        paramNames = [] 
        #paramValues.extend( [initialState, netType, maxTime] )
        for rate in self._rates:
            paramValues.append((MuMoTdefault._initialRateValue, MuMoTdefault._rateLimits[0], MuMoTdefault._rateLimits[1], MuMoTdefault._rateStep))
            paramNames.append(str(rate))

        viewController = MuMoTSSAController(paramValues=paramValues, paramNames=paramNames, paramLabelDict=self._ratesLaTeX, continuousReplot=False, ssaParams=ssaParams, **kwargs)
        #paramDict = {}
        #paramDict['initialState'] = initialState
        modelView = MuMoTSSAView(self, viewController, ssaParams, **kwargs)
        viewController.setView(modelView)
        #modelView._plot_timeEvolution()
        
#         viewController._setReplotFunction(modelView._plot_timeEvolution(self._reactants, self._rules))
        viewController._setReplotFunction(modelView._plot_timeEvolution, modelView._redrawOnly)
        
        return viewController

#         if stateVariable2 == None:
#             # 2-d bifurcation diagram
#             # create widgets
# 
#             if self._systemSize != None:
#                 ## @todo: shouldn't allow system size to be varied?
#                 pass
# #                self._paramValues.append(1)
# #                self._paramNames.append(str(self._systemSize))
# #                widget = widgets.FloatSlider(value = 1, min = _rateLimits[0], max = _rateLimits[1], step = _rateStep, description = str(self._systemSize), continuous_update = False)
# #                widget.on_trait_change(self._replot_bifurcation2D, 'value')
# #                self._widgets.append(widget)
# #                display(widget)
#             else:
#                 print('Cannot attempt bifurcation plot until system size is set, using substitute()')
#                 return
#             for rate in self._rates:
#                 if str(rate) != bifurcationParameter:
#                     self._paramValues.append(_initialRateValue)
#                     self._paramNames.append(str(rate))
#                     widget = widgets.FloatSlider(value = _initialRateValue, min = _rateLimits[0], max = _rateLimits[1], step = _rateStep, description = str(rate), continuous_update = False)
#                     widget.on_trait_change(self._replot_bifurcation2D, 'value')
#                     self._widgets.append(widget)
#                     display(widget)
#             widget = widgets.HTML(value = '')
#             self._errorMessage = widget                                ## @todo: add to __init__()
#             display(self._errorMessage)
#             
#             # Prepare the system to start close to a steady state
#             self._bifurcationParameter = bifurcationParameter          ## @todo: remove hack (bifurcation parameter for multiple possible bifurcations needs to be stored in self)
#             self._stateVariable1 = stateVariable1                      ## @todo: remove hack (state variable for multiple possible bifurcations needs to be stored in self)
# #            self._pyDSode.set(pars = {bifurcationParameter: 0} )       # Lower bound of the bifurcation parameter (@todo: set dynamically)
# #            self._pyDSode.set(pars = self._pyDSmodel.pars )       # Lower bound of the bifurcation parameter (@todo: set dynamically)
# #            self._pyDSode.pars = {bifurcationParameter: 0}             # Lower bound of the bifurcation parameter (@todo: set dynamically?)
#             initconds = {stateVariable1: self._paramDict[str(self._systemSize)] / len(self._reactants)} ## @todo: guess where steady states are?
#             for reactant in self._reactants:
#                 if str(reactant) != stateVariable1:
#                     initconds[str(reactant)] = self._paramDict[str(self._systemSize)] / len(self._reactants)
# #            self._pyDSmodel.ics = initconds
#             self._pyDSmodel.ics      = {'A': 0.1, 'B': 0.9 }    ## @todo: replace            
# #            self._pyDSode.set(ics = initconds)
#             self._pyDSode = dst.Generator.Vode_ODEsystem(self._pyDSmodel)  ## @todo: add to __init__()
#             self._pyDSode.set(pars = {bifurcationParameter: 5} )                       ## @todo remove magic number
#             self._pyDScont = dst.ContClass(pyDSode)              # Set up continuation class (@todo: add to __init__())
#             ## @todo: add self._pyDScontArgs to __init__()
#             self._pyDScontArgs = dst.args(name='EQ1', type='EP-C')     # 'EP-C' stands for Equilibrium Point Curve. The branch will be labeled 'EQ1'.
#             self._pyDScontArgs.freepars     = [bifurcationParameter]   # control parameter(s) (should be among those specified in self._pyDSmodel.pars)
#             self._pyDScontArgs.MaxNumPoints = 450                      # The following 3 parameters are set after trial-and-error @todo: how to automate this?
#             self._pyDScontArgs.MaxStepSize  = 1e-1
#             self._pyDScontArgs.MinStepSize  = 1e-5
#             self._pyDScontArgs.StepSize     = 2e-3
#             self._pyDScontArgs.LocBifPoints = ['LP', 'BP']                    ## @todo WAS 'LP' (detect limit points / saddle-node bifurcations)
#             self._pyDScontArgs.SaveEigen    = True                     # to tell unstable from stable branches
# #            self._pyDScontArgs.CalcStab     = True
# 
#             plt.ion()
# #            self._bifurcation2Dfig = plt.figure(1)                     ## @todo: add to __init__()
#             self._pyDScont.newCurve(self._pyDScontArgs)
#             try:
#                 try:
#                     self._pyDScont['EQ1'].backward()
#                 except:
#                     self._errorMessage.value = 'Continuation failure'
#                 try:
#                     self._pyDScont['EQ1'].forward()                                  ## @todo: how to choose direction?
#                 except:
#                     self._errorMessage.value = 'Continuation failure'
#                     self._errorMessage.value = ''
#             except ZeroDivisionError:
#                 self._errorMessage.value = 'Division by zero'
# #            self._pyDScont['EQ1'].info()
#             self._pyDScont.display([bifurcationParameter, stateVariable1], stability = True, figure = 1)
#             self._pyDScont.plot.fig1.axes1.axes.set_title('Bifurcation Diagram')
#         else:
#             # 3-d bifurcation diagram
#             assert false

    def _get_solutions(self):
        if self._solutions == None:
            self._solutions = solve(iter(self._equations.values()), self._reactants, force = False, positive = False, set = False)
        return self._solutions

    ## general controller constructor with all rates as free parameters
    def _controller(self, contRefresh, displayController = True, plotLimitsSlider = False, params = None, **kwargs):
        initialRateValue = INITIAL_RATE_VALUE ## @todo was 1 (choose initial values sensibly)
        rateLimits = (0, RATE_BOUND) ## @todo choose limit values sensibly
        rateStep = RATE_STEP ## @todo choose rate step sensibly                

        # construct controller
        paramValues = []
        paramNames = []  
        bifParam = kwargs.get('chooseBifParam', False)    
        bifParInitVal = kwargs.get('BifParInit', None) 
        
        for rate in self._rates:
            if str(rate) != bifParam:
                paramValues.append((initialRateValue, rateLimits[0], rateLimits[1], rateStep))
                paramNames.append(str(rate))
            else:
                if bifParInitVal:
                    paramValues.append((bifParInitVal, rateLimits[0], rateLimits[1], rateStep))
                else:
                    paramValues.append((initialRateValue, rateLimits[0], rateLimits[1], rateStep))
                #paramNames.append(str(rate)+'_{init}')
                paramNames.append(latex(Symbol(str(rate)+'_init')))
        for reactant in self._constantReactants:
            paramValues.append((initialRateValue, rateLimits[0], rateLimits[1], rateStep))
#            paramNames.append('(' + latex(reactant) + ')')
            paramNames.append(str(reactant))
#         if kwargs.get('showInitSV', False) == True:
#             initialInitCondValue = INITIAL_COND_INIT_VAL
#             initialCondLimits = (0, INITIAL_COND_INIT_BOUND)
#             for reactant in self._reactants:
#                 if reactant not in self._constantReactants:
#                     paramNames.append(latex(Symbol('Phi^0_'+str(reactant))))
#                     paramValues.append((initialInitCondValue, initialCondLimits[0], initialCondLimits[1], rateStep))            

        if kwargs.get('showInitSV', False) == True:
            initialCondLimits = (0, INITIAL_COND_INIT_BOUND)
            initCondsSV = kwargs.get('initCondsSV', False)
            for reactant in self._reactants:
                if reactant not in self._constantReactants:
                    paramNames.append(latex(Symbol('Phi^0_'+str(reactant))))
                    if initCondsSV != False:
                        # check input of initCondsSV
                        if str(reactant) not in initCondsSV:
                            print('Warning: symbol for reactant  '+str(reactant)+'  not in initCondsSV. Make sure to use the same symbols for the initial conditions as introduced when creating the model.')
                        initialInitCondValue = initCondsSV[str(reactant)]
                    else:
                        initialInitCondValue = INITIAL_COND_INIT_VAL   
                    paramValues.append((initialInitCondValue, initialCondLimits[0], initialCondLimits[1], rateStep))            
                        
        systemSizeSlider = kwargs.get('showNoise', False)
        viewController = MuMoTcontroller(paramValues, paramNames, self._ratesLaTeX, contRefresh, plotLimitsSlider, systemSizeSlider, params, **kwargs)

        return viewController

    ## derive the single-agent rules from reaction rules
    def _getSingleAgentRules(self):
        # create the empty structure
        self._agentProbabilities = {}
        for reactant in self._reactants | self._constantReactants | {EMPTYSET_SYMBOL} :
            self._agentProbabilities[reactant] = []
            
        # populate the created structure
        for rule in self._rules:
            targetReact = []
            # check if constant reactants are not changing state
            for idx, reactant in enumerate(rule.lhsReactants):
                if reactant in self._constantReactants:
                    if not (rule.rhsReactants[idx] == reactant or rule.rhsReactants[idx] == EMPTYSET_SYMBOL):
                        errorMsg = 'In rule ' + str(rule.lhsReactants) + ' -> '  + str(rule.rhsReactants) + ' constant reactant are not properly used. ' \
                                    'Constant reactants must either match the same constant reactant or the EMPTYSET on the right-handside. \n' \
                                    'NOTE THAT ORDER MATTERS: MuMoT assumes that first reactant on left-handside becomes first reactant on right-handside and so on for sencond and third...'
                        print(errorMsg)
                        raise ValueError(errorMsg)
                elif rule.rhsReactants[idx] in self._constantReactants:
                    errorMsg = 'In rule ' + str(rule.lhsReactants) + ' -> '  + str(rule.rhsReactants) + ' constant reactant are not properly used.' \
                                    'Constant reactants appears on the right-handside and not on the left-handside. \n' \
                                    'NOTE THAT ORDER MATTERS: MuMoT assumes that first reactant on left-handside becomes first reactant on right-handside and so on for sencond and third...'
                    print(errorMsg)
                    raise ValueError(errorMsg)
                
                if reactant == EMPTYSET_SYMBOL:
                    targetReact.append(rule.rhsReactants[idx])
            
            # creating a rule for the first non-empty element (on the lhs) of the rule (if all empty, it uses an empty)
            idx = 0
            while idx < len(rule.lhsReactants)-1:
                reactant = rule.lhsReactants[idx]
                if not reactant == EMPTYSET_SYMBOL:
                    break
                else:
                    idx += 1
                
            # create list of other reactants on the left-handside that reacts with the considered reactant
            otherReact = []
            otherTargets = []
            for idx2, react2 in enumerate(rule.lhsReactants):
                if idx == idx2 or react2 == EMPTYSET_SYMBOL: continue
                otherReact.append(react2)
                if react2 in self._constantReactants:
                    otherTargets.append(react2)
                else:
                    otherTargets.append(rule.rhsReactants[idx2])
            
            # the target reactant for the first non-empty item is the same index item plus all the reactants coming from empty-sets
            if reactant in self._constantReactants:
                targetReact.append(reactant)
            elif not reactant == EMPTYSET_SYMBOL:
                targetReact.append(rule.rhsReactants[idx])
            
            # create a new entry
            self._agentProbabilities[reactant].append( [otherReact, rule.rate, targetReact, otherTargets] )
        #print( self._agentProbabilities )

    def _check_state_variables(self, stateVariable1, stateVariable2, stateVariable3 = None):
        if process_sympy(stateVariable1) in self._reactants and process_sympy(stateVariable2) in self._reactants and (stateVariable3 == None or process_sympy(stateVariable3) in self._reactants):
            if stateVariable1 != stateVariable2 and stateVariable1 != stateVariable3 and stateVariable2 != stateVariable3:
                return True
            else:
                print('State variables cannot be the same')
                return False
        else:
            print('Invalid reactant provided as state variable')
            return False


    ## lambdify sympy equations for numerical integration, plotting, etc.
    def _getFuncs(self):
#         if self._systemSize == None:
#             assert false ## @todo is this necessary?
        if self._funcs == None:
            argList = []
            for reactant in self._reactants:
                argList.append(reactant)
            for reactant in self._constantReactants:
                argList.append(reactant)
            for rate in self._rates:
                argList.append(rate)
            if self._systemSize != None:
                argList.append(self._systemSize)
            self._args = tuple(argList)
            self._funcs = {}
            for equation in self._equations:
                f = lambdify(self._args, self._equations[equation], "math")
                self._funcs[equation] = f
            
        return self._funcs
    
    ## get tuple to evalute functions returned by _getFuncs with, for 2d field-based plots
    def _getArgTuple2d(self, argNames, argValues, argDict, stateVariable1, stateVariable2, X, Y):
        argList = []
        for arg in self._args:
            if arg == stateVariable1:
                argList.append(X)
            elif arg == stateVariable2:
                argList.append(Y)
            elif arg == self._systemSize:
                argList.append(1) ## @todo: system size set to 1
            else:
                argList.append(argDict[arg])
            
        return tuple(argList)

    ## get tuple to evalute functions returned by _getFuncs with, for 2d field-based plots
    def _getArgTuple3d(self, argNames, argValues, argDict, stateVariable1, stateVariable2, stateVariable3, X, Y, Z):
        argList = []
        for arg in self._args:
            if arg == stateVariable1:
                argList.append(X)
            elif arg == stateVariable2:
                argList.append(Y)
            elif arg == stateVariable3:
                argList.append(Z)                
            elif arg == self._systemSize:
                argList.append(1) ## @todo: system size set to 1
            else:
                argList.append(argDict[arg])
            
        return tuple(argList)

    ## get tuple to evalute functions returned by _getFuncs with
    def _getArgTuple(self, argNames, argValues, argDict, reactants, reactantValues):
        assert false # need to work this out
        argList = []
#         for arg in self._args:
#             if arg == stateVariable1:
#                 argList.append(X)
#             elif arg == stateVariable2:
#                 argList.append(Y)
#             elif arg == stateVariable3:
#                 argList.append(Z)                
#             elif arg == self._systemSize:
#                 argList.append(1) ## @todo: system size set to 1
#             else:
#                 argList.append(argDict[arg])
            
        return tuple(argList)


    ## render LaTeX source to local image file                                 
    def _localLaTeXimageFile(self, source):
        tmpfile = tempfile.NamedTemporaryFile(dir = self._tmpdir.name, suffix = '.' + self._renderImageFormat, delete = False)
        self._tmpfiles.append(tmpfile)
        preview(source, euler = False, output = self._renderImageFormat, viewer = 'file', filename = tmpfile.name)

        return tmpfile.name[tmpfile.name.find(self._tmpdirpath):]  

#     def _toHTML(self, label):
#         # DEPRECATED
#         errorLabel = label
#         htmlLabel = r'<<I>'
#         parts = label.split('_')
#         label = parts[0]
#         if label[0] == '\\':
#             label = label.replace('\\','&')
#             label += ';'
# 
#         if len(parts) > 1:
#             subscript = parts[1]
#             if len(parts) > 2:
#                 raise SyntaxError("Nested subscripts not currently supported: " + subscript + " in " + errorLabel)
#                 return
#             if len(subscript) > 1:
#                 if  subscript[0] == '{' and subscript[len(subscript) - 1] == '}':
#                     subscript = subscript[1:-1]
#                     if '{' in subscript or '}' in subscript:
#                         raise SyntaxError("Malformed subscript: {" + subscript + "} in " + errorLabel)
#                         return
#                 else:
#                     raise SyntaxError("Non single-character subscript not {} delimited: " + subscript + " in " + errorLabel)
#                     return
#             htmlLabel += label + "<SUB>" + subscript + "</SUB>" + r'</I>>'
#         else:
#             htmlLabel += label + r'</I>>'
#         
#         return htmlLabel
    

    def __init__(self):
        self._rules = []
        self._reactants = set()
        self._systemSize = None
        self._constantSystemSize = True
        self._reactantsLaTeX = None
        self._rates = set()
        self._ratesLaTeX= None
        self._equations = {}
        self._stoichiometry = {}
        self._pyDSmodel = None
        self._dot = None
        if not os.path.isdir(self._tmpdirpath):
            os.mkdir(self._tmpdirpath)
            os.system('chmod' + self._tmpdirpath + 'u+rwx')
            os.system('chmod' + self._tmpdirpath + 'g-rwx')
            os.system('chmod' + self._tmpdirpath + 'o+rwx')
        self._tmpdir = tempfile.TemporaryDirectory(dir = self._tmpdirpath)
        self._tmpfiles = []
        
    def __del__(self):
        ## @todo: check when this is invoked
        for tmpfile in self._tmpfiles:
            del tmpfile
        del self._tmpdir

## class describing a single reaction rule
class _Rule:
    lhsReactants = []
    rhsReactants = []
    rate = ""
    def __init__(self):
        self.lhsReactants = []
        self.rhsReactants = []
        self.rate = ""

## class describing a controller for a model view
class MuMoTcontroller:
    _view = None
    ## dictionary of LaTeX labels for widgets, with parameter name as key
    _paramLabelDict = None
    ## dictionary of controller widgets only for the free parameters of the model, with parameter name as key
    _widgetsFreeParams = None
    ## dictionary of controller widgets for the special parameters (e.g., simulation length, initial state), with parameter name as key
    _widgetsExtraParams = None
    ## dictionary of controller widgets, with parameter that influence only the plotting and not the computation
    _widgetsPlotOnly = None
    ## replot function widgets have been assigned (for use by MuMoTmultiController)
    _replotFunction = None
    ## widget for simple error messages to be displayed to user during interaction
    _errorMessage = None
    ## plot limits slider widget
    _plotLimitsWidget = None
    ## system size slider widget
    _systemSizeWidget = None    
    ## bookmark button widget
    _bookmarkWidget = None
    ## progress bar @todo: is this best put in base class when it is not always used?
    _progressBar = None
    ## used two progress bars, otherwise the previous cell bar (where controller is created) does not react anymore  @todo: is this best put in base class when it is not always used?
    _progressBar_multi = None 

    def __init__(self, paramValues, paramNames, paramLabelDict = {}, continuousReplot = False, plotLimits = False, systemSize = False, params = None, **kwargs):
        silent = kwargs.get('silent', False)
        self._silent = silent
        self._paramLabelDict = paramLabelDict
        self._widgetsFreeParams = {}
        self._widgetsExtraParams = {}
        self._widgetsPlotOnly = {}
        unsortedPairs = zip(paramNames, paramValues)
        fixedParams = None
 #       fixedParamsDecoded = None
        if params is not None:
            fixedParams, foo = zip(*params)
            fixedParamsDecoded = []
            for fixedParam in fixedParams:
                if fixedParam == 'plotLimits' or fixedParam == 'systemSize':
                    pass
                else:
                    expr = process_sympy(fixedParam.replace('\\\\','\\'))
                    atoms = expr.atoms()
                    if len(atoms) > 1:
                        raise SyntaxError("Non-singleton parameter name in parameter " + fixedParam)
                    for atom in atoms:
                        # parameter name should contain a single atom
                        pass
                    fixedParamsDecoded.append(str(atom))    
## @todo: refactor the above to use _process_params (below didn't work when first tried)                                
#        fixedParamsDecoded = None
#        if params is not None:
#            (fixedParamsDecoded, foo) = _process_params(params)
        for pair in sorted(unsortedPairs):
            if fixedParams is None or pair[0] not in fixedParamsDecoded: 
                widget = widgets.FloatSlider(value = pair[1][0], min = pair[1][1], 
                                             max = pair[1][2], step = pair[1][3], 
                                             description = r'\(' + self._paramLabelDict.get(pair[0],pair[0]) + r'\)', 
                                             continuous_update = continuousReplot)
                self._widgetsFreeParams[pair[0]] = widget
                if not(self._silent):
                    display(widget)
        if plotLimits:
            if fixedParams is None or 'plotLimits' not in fixedParams:             
                ## @todo: remove hard coded values and limits
                self._plotLimitsWidget = widgets.FloatSlider(value = 1.0, min = 1.0, 
                                             max = 10.0, step = 0.5, 
                                             description = "Plot limits", 
                                             continuous_update = False)
                if not silent:
                    display(self._plotLimitsWidget)
                
        if systemSize:
            if fixedParams is None or 'systemSize' not in fixedParams:
                ## @todo: remove hard coded values and limits
                self._systemSizeWidget = widgets.IntSlider(value = 5, min = 5, 
                                             max = 100, step = 1, 
                                             description = "System size", 
                                             continuous_update = False)
                if not silent:  
                    display(self._systemSizeWidget)
                        
        self._bookmarkWidget = widgets.Button(description='', disabled=False, button_style='', tooltip='Paste bookmark to log', icon='fa-bookmark')
        self._bookmarkWidget.on_click(self._print_standalone_view_cmd)
        bookmark = kwargs.get('bookmark', True)
        if not silent and bookmark:
            display(self._bookmarkWidget)

        widget = widgets.HTML()
        widget.value = ''
        self._errorMessage = widget
        if not silent and bookmark:
            display(self._errorMessage)

    def _print_standalone_view_cmd(self, foo):
        self._errorMessage.value = "Pasted bookmark to log - view with showLogs(tail = True)"
        self._view._print_standalone_view_cmd()

    
    ## set the functions that must be triggered when the widgets are changed.
    ## @param[in]    recomputeFunction    The function to be called when recomputing is necessary 
    ## @param[in]    redrawFunction    The function to be called when only redrawing (relying on previous computation) is sufficient 
    def _setReplotFunction(self, recomputeFunction, redrawFunction=None):
        self._replotFunction = recomputeFunction
        for widget in self._widgetsFreeParams.values():
            widget.on_trait_change(recomputeFunction, 'value')
        for widget in self._widgetsExtraParams.values():
            widget.on_trait_change(recomputeFunction, 'value')
        if self._plotLimitsWidget != None:
            self._plotLimitsWidget.on_trait_change(recomputeFunction, 'value')
        if self._systemSizeWidget != None:
            self._systemSizeWidget.on_trait_change(recomputeFunction, 'value')
        if redrawFunction != None:
            for widget in self._widgetsPlotOnly.values():
                widget.on_trait_change(redrawFunction, 'value')

    def setView(self, view):
        self._view = view

    def showLogs(self, tail = False):
        self._view.showLogs(tail)
        
    def multirun(self, iterations, randomSeeds="Auto", visualisationType="evo", downloadData=False):
        # Creating the progress bar (useful to give user progress status for long executions)
        self._progressBar_multi = widgets.FloatProgress(
            value=0,
            min=0,
            max=iterations,
            step=1,
            description='Loading:',
            bar_style='success', # 'success', 'info', 'warning', 'danger' or ''
            orientation='horizontal'
        )
        display(self._progressBar_multi)
        self._view._visualisationType = visualisationType
        
        # setting the "Auto" value to the random seeds:
        if randomSeeds == "Auto":
            randomSeeds = []
            for _ in range(iterations):
                randomSeeds.append(np.random.randint(MAX_RANDOM_SEED))
            print("Automatic Random Seeds set to " + str(randomSeeds) )
        else: # checking if the length of the randomSeeds list is the same of iterations
            if not len(randomSeeds) == iterations:
                print("ERROR! Invalid randomSeeds value. The randomSeeds must be a integer list with the length = iterations")
                return
            if sum(x < 0 or x > MAX_RANDOM_SEED or not isinstance( x, int ) for x in randomSeeds) > 0:
                print("ERROR! Invalid randomSeeds value. The randomSeeds must be integers between 0 and " + str(MAX_RANDOM_SEED))
                return
        
        dataRes = self._view._multirun(iterations, randomSeeds)
        
        self._progressBar_multi.value = self._progressBar_multi.max
        self._progressBar_multi.description = "Completed 100%:"
        
        if downloadData:
            return self._downloadFile(dataRes)


    def _setErrorWidget(self, errorWidget):
        self._errorMessage = errorWidget

            
    def _downloadFile(self, data_to_download):
        js_download = """
        var csv = '%s';
        
        var filename = 'results.csv';
        var blob = new Blob([csv], { type: 'text/csv;charset=utf-8;' });
        if (navigator.msSaveBlob) { // IE 10+
            navigator.msSaveBlob(blob, filename);
        } else {
            var link = document.createElement("a");
            if (link.download !== undefined) { // feature detection
                // Browsers that support HTML5 download attribute
                var url = URL.createObjectURL(blob);
                link.setAttribute("href", url);
                link.setAttribute("download", filename);
                link.style.visibility = 'hidden';
                document.body.appendChild(link);
                link.click();
                document.body.removeChild(link);
            }
        }
        """ % str(data_to_download)
        #str(data_to_download) 
        #data_to_download.to_csv(index=False).replace('\n','\\n').replace("'","\'")
        
        return Javascript(js_download)

## class describing a controller for multiagent views
class MuMoTSSAController(MuMoTcontroller):
    
    def __init__(self, paramValues, paramNames, paramLabelDict, continuousReplot, ssaParams, **kwargs):
        MuMoTcontroller.__init__(self, paramValues, paramNames, paramLabelDict, continuousReplot, **kwargs)
        advancedWidgets = []
        
        initialState = ssaParams['initialState']
        for state,pop in initialState.items():
            widget = widgets.IntSlider(value = pop,
                                         min = min(pop, MuMoTdefault._agentsLimits[0]), 
                                         max = max(pop, MuMoTdefault._agentsLimits[1]),
                                         step = MuMoTdefault._agentsStep,
                                         description = "State " + str(state), 
                                         continuous_update = continuousReplot)
            self._widgetsExtraParams['init'+str(state)] = widget
            advancedWidgets.append(widget)
            
        # Max time slider
        maxTime = ssaParams['maxTime']
        widget = widgets.FloatSlider(value = maxTime[0], min = maxTime[1], 
                                         max = maxTime[2], step = maxTime[3], 
                                         description = 'Simulation time:',
                                         disabled=False,
                                         continuous_update = continuousReplot) 
        self._widgetsExtraParams['maxTime'] = widget
        advancedWidgets.append(widget)
        
        # Random seed input field
        widget = widgets.IntText(
            value=ssaParams['randomSeed'],
            description='Random seed:',
            disabled=False
        )
        self._widgetsExtraParams['randomSeed'] = widget
        advancedWidgets.append(widget)
        
        ## Toggle buttons for plotting style 
        plotToggle = widgets.ToggleButtons(
            options=[('Temporal evolution', 'evo'), ('Final distribution', 'final')],
            value = ssaParams['visualisationType'],
            description='Plot:',
            disabled=False,
            button_style='', # 'success', 'info', 'warning', 'danger' or ''
            tooltips=['Population change over time', 'Population distribution in each state at final timestep'],
        #     icons=['check'] * 3
        )
        self._widgetsPlotOnly['visualisationType'] = plotToggle
        advancedWidgets.append(plotToggle)
        
        ## Checkbox for realtime plot update
        widget = widgets.Checkbox(
            value = ssaParams.get('realtimePlot',False),
            description='Runtime plot update',
            disabled = False
        )
        self._widgetsExtraParams['realtimePlot'] = widget
        advancedWidgets.append(widget)
        
        advancedPage = widgets.Box(children=advancedWidgets)
        advancedOpts = widgets.Accordion(children=[advancedPage], selected_index=-1)
        advancedOpts.set_title(0, 'Advanced options')
        if not self._silent:
            display(advancedOpts)
        
        # Loading bar (useful to give user progress status for long executions)
        self._progressBar = widgets.FloatProgress(
            value=0,
            min=0,
            max=self._widgetsExtraParams['maxTime'].value,
            #step=1,
            description='Loading:',
            bar_style='success', # 'success', 'info', 'warning', 'danger' or ''
            orientation='horizontal'
        )
        if not self._silent:
            display(self._progressBar)
        

## class describing a controller for multiagent views
class MuMoTmultiagentController(MuMoTcontroller):

    def __init__(self, paramValues, paramNames, paramLabelDict, continuousReplot, MAParams, **kwargs):
        MuMoTcontroller.__init__(self, paramValues, paramNames, paramLabelDict, continuousReplot, **kwargs)
        advancedWidgets = []
        
        initialState = MAParams['initialState']
        for state,pop in initialState.items():
            widget = widgets.IntSlider(value = pop,
                                         min = min(pop, MuMoTdefault._agentsLimits[0]), 
                                         max = max(pop, MuMoTdefault._agentsLimits[1]),
                                         step = MuMoTdefault._agentsStep,
                                         description = "State " + str(state), 
                                         continuous_update = continuousReplot)
            self._widgetsExtraParams['init'+str(state)] = widget
            advancedWidgets.append(widget)
        
        # Max time slider
        maxTime = MAParams['maxTime']
        widget = widgets.IntSlider(value = maxTime[0], min = maxTime[1], 
                                         max = maxTime[2], step = maxTime[3], 
                                         description = 'Simulation time:',
                                         disabled=False,
                                         continuous_update = continuousReplot) 
        self._widgetsExtraParams['maxTime'] = widget
        advancedWidgets.append(widget)
        
        ## Network type dropdown selector
        netDropdown = widgets.Dropdown( 
            options=[('Full graph', NetworkType.FULLY_CONNECTED), 
                     ('Erdos-Renyi', NetworkType.ERSOS_RENYI),
                     ('Barabasi-Albert', NetworkType.BARABASI_ALBERT),
                     ## @todo: add network topology generated by random points in space
                     ('Moving particles', NetworkType.DYNAMIC)
                     ],
            description='Network topology:',
            value = _decodeNetworkTypeFromString(MAParams['netType']), 
            disabled=False
        )
        self._widgetsExtraParams['netType'] = netDropdown
        #self._widgets.append(netDropdown)
        netDropdown.on_trait_change(self._update_net_params, 'value')
        advancedWidgets.append(netDropdown)
        
        # Network connectivity slider
        widget = widgets.FloatSlider(value = 0,
                                    min = 0, 
                                    max = 1,
                            description = 'Network connectivity parameter', 
                            continuous_update = continuousReplot,
                            disabled=True
        )
        self._widgetsExtraParams['netParam'] = widget
        advancedWidgets.append(widget)
        
        # Agent speed
        particleSpeed = MAParams['particleSpeed']
        widget = widgets.FloatSlider(value = particleSpeed[0],
                                     min = particleSpeed[1], max = particleSpeed[2], step=particleSpeed[3],
                            description = 'Particle speed', 
                            continuous_update = continuousReplot,
                            disabled=True
        )
        self._widgetsExtraParams['particleSpeed'] = widget
        advancedWidgets.append(widget)
        
        # Random walk correlatedness
        motionCorrelatedness = MAParams['motionCorrelatedness']
        widget = widgets.FloatSlider(value = motionCorrelatedness[0],
                                     min = motionCorrelatedness[1],
                                     max = motionCorrelatedness[2],
                                     step=motionCorrelatedness[3],
                            description = 'Correlatedness of the random walk', 
                            continuous_update = continuousReplot,
                            disabled=True
        )
        self._widgetsExtraParams['motionCorrelatedness'] = widget
        advancedWidgets.append(widget)
        
        # Random seed input field
        widget = widgets.IntText(
            value=MAParams['randomSeed'],
            description='Random seed:',
            disabled=False
        )
        self._widgetsExtraParams['randomSeed'] = widget
        advancedWidgets.append(widget)
        #display(widget)
        
        # Time scaling slider
        timestepSize = MAParams['timestepSize']
        widget =  widgets.FloatSlider(value = timestepSize[0],
                                    min = timestepSize[1], 
                                    max = timestepSize[2],
                                    step = timestepSize[3],
                            description = 'Timestep size', 
                            continuous_update = continuousReplot
        )
        self._widgetsExtraParams['timestepSize'] = widget
        advancedWidgets.append(widget)
        
        ## Toggle buttons for plotting style 
        plotToggle = widgets.ToggleButtons(
            #options={'Temporal evolution' : 'evo', 'Network' : 'graph', 'Final distribution' : 'final'},
            options=[('Temporal evolution','evo'), ('Network','graph'), ('Final distribution', 'final')],
            value = MAParams['visualisationType'],
            description='Plot:',
            disabled=False,
            button_style='', # 'success', 'info', 'warning', 'danger' or ''
            tooltips=['Population change over time', 'Network topology', 'Number of agents in each state at final timestep'],
        #     icons=['check'] * 3
        )
        self._widgetsPlotOnly['visualisationType'] = plotToggle
        advancedWidgets.append(plotToggle)
        
        # Particle display checkboxes
        widget = widgets.Checkbox(
            value = MAParams['showTrace'],
            description='Show particle trace',
            disabled = not (self._widgetsExtraParams['netType'].value == NetworkType.DYNAMIC)
        )
        self._widgetsPlotOnly['showTrace'] = widget
        advancedWidgets.append(widget)
        widget = widgets.Checkbox(
            value = MAParams['showInteractions'],
            description='Show communication links',
            disabled = not (self._widgetsExtraParams['netType'].value == NetworkType.DYNAMIC)
        )
        self._widgetsPlotOnly['showInteractions'] = widget
        advancedWidgets.append(widget)
        
        widget = widgets.Checkbox(
            value = MAParams.get('realtimePlot',False),
            description='Runtime plot update',
            disabled = False
        )
        self._widgetsExtraParams['realtimePlot'] = widget
        advancedWidgets.append(widget)
        
        self._update_net_params()
        
        advancedPage = widgets.Box(children=advancedWidgets)
        advancedOpts = widgets.Accordion(children=[advancedPage], selected_index=-1)
        advancedOpts.set_title(0, 'Advanced options')
        if not self._silent:
            display(advancedOpts)
        
        # Loading bar (useful to give user progress status for long executions)
        self._progressBar = widgets.IntProgress(
            value=0,
            min=0,
            max=self._widgetsExtraParams['maxTime'].value,
            step=1,
            description='Loading:',
            bar_style='success', # 'success', 'info', 'warning', 'danger' or ''
            orientation='horizontal'
        )
        if not self._silent:
            display(self._progressBar)
    
    def _update_net_params(self):
        # oder of assignment is important (first, update the min and max, later, the value)
        ## @todo: the update of value happens two times (changing min-max and value) and therefore the calculatio are done two times
        if (self._widgetsExtraParams['netType'].value == NetworkType.FULLY_CONNECTED):
            self._widgetsExtraParams['netParam'].min = 0
            self._widgetsExtraParams['netParam'].max = 1
            self._widgetsExtraParams['netParam'].step = 1
            self._widgetsExtraParams['netParam'].value = 0
            self._widgetsExtraParams['netParam'].disabled = True
            self._widgetsExtraParams['netParam'].description = "None"
        elif (self._widgetsExtraParams['netType'].value == NetworkType.ERSOS_RENYI):
            self._widgetsExtraParams['netParam'].disabled = False
            self._widgetsExtraParams['netParam'].min = 0.1
            self._widgetsExtraParams['netParam'].max = 1
            self._widgetsExtraParams['netParam'].step = 0.1
            self._widgetsExtraParams['netParam'].value = 0.5
            self._widgetsExtraParams['netParam'].description = "Network connectivity parameter (link probability)"
        elif (self._widgetsExtraParams['netType'].value == NetworkType.BARABASI_ALBERT):
            self._widgetsExtraParams['netParam'].disabled = False
            maxVal = sum(self._view._initialState.values())-1
            self._widgetsExtraParams['netParam'].min = 1
            self._widgetsExtraParams['netParam'].max = maxVal
            self._widgetsExtraParams['netParam'].step = 1
            self._widgetsExtraParams['netParam'].value = min(maxVal, 3)
            self._widgetsExtraParams['netParam'].description = "Network connectivity parameter (new edges)"            
        elif (self._widgetsExtraParams['netType'].value == NetworkType.SPACE):
            self._widgetsExtraParams['netParam'].value = -1
        
        if (self._widgetsExtraParams['netType'].value == NetworkType.DYNAMIC):
            self._widgetsExtraParams['netParam'].disabled = False
            self._widgetsExtraParams['netParam'].min = 0.0
            self._widgetsExtraParams['netParam'].max = 1
            self._widgetsExtraParams['netParam'].step = 0.05
            self._widgetsExtraParams['netParam'].value = 0.1
            self._widgetsExtraParams['netParam'].description = "Interaction range"
            self._widgetsExtraParams['particleSpeed'].disabled = False
            self._widgetsExtraParams['motionCorrelatedness'].disabled = False
            self._widgetsPlotOnly['showTrace'].disabled = False
            self._widgetsPlotOnly['showInteractions'].disabled = False
        else:
            self._widgetsExtraParams['particleSpeed'].disabled = True
            self._widgetsExtraParams['motionCorrelatedness'].disabled = True
            self._widgetsPlotOnly['showTrace'].disabled = True
            self._widgetsPlotOnly['showInteractions'].disabled = True
    
    def downloadTimeEvolution(self):
        return self._downloadFile(self._view._latestResults[0])
    



## class describing a view on a model
class MuMoTview:
    ## Model view is on
    _mumotModel = None
    ## Figure/axis object to plot view to
    _figure = None
    ## Unique figure number
    _figureNum = None
    ## 3d axes? (False => 2d)
    _axes3d = None
    ## Controller that controls this view @todo - could become None
    _controller = None
    ## Summary logs of view behaviour
    _logs = None
    ## parameter names when used without controller
    _paramNames = None
    ## parameter values when used without controller
    _paramValues = None
    ## silent flag (TRUE = do not try to acquire figure handle from pyplot)
    _silent = None
    ## plot limits (for non-constant system size) @todo: not used?
    _plotLimits = None
    ## command name that generates this view
    _generatingCommand = None
    ## generating keyword arguments
    _generatingKwargs = None
    
    def __init__(self, model, controller, figure = None, params = None, **kwargs):
        self._silent = kwargs.get('silent', False)
        self._mumotModel = model
        self._controller = controller
        self._logs = []
        self._axes3d = False

        self._plotLimits = 1
        #self._plotLimits = 6 ## @todo: why this magic number?
        self._generatingKwargs = kwargs
        if params != None:
            (self._paramNames, self._paramValues) = _process_params(params)
        if not(self._silent):
            _buildFig(self, figure)
    

    def _resetErrorMessage(self):
        if self._controller != None:
            if not (self._silent):
                self._controller._errorMessage.value= ''

    def _showErrorMessage(self, message):
        if self._controller != None:
            self._controller._errorMessage.value = self._controller._errorMessage.value + message
        else:
            print(message)
            
            
    def _setLog(self, log):
        self._logs = log

    def _log(self, analysis):
        print("Starting", analysis, "with parameters ", end='')
        paramNames = []
        paramValues = []
        if self._controller != None:
            ## @todo: if the alphabetic order is not good, the view could store the desired order in (paramNames) when the controller is constructed
            for name in sorted(self._controller._widgetsFreeParams.keys()):
                paramNames.append(name)
                paramValues.append(self._controller._widgetsFreeParams[name].value)
            for name in sorted(self._controller._widgetsExtraParams.keys()):
                paramNames.append(name)
                paramValues.append(self._controller._widgetsExtraParams[name].value)
        if self._paramNames is not None:
            paramNames += map(str, self._paramNames)
            paramValues += self._paramValues
            ## @todo: in soloView, this does not show the extra parameters (we should make clearer what the use of showLogs) 

        for i in zip(paramNames, paramValues):
            print('(' + i[0] + '=' + repr(i[1]) + '), ', end='')
        print("at", datetime.datetime.now())


    def _print_standalone_view_cmd(self, includeParams = True):
        logStr = self._build_bookmark(includeParams)
        if not self._silent and logStr is not None:
            with io.capture_output() as log:
                print(logStr)    
            self._logs.append(log)
        else:
            return logStr


    def _get_bookmarks_params(self, refModel = None):
        if refModel is not None:
            model = refModel
        else:
            model = self._mumotModel
        logStr = "params = ["
        
        paramInitCheck = []
        for reactant in model._reactants:
            if reactant not in model._constantReactants:
                paramInitCheck.append(latex(Symbol('Phi^0_'+str(reactant))))
                 
        for name, value in self._controller._widgetsFreeParams.items():
#                name = name.replace('\\', '\\\\')
            if name in model._ratesLaTeX:
                name = model._ratesLaTeX[name]
            name = name.replace('(', '')
            name = name.replace(')', '')
            if name not in paramInitCheck:
                logStr += "('" + latex(name) + "', " + str(value.value) + "), "
        if self._paramNames != None:
            for name, value in zip(self._paramNames, self._paramValues):
                name= repr(name)
                if name in model._ratesLaTeX:
                    name = model._ratesLaTeX[name]
                name = name.replace('(', '')
                name = name.replace(')', '')
                logStr += "('" + latex(name) + "', " + str(value) + "), "
        logStr += "('plotLimits', " + str(self._getPlotLimits()) + "), "
        logStr += "('systemSize', " + str(self._getSystemSize()) + "), "
#                if len(self._controller._widgetsFreeParams.items()) > 0:
        logStr = logStr[:-2] # throw away last ", "
        logStr += "]"
                
        return logStr        


    def _build_bookmark(self):
        self._resetErrorMessage()
        self._showErrorMessage("Bookmark functionality not implemented for class " + self._generatingCommand)

        return



    def _getPlotLimits(self, defaultLimits = 1):
        # if we don't do the check in this order setting plot limits via params will not work in multi controllers 
        if self._paramNames is not None and 'plotLimits' in self._paramNames:
            ## @todo: this is crying out to be refactored as a dictionary - no time just now
            plotLimits = self._paramValues[self._paramNames.index('plotLimits')]
        elif self._controller is not None and self._controller._plotLimitsWidget is not None:
            plotLimits = self._controller._plotLimitsWidget.value
        else:
            plotLimits = defaultLimits
            
        return plotLimits


    def _getSystemSize(self, defaultSize = 1):
        # if we don't do the check in this order setting system size via params will not work in multi controllers
        if self._paramNames is not None and 'systemSize' in self._paramNames:
            ## @todo: this is crying out to be refactored as a dictionary - no time just now
            systemSize = self._paramValues[self._paramNames.index('systemSize')]
        elif self._controller is not None and self._controller._systemSizeWidget is not None:
            systemSize = self._controller._systemSizeWidget.value
        else:
            systemSize = defaultSize
            
        return systemSize

    ## gets and returns names and values from widgets
    def _get_argDict(self):
        #plotLimits = self._getPlotLimits()
        #systemSize = Symbol('systemSize')
        #argDict[systemSize] = self._getSystemSize()
        paramNames = []
        paramValues = []
        if self._controller is not None:
            for name, value in self._controller._widgetsFreeParams.items():
                # throw away formatting for constant reactants
                #name = name.replace('(','')
                #name = name.replace(')','')
                
                paramNames.append(name)
                paramValues.append(value.value)
        if self._paramNames is not None:
            paramNames += map(str, self._paramNames)
            paramValues += self._paramValues   
                 
        #funcs = self._mumotModel._getFuncs()
        argNamesSymb = list(map(Symbol, paramNames))
        argDict = dict(zip(argNamesSymb, paramValues))
        #for key in argDict:
        #    if key in self._mumotModel._constantReactants:
        #        argDict[Symbol('Phi_'+str(key))] = argDict.pop(key)
                
        if self._mumotModel._systemSize:
            argDict[self._mumotModel._systemSize] = self._getSystemSize()
        else:
            systemSize = Symbol('systemSize')
            argDict[systemSize] = self._getSystemSize()
            
        return argDict
    
    def _getInitCondsFromSlider(self):
        #if self._controller != None:
        paramNames = []
        paramValues = []
        for reactant in self._mumotModel._reactants:
            if reactant not in self._mumotModel._constantReactants:
                for name, value in self._controller._widgetsFreeParams.items():
                    if name == latex(Symbol('Phi^0_'+str(reactant))):
                        paramNames.append(name)
                        paramValues.append(value.value)
                
        argNamesSymb = list(map(Symbol, paramNames))
        argDict = dict(zip(argNamesSymb, paramValues))
        
        return argDict


    def _get_fixedPoints2d(self):
#         #plotLimits = self._controller._getPlotLimits()
#         paramNames = []
#         paramValues = []
#         if self._controller is not None:
#             for name, value in self._controller._widgetsFreeParams.items():
#                 # throw away formatting for constant reactants
# #                 name = name.replace('(','')
# #                 name = name.replace(')','')
#                 paramNames.append(name)
#                 paramValues.append(value.value)
#         if self._paramNames is not None:
#             paramNames += map(str, self._paramNames)
#             paramValues += self._paramValues            
#         funcs = self._mumotModel._getFuncs()
#         argNamesSymb = list(map(Symbol, paramNames))
#         argDict = dict(zip(argNamesSymb, paramValues))
#         argDict[self._mumotModel._systemSize] = 1
       
        argDict = self._get_argDict()   
        for arg in argDict:
            if '_{init}' in str(arg):
                if str(arg)[0] == '\\':
                    arg1 = str(arg)[1:]
                    argReplace = Symbol(arg1.replace('_{init}', ''))
                    argDict[argReplace] = argDict.pop(arg)
                else:
                    argReplace = Symbol(str(arg).replace('_{init}', ''))
                    argDict[argReplace] = argDict.pop(arg)
            #if arg[0] == '\\':
            #    argDict[arg[1:]] = argDict.pop(arg)
        EQ1 = self._mumotModel._equations[self._stateVariable1].subs(argDict)
        EQ2 = self._mumotModel._equations[self._stateVariable2].subs(argDict)
        
        eps=1e-8
        EQsol = solve((EQ1, EQ2), (self._stateVariable1, self._stateVariable2), dict=True)

        for nn in range(len(EQsol)):
            if len(EQsol[nn]) != 2:
                self._showErrorMessage('Some or all solutions are NOT unique.')
                return None, None
        
        realEQsol = [{self._stateVariable1: re(EQsol[kk][self._stateVariable1]), self._stateVariable2: re(EQsol[kk][self._stateVariable2])} for kk in range(len(EQsol)) if (Abs(im(EQsol[kk][self._stateVariable1]))<=eps and Abs(im(EQsol[kk][self._stateVariable2]))<=eps)]
        
        MAT = Matrix([EQ1, EQ2])
        JAC = MAT.jacobian([self._stateVariable1,self._stateVariable2])
        
        eigList = []
        #for nn in range(len(realEQsol)): 
        #    JACsub=JAC.subs([(self._stateVariable1, realEQsol[nn][self._stateVariable1]), (self._stateVariable2, realEQsol[nn][self._stateVariable2])])
        #    evSet = JACsub.eigenvals()
        #    eigList.append(evSet)
        for nn in range(len(realEQsol)): 
            evSet = {}
            JACsub=JAC.subs([(self._stateVariable1, realEQsol[nn][self._stateVariable1]), (self._stateVariable2, realEQsol[nn][self._stateVariable2])])
            #evSet = JACsub.eigenvals()
            eigVects = JACsub.eigenvects()
            for kk in range(len(eigVects)):
                evSet[eigVects[kk][0]] = (eigVects[kk][1], eigVects[kk][2])
            eigList.append(evSet)
        return realEQsol, eigList #returns two lists of dictionaries
    
    ## calculates stationary states of 3d system
    def _get_fixedPoints3d(self):
#         #plotLimits = self._controller._getPlotLimits()
#         paramNames = []
#         paramValues = []
#         if self._controller is not None:
#             for name, value in self._controller._widgetsFreeParams.items():
#                 # throw away formatting for constant reactants
# #                 name = name.replace('(','')
# #                 name = name.replace(')','')
#                 paramNames.append(name)
#                 paramValues.append(value.value)
#         if self._paramNames is not None:
#             paramNames += map(str, self._paramNames)
#             paramValues += self._paramValues            
#         funcs = self._mumotModel._getFuncs()
#         argNamesSymb = list(map(Symbol, paramNames))
#         argDict = dict(zip(argNamesSymb, paramValues))
#         argDict[self._mumotModel._systemSize] = 1
        
        argDict = self._get_argDict()
        
        EQ1 = self._mumotModel._equations[self._stateVariable1].subs(argDict)
        EQ2 = self._mumotModel._equations[self._stateVariable2].subs(argDict)
        EQ3 = self._mumotModel._equations[self._stateVariable3].subs(argDict)
        eps=1e-8
        EQsol = solve((EQ1, EQ2, EQ3), (self._stateVariable1, self._stateVariable2, self._stateVariable3), dict=True)
        
        for nn in range(len(EQsol)):
            if len(EQsol[nn]) != 3:
                self._showErrorMessage('Some or all solutions are NOT unique.')
                return None, None
        
        realEQsol = [{self._stateVariable1: re(EQsol[kk][self._stateVariable1]), self._stateVariable2: re(EQsol[kk][self._stateVariable2]), self._stateVariable3: re(EQsol[kk][self._stateVariable3])} for kk in range(len(EQsol)) if (Abs(im(EQsol[kk][self._stateVariable1]))<=eps and Abs(im(EQsol[kk][self._stateVariable2]))<=eps and Abs(im(EQsol[kk][self._stateVariable3]))<=eps)]
        
        MAT = Matrix([EQ1, EQ2, EQ3])
        JAC = MAT.jacobian([self._stateVariable1,self._stateVariable2,self._stateVariable3])
        
        eigList = []
        #for nn in range(len(realEQsol)): 
        #    JACsub=JAC.subs([(self._stateVariable1, realEQsol[nn][self._stateVariable1]), (self._stateVariable2, realEQsol[nn][self._stateVariable2]), (self._stateVariable3, realEQsol[nn][self._stateVariable3])])
        #    evSet = JACsub.eigenvals()
        #    eigList.append(evSet)
        for nn in range(len(realEQsol)): 
            evSet = {}
            JACsub=JAC.subs([(self._stateVariable1, realEQsol[nn][self._stateVariable1]), (self._stateVariable2, realEQsol[nn][self._stateVariable2]), (self._stateVariable3, realEQsol[nn][self._stateVariable3])])
            #evSet = JACsub.eigenvals()
            eigVects = JACsub.eigenvects()
            for kk in range(len(eigVects)):
                evSet[eigVects[kk][0]] = (eigVects[kk][1], eigVects[kk][2])
            eigList.append(evSet)
            
        return realEQsol, eigList #returns two lists of dictionaries
    

        
                        
    def showLogs(self, tail = False):
        if tail:
            tailLength = 5
            print("Showing last " + str(min(tailLength, len(self._logs))) + " of " + str(len(self._logs)) + " log entries:")
            for log in self._logs[-tailLength:]:
                log.show()
        else:
            for log in self._logs:
                log.show()
            
    def _multirun(self, iterations, randomSeeds):
        colors = cm.rainbow(np.linspace(0, 1, len( self._mumotModel._reactants ) ))  # @UndefinedVariable
        colorMap = {}
        i = 0
        for state in sorted(self._mumotModel._reactants, key=str):
            colorMap[state] = colors[i] 
            i += 1
        
        allEvos = []
        for i in range(iterations):
    #         print("Iteration n." + str(i+1) )
            self._controller._progressBar_multi.value = i
            self._controller._progressBar_multi.description = "Loading " + str(round(i/iterations*100)) + "%:"
            
            logs = self._singleRun(randomSeeds[i])
            if not logs: return # multirun is not supported for this controller
            allEvos.append(logs[1])
            
        ## Plot
        global figureCounter
        plt.figure(figureCounter)
        plt.clf()
        figureCounter += 1
        if (self._visualisationType == "evo"):
#             if not hasattr(self._controller, '_initialState'):
#                 print("ERROR! in multirun arguments. The specified controller does not have the attribute _initialState which is required for visualisationType 'evo'.")
#                 return
            systemSize = sum(self._controller._view._initialState.values())
            maxTime = self._controller._widgetsExtraParams['maxTime'].value
            plt.axis([0, maxTime, 0, systemSize])
            
            for evo in allEvos:
                for state,pop in evo.items():
                    if (state == 'time'): continue
                    plt.plot(evo['time'], pop, color=colorMap[state]) #label=state,
                    
        markers = [plt.Line2D([0,0],[0,0],color=color, marker='', linestyle='-') for color in colorMap.values()]
        plt.legend(markers, colorMap.keys(), bbox_to_anchor=(0.85, 0.95), loc=2, borderaxespad=0.)
        
        return allEvos
    
    ## overwrite this method for views that allow the 'multirun' command
    def _singleRun(self, randomSeed):
        print("ERROR! The command multirun is not supported for this view.")
        return None
    

## multi-view view (tied closely to MuMoTmultiController)
class MuMoTmultiView(MuMoTview):
    ## view list
    _views = None
    ## axes are used for subplots ('shareAxes = True')
    _axes = None
    ## number of subplots
    _subPlotNum = None
    ## subplot rows
    _numRows = None
    ## subplot columns
    _numColumns = None
    ## use common axes for all plots (False = use subplots)
    _shareAxes = None

    def __init__(self, controller, views, subPlotNum, **kwargs):
        super().__init__(None, controller, **kwargs)
        self._generatingCommand = "mmt.MuMoTmultiController"
        self._views = views
        self._subPlotNum = subPlotNum
        for view in self._views:
            view._figure = self._figure
            view._figureNum = self._figureNum
            view._setLog(self._logs)
            view._controller = controller
        self._shareAxes = kwargs.get('shareAxes', False)        
        if not(self._shareAxes):
            self._numColumns = MULTIPLOT_COLUMNS
            self._numRows = math.ceil(self._subPlotNum / self._numColumns)
        
    def _plot(self):
        plt.figure(self._figureNum)
        plt.clf()
        self._resetErrorMessage()
        if self._shareAxes:
            # hold should already be on
            for func, subPlotNum, axes3d in self._controller._replotFunctions:
                func()
        else:
#            subplotNum = 1
            for func, subPlotNum, axes3d in self._controller._replotFunctions:
                if axes3d:
#                    self._figure.add_subplot(self._numRows, self._numColumns, subPlotNum, projection = '3d')
                    plt.subplot(self._numRows, self._numColumns, subPlotNum, projection = '3d')
                else:
                    plt.subplot(self._numRows, self._numColumns, subPlotNum)
                func()
#                subplotNum += 1


    def _setLog(self, log):
        for view in self._views:
            view._setLog(log)


    def _print_standalone_view_cmd(self):
        for view in self._views:
            pass
        model = view._mumotModel
        with io.capture_output() as log:
            logStr = "bookmark = " + self._generatingCommand + "(["
            for view in self._views:
                logStr += view._print_standalone_view_cmd(False) + ", "
            logStr = logStr[:-2]  # throw away last ", "
            logStr += "], "
            logStr += self._get_bookmarks_params(model)
            if len(self._generatingKwargs) > 0:
                logStr += ", "
                for key in self._generatingKwargs:
                    logStr += key + " = " + str(self._generatingKwargs[key]) + ", "
                logStr = logStr[:-2]  # throw away last ", "
            logStr += ", bookmark = False"
            logStr += ")"
            logStr = logStr.replace('\\', '\\\\')

            print(logStr)
        self._logs.append(log)



## multi-view controller
class MuMoTmultiController(MuMoTcontroller):
    ## replot function list to invoke on views
    _replotFunctions = None

    def __init__(self, controllers, params = None, **kwargs):
        global figureCounter

        self._silent = kwargs.get('silent', False)
        self._replotFunctions = []
        paramNames = []
        paramValues = []
        fixedParamNames = None
        paramValueDict = {}
        paramLabelDict = {}
        plotLimits = False
        systemSize = False
        #widgetsExtraParamsTmp = {} # cannot be the final dict already, because it will be erased when constructor is called
        views = []
        subPlotNum = 1
        if params is not None:
            (fixedParamNames, fixedParamValues) = _process_params(params)
        for controller in controllers:
            # pass through the fixed params to each constituent view
            view = controller._view
            if params is not None:
                (view._paramNames, view._paramValues) = _process_params(params)
            for name, value in controller._widgetsFreeParams.items():
                if params is None or name not in fixedParamNames:
                    paramValueDict[name] = (value.value, value.min, value.max, value.step)
            if controller._plotLimitsWidget is not None:
                plotLimits = True
            if controller._systemSizeWidget is not None:
                systemSize = True
            paramLabelDict.update(controller._paramLabelDict)
#             for name, value in controller._widgetsExtraParams.items():
#                 widgetsExtraParamsTmp[name] = value
            if controller._replotFunction == None: ## presume this controller is a multi controller (@todo check?)
                for view in controller._view._views:
                    views.append(view)         
                               
#                if view._controller._replotFunction == None: ## presume this controller is a multi controller (@todo check?)
                for func, foo, axes3d in controller._replotFunctions:
                    self._replotFunctions.append((func, subPlotNum, axes3d))                    
#                else:
#                    self._replotFunctions.append((view._controller._replotFunction, subPlotNum, view._axes3d))                    
            else:
                views.append(controller._view)
#                 if controller._replotFunction == None: ## presume this controller is a multi controller (@todo check?)
#                     for func, foo in controller._replotFunctions:
#                         self._replotFunctions.append((func, subPlotNum))                    
#                 else:
                self._replotFunctions.append((controller._replotFunction, subPlotNum, controller._view._axes3d))                    
            subPlotNum += 1

        for name, value in paramValueDict.items():
            paramNames.append(name)
            paramValues.append(value)
            
#         for view in self._views:
#             if view._controller._replotFunction == None: ## presume this controller is a multi controller (@todo check?)
#                 for func in view._controller._replotFunctions:
#                     self._replotFunctions.append(func)                    
#             else:
#                 self._replotFunctions.append(view._controller._replotFunction)
#             view._controller = self
        
        super().__init__(paramValues, paramNames, paramLabelDict, False, plotLimits, systemSize, params = params, **kwargs)
        
        addProgressBar = False
        for controller in controllers:
            for name, widget in controller._widgetsExtraParams.items():
                self._widgetsExtraParams[name] = widget
            for name, widget in controller._widgetsPlotOnly.items():
                self._widgetsPlotOnly[name] = widget
            if controller._progressBar:
                addProgressBar = True
        if self._widgetsExtraParams or self._widgetsPlotOnly:
            if not self._silent:
                advancedWidgets = []
                for widget in self._widgetsExtraParams.values():
                    advancedWidgets.append(widget)
                for widget in self._widgetsPlotOnly.values():
                    advancedWidgets.append(widget)
                advancedPage = widgets.Box(children=advancedWidgets)
                advancedOpts = widgets.Accordion(children=[advancedPage], selected_index=-1)
                advancedOpts.set_title(0, 'Advanced options')
                display(advancedOpts)
        if addProgressBar:
            # Loading bar (useful to give user progress status for long executions)
            self._progressBar = widgets.IntProgress(
                value=0,
                min=0,
                max=self._widgetsExtraParams['maxTime'].value,
                #step=1,
                description='Loading:',
                bar_style='success', # 'success', 'info', 'warning', 'danger' or ''
                orientation='horizontal'
            )
            if not self._silent:
                display(self._progressBar)

        self._view = MuMoTmultiView(self, views, subPlotNum - 1, **kwargs)
        if fixedParamNames is not None:
            self._view._paramNames = fixedParamNames
            self._view._paramValues = fixedParamValues
                
        for controller in controllers:
            controller._setErrorWidget(self._errorMessage)
        
        ## @todo handle correctly the re-draw only widgets and function
        self._setReplotFunction( self._view._plot, self._view._plot)

        #silent = kwargs.get('silent', False)
        if not self._silent:
            self._view._plot()

## time evolution view on model including state variables and noise (specialised by MuMoTtimeEvoStateVarView and ...)
class MuMoTtimeEvolutionView(MuMoTview):
    ## 1st state variable
    _stateVariable1 = None
    ## 2nd state variable 
    _stateVariable2 = None
    ## 3rd state variable 
    _stateVariable3 = None
    ## 4th state variable 
    _stateVariable4 = None
    ## initial conditions of state variables for numerical solution of ODE system
    _initCondsSV = None
    ## end time of numerical simulation of ODE system of the state variables
    _tend = None
    ## time step of numerical simulation of ODE system of the state variables
    _tstep = None
    ## defines fontsize on the axes
    _chooseFontSize = None
    ## string that defines the x-label
    _xlab = None
    ## legend location: combinations like 'upper left', lower right, or 'center center' are allowed (9 options in total)
    _legend_loc = None

    def __init__(self, model, controller, stateVariable1, stateVariable2, stateVariable3 = None, stateVariable4 = None, figure = None, params = None, **kwargs):
        #if model._systemSize == None and model._constantSystemSize == True:
        #    print("Cannot construct time evolution -based plot until system size is set, using substitute()")
        #    return
        silent = kwargs.get('silent', False)
        super().__init__(model, controller, figure, params, **kwargs)
        
        if 'fontsize' in kwargs:
            self._chooseFontSize = kwargs['fontsize']
        else:
            self._chooseFontSize=None
        self._xlab = kwargs.get('xlab', r'time t')
        #self._ylab = kwargs.get('ylab', r'evolution of states')
        
        self._legend_loc = kwargs.get('legend_loc', 'upper left')
        self._legend_fontsize = kwargs.get('legend_fontsize', 18)
        
        self._stateVariable1 = process_sympy(stateVariable1)
        self._stateVariable2 = process_sympy(stateVariable2)
        if stateVariable3 != None:
            self._stateVariable3 = process_sympy(stateVariable3)
        if stateVariable4 != None:
            self._stateVariable4 = process_sympy(stateVariable4)
            
        self._tend = kwargs.get('tend', 100)
        self._tstep = kwargs.get('tstep', 0.01)
        
        self._initCondsSV = kwargs.get('initCondsSV', False)
        
        if not(silent):
            self._plot_NumSolODE()




# class MuMoTtimeEvolutionView(MuMoTview):
#     ## 1st state variable
#     _stateVariable1 = None
#     ## 2nd state variable 
#     _stateVariable2 = None
#     ## 3rd state variable 
#     _stateVariable3 = None
#     ## 4th state variable 
#     _stateVariable4 = None
#     ## end time of numerical simulation
#     _tend = None
#     ## time step of numerical simulation
#     _tstep = None
#     
#   
#     def __init__(self, model, controller, stateVariable1, stateVariable2, stateVariable3 = None, stateVariable4 = None, tend = 100, tstep = 0.01, figure = None, params = None, **kwargs):
#         #if model._systemSize == None and model._constantSystemSize == True:
#         #    print("Cannot construct time evolution -based plot until system size is set, using substitute()")
#         #    return
#         silent = kwargs.get('silent', False)
#         super().__init__(model, controller, figure, params, **kwargs)
#         
#         if 'fontsize' in kwargs:
#             self._chooseFontSize = kwargs['fontsize']
#         else:
#             self._chooseFontSize=None
#         self._xlab = kwargs.get('xlab', r'time t')
#         self._ylab = kwargs.get('ylab', r'evolution of states')
#         
#         self._legend_loc = kwargs.get('legend_loc', 'upper left')
#         
#         self._stateVariable1 = process_sympy(stateVariable1)
#         self._stateVariable2 = process_sympy(stateVariable2)
#         if stateVariable3 != None:
#             self._stateVariable3 = process_sympy(stateVariable3)
#         if stateVariable4 != None:
#             self._stateVariable4 = process_sympy(stateVariable4)
#             
#         self._tend = tend
#         self._tstep = tstep
#         if not(silent):
#             self._plot_NumSolODE()
    
    

    ## calculates right-hand side of ODE system
    def _get_eqsODE(self, y_old, time):
        SVsub = {}
        SVsub[self._stateVariable1] = y_old[0]
        SVsub[self._stateVariable2] = y_old[1]
        if self._stateVariable3:
            SVsub[self._stateVariable3] = y_old[2]
        if self._stateVariable4:
            SVsub[self._stateVariable4] = y_old[3]
#         #plotLimits = self._controller._getPlotLimits()
#         paramNames = []
#         paramValues = []
#         if self._controller is not None:
#             for name, value in self._controller._widgetsFreeParams.items():
#                 # throw away formatting for constant reactants
# #                 name = name.replace('(','')
# #                 name = name.replace(')','')
#                 paramNames.append(name)
#                 paramValues.append(value.value)
#         if self._paramNames is not None:
#             paramNames += map(str, self._paramNames)
#             paramValues += self._paramValues            
#         #funcs = self._mumotModel._getFuncs()
#         argNamesSymb = list(map(Symbol, paramNames))
#         argDict = dict(zip(argNamesSymb, paramValues))
# #         argDict[self._mumotModel._systemSize] = 1
        
        argDict = self._get_argDict()
        
        EQ1 = self._mumotModel._equations[self._stateVariable1].subs(argDict)
        EQ1 = EQ1.subs(SVsub)
        EQ2 = self._mumotModel._equations[self._stateVariable2].subs(argDict)
        EQ2 = EQ2.subs(SVsub)
        ode_sys = [EQ1, EQ2]
        if self._stateVariable3:
            EQ3 = self._mumotModel._equations[self._stateVariable3].subs(argDict)
            EQ3 = EQ3.subs(SVsub)
            ode_sys.append(EQ3)
        if self._stateVariable4:
            EQ4 = self._mumotModel._equations[self._stateVariable4].subs(argDict)
            EQ4 = EQ4.subs(SVsub)
            ode_sys.append(EQ4)
               
        return ode_sys
    
    def _plot_NumSolODE(self):
        if not(self._silent): ## @todo is this necessary?
            plt.figure(self._figureNum)
            plt.clf()
            self._resetErrorMessage()
        self._showErrorMessage(str(self))
        
        
    def _numericSol2ndOrdMoment(self, EOM_2ndOrdMomDict, steadyStateDict, argDict):
        for sol in EOM_2ndOrdMomDict:
            EOM_2ndOrdMomDict[sol] = EOM_2ndOrdMomDict[sol].subs(steadyStateDict)
            EOM_2ndOrdMomDict[sol] = EOM_2ndOrdMomDict[sol].subs(argDict)
        
        eta_SV1 = Symbol('eta_'+str(self._stateVariable1))
        eta_SV2 = Symbol('eta_'+str(self._stateVariable2))
        M_1, M_2 = symbols('M_1 M_2')
        if self._stateVariable3:
            eta_SV3 = Symbol('eta_'+str(self._stateVariable3))
            
        SOL_2ndOrdMomDict = {} 
        EQsys2ndOrdMom = []
        if self._stateVariable3:
            EQsys2ndOrdMom.append(EOM_2ndOrdMomDict[M_2(eta_SV1*eta_SV1)])
            EQsys2ndOrdMom.append(EOM_2ndOrdMomDict[M_2(eta_SV2*eta_SV2)])
            EQsys2ndOrdMom.append(EOM_2ndOrdMomDict[M_2(eta_SV3*eta_SV3)])
            EQsys2ndOrdMom.append(EOM_2ndOrdMomDict[M_2(eta_SV1*eta_SV2)])
            EQsys2ndOrdMom.append(EOM_2ndOrdMomDict[M_2(eta_SV1*eta_SV3)])
            EQsys2ndOrdMom.append(EOM_2ndOrdMomDict[M_2(eta_SV2*eta_SV3)])
            SOL_2ndOrderMom = list(linsolve(EQsys2ndOrdMom, [M_2(eta_SV1*eta_SV1), 
                                                             M_2(eta_SV2*eta_SV2), 
                                                             M_2(eta_SV3*eta_SV3), 
                                                             M_2(eta_SV1*eta_SV2), 
                                                             M_2(eta_SV1*eta_SV3), 
                                                             M_2(eta_SV2*eta_SV3)]))[0] #only one set of solutions (if any) in linear system of equations; hence index [0]
            
            SOL_2ndOrdMomDict[M_2(eta_SV1*eta_SV1)] = SOL_2ndOrderMom[0]
            SOL_2ndOrdMomDict[M_2(eta_SV2*eta_SV2)] = SOL_2ndOrderMom[1]
            SOL_2ndOrdMomDict[M_2(eta_SV3*eta_SV3)] = SOL_2ndOrderMom[2]
            SOL_2ndOrdMomDict[M_2(eta_SV1*eta_SV2)] = SOL_2ndOrderMom[3]
            SOL_2ndOrdMomDict[M_2(eta_SV1*eta_SV3)] = SOL_2ndOrderMom[4]
            SOL_2ndOrdMomDict[M_2(eta_SV2*eta_SV3)] = SOL_2ndOrderMom[5]
        
        else:
            EQsys2ndOrdMom.append(EOM_2ndOrdMomDict[M_2(eta_SV1*eta_SV1)])
            EQsys2ndOrdMom.append(EOM_2ndOrdMomDict[M_2(eta_SV2*eta_SV2)])
            EQsys2ndOrdMom.append(EOM_2ndOrdMomDict[M_2(eta_SV1*eta_SV2)])
            SOL_2ndOrderMom = list(linsolve(EQsys2ndOrdMom, [M_2(eta_SV1*eta_SV1), 
                                                             M_2(eta_SV2*eta_SV2), 
                                                             M_2(eta_SV1*eta_SV2)]))[0] #only one set of solutions (if any) in linear system of equations
            
            SOL_2ndOrdMomDict[M_2(eta_SV1*eta_SV1)] = SOL_2ndOrderMom[0]
            SOL_2ndOrdMomDict[M_2(eta_SV2*eta_SV2)] = SOL_2ndOrderMom[1]
            SOL_2ndOrdMomDict[M_2(eta_SV1*eta_SV2)] = SOL_2ndOrderMom[2]
            
        return SOL_2ndOrdMomDict
    
    def _build_bookmark(self, includeParams = True):
        if not self._silent:
            logStr = "bookmark = "
        else:
            logStr = ""
        logStr += "<modelName>." + self._generatingCommand + "('" + str(self._stateVariable1) + "', '" + str(self._stateVariable2) +"', "
        if self._stateVariable3 != None:
            logStr += "'" + str(self._stateVariable3) + "', "
        if self._stateVariable4 != None:
            logStr += "'" + str(self._stateVariable4) + "', "
        if includeParams:
            logStr += self._get_bookmarks_params() + ", "
        if len(self._generatingKwargs) > 0:
            for key in self._generatingKwargs:
                if type(self._generatingKwargs[key]) == str:
                    logStr += key + " = " + "\'"+ str(self._generatingKwargs[key]) + "\'" + ", "
                else:
                    logStr += key + " = " + str(self._generatingKwargs[key]) + ", "
        logStr += "bookmark = False"
        logStr += ")"
        logStr = logStr.replace('\\', '\\\\')
        
        return logStr
    
# class MuMoTtimeEvolutionView(MuMoTview):
#     ## 1st state variable
#     _stateVariable1 = None
#     ## 2nd state variable 
#     _stateVariable2 = None
#     ## 3rd state variable 
#     _stateVariable3 = None
#     ## 4th state variable 
#     _stateVariable4 = None
#     ## end time of numerical simulation
#     _tend = None
#     ## time step of numerical simulation
#     _tstep = None
#     
#   
#     def __init__(self, model, controller, stateVariable1, stateVariable2, stateVariable3 = None, stateVariable4 = None, tend = 100, tstep = 0.01, figure = None, params = None, **kwargs):
#         #if model._systemSize == None and model._constantSystemSize == True:
#         #    print("Cannot construct time evolution -based plot until system size is set, using substitute()")
#         #    return
#         silent = kwargs.get('silent', False)
#         super().__init__(model, controller, figure, params, **kwargs)
#         
#         if 'fontsize' in kwargs:
#             self._chooseFontSize = kwargs['fontsize']
#         else:
#             self._chooseFontSize=None
#         self._xlab = kwargs.get('xlab', r'time t')
#         self._ylab = kwargs.get('ylab', r'evolution of states')
#         
#         self._legend_loc = kwargs.get('legend_loc', 'upper left')
#         
#         self._stateVariable1 = process_sympy(stateVariable1)
#         self._stateVariable2 = process_sympy(stateVariable2)
#         if stateVariable3 != None:
#             self._stateVariable3 = process_sympy(stateVariable3)
#         if stateVariable4 != None:
#             self._stateVariable4 = process_sympy(stateVariable4)
#             
#         self._tend = tend
#         self._tstep = tstep
#         if not(silent):
#             self._plot_NumSolODE()           
# 
#  
#    ## calculates stationary states of 2d system
#     def _get_fixedPoints2d(self):
#         #plotLimits = self._controller._getPlotLimits()
#         paramNames = []
#         paramValues = []
#         if self._controller is not None:
#             for name, value in self._controller._widgetsFreeParams.items():
#                 # throw away formatting for constant reactants
# #                 name = name.replace('(','')
# #                 name = name.replace(')','')
#                 paramNames.append(name)
#                 paramValues.append(value.value)
#         if self._paramNames is not None:
#             paramNames += map(str, self._paramNames)
#             paramValues += self._paramValues            
#         funcs = self._mumotModel._getFuncs()
#         argNamesSymb = list(map(Symbol, paramNames))
#         argDict = dict(zip(argNamesSymb, paramValues))
#         argDict[self._mumotModel._systemSize] = 1
#         
#         EQ1 = self._mumotModel._equations[self._stateVariable1].subs(argDict)
#         EQ2 = self._mumotModel._equations[self._stateVariable2].subs(argDict)
#         eps=1e-8
#         EQsol = solve((EQ1, EQ2), (self._stateVariable1, self._stateVariable2), dict=True)
#         realEQsol = [{self._stateVariable1: re(EQsol[kk][self._stateVariable1]), self._stateVariable2: re(EQsol[kk][self._stateVariable2])} for kk in range(len(EQsol)) if (Abs(im(EQsol[kk][self._stateVariable1]))<=eps and Abs(im(EQsol[kk][self._stateVariable2]))<=eps)]
#         
#         MAT = Matrix([EQ1, EQ2])
#         JAC = MAT.jacobian([self._stateVariable1,self._stateVariable2])
#         
#         eigList = []
#         for nn in range(len(realEQsol)): 
#             evSet = {}
#             JACsub=JAC.subs([(self._stateVariable1, realEQsol[nn][self._stateVariable1]), (self._stateVariable2, realEQsol[nn][self._stateVariable2])])
#             #evSet = JACsub.eigenvals()
#             eigVects = JACsub.eigenvects()
#             for kk in range(len(eigVects)):
#                 evSet[eigVects[kk][0]] = (eigVects[kk][1], eigVects[kk][2])
#             eigList.append(evSet)
#         return realEQsol, eigList #returns two lists of dictionaries
#     
#     ## calculates stationary states of 3d system
#     def _get_fixedPoints3d(self):
#         #plotLimits = self._controller._getPlotLimits()
#         paramNames = []
#         paramValues = []
#         if self._controller != None:
#             for name, value in self._controller._widgetsFreeParams.items():
#                 # throw away formatting for constant reactants
# #                 name = name.replace('(','')
# #                 name = name.replace(')','')
#                 paramNames.append(name)
#                 paramValues.append(value.value)
#         if self._paramNames is not None:
#             paramNames += map(str, self._paramNames)
#             paramValues += self._paramValues            
#         funcs = self._mumotModel._getFuncs()
#         argNamesSymb = list(map(Symbol, paramNames))
#         argDict = dict(zip(argNamesSymb, paramValues))
#         argDict[self._mumotModel._systemSize] = 1
#         
#         EQ1 = self._mumotModel._equations[self._stateVariable1].subs(argDict)
#         EQ2 = self._mumotModel._equations[self._stateVariable2].subs(argDict)
#         EQ3 = self._mumotModel._equations[self._stateVariable3].subs(argDict)
#         eps=1e-8
#         EQsol = solve((EQ1, EQ2, EQ3), (self._stateVariable1, self._stateVariable2, self._stateVariable3), dict=True)
#         realEQsol = [{self._stateVariable1: re(EQsol[kk][self._stateVariable1]), self._stateVariable2: re(EQsol[kk][self._stateVariable2]), self._stateVariable3: re(EQsol[kk][self._stateVariable3])} for kk in range(len(EQsol)) if (Abs(im(EQsol[kk][self._stateVariable1]))<=eps and Abs(im(EQsol[kk][self._stateVariable2]))<=eps and Abs(im(EQsol[kk][self._stateVariable3]))<=eps)]
#         
#         MAT = Matrix([EQ1, EQ2, EQ3])
#         JAC = MAT.jacobian([self._stateVariable1,self._stateVariable2,self._stateVariable3])
#         
#         eigList = []
#         for nn in range(len(realEQsol)): 
#             evSet = {}
#             JACsub=JAC.subs([(self._stateVariable1, realEQsol[nn][self._stateVariable1]), (self._stateVariable2, realEQsol[nn][self._stateVariable2]), (self._stateVariable3, realEQsol[nn][self._stateVariable3])])
#             #evSet = JACsub.eigenvals()
#             eigVects = JACsub.eigenvects()
#             for kk in range(len(eigVects)):
#                 evSet[eigVects[kk][0]] = (eigVects[kk][1], eigVects[kk][2])
#             eigList.append(evSet)
#         return realEQsol, eigList #returns two lists of dictionaries
#     
#
#     def _print_standalone_view_cmd(self):
#         with io.capture_output() as log:
#             print('Bookmark feature for standalone view not implemented for time-dependent soultion of ODE.')
# #             logStr = self._generatingCommand + "(<modelName>, None, '" + str(self._stateVariable1) + "', '" + str(self._stateVariable2) +"', "
# #             if self._stateVariable3 != None:
# #                 logStr += "'" + str(self._stateVariable3) + "', "
# #             logStr += "params = ["
# #             for name, value in self._controller._widgetsFreeParams.items():
# # #                name = name.replace('\\', '\\\\')
# #                 name = name.replace('(', '')
# #                 name = name.replace(')', '')
# #                 logStr += "('" + name + "', " + str(value.value) + "), "
# #             if len(self._controller._widgetsFreeParams.items()) > 0:
# #                 logStr = logStr[:-2] # throw away last ", "
# #             logStr += "]"
# #             if self._generatingKwargs != None:
# #                 logStr += ", "
# #                 for key in self._generatingKwargs:
# #                     logStr += key + " = " + str(self._generatingKwargs[key]) + ", "
# #                 if len(self._generatingKwargs) > 0:
# #                     logStr = logStr[:-2]  # throw away last ", "
# #             logStr += ")"
# #             print(logStr)    
#         self._logs.append(log)
        


## numerical solution of state variables plot view on model
class MuMoTtimeEvoStateVarView(MuMoTtimeEvolutionView):
    ## y-label with default specific to this MuMoTtimeEvoStateVarView class (can be set via keyword)
    _ylab = None
    
    def __init__(self, *args, **kwargs):
        self._ylab = kwargs.get('ylab', r'evolution of states')
        super().__init__(*args, **kwargs)
        self._generatingCommand = "numSimStateVar"

    def _plot_NumSolODE(self):
        super()._plot_NumSolODE()
        
        # check input
        if self._stateVariable1 not in self._mumotModel._reactants:
            self._showErrorMessage('Warning:  '+str(self._stateVariable1)+'  is no reactant in the current model.')
        if self._stateVariable2 not in self._mumotModel._reactants:
            self._showErrorMessage('Warning:  '+str(self._stateVariable2)+'  is no reactant in the current model.')
        if self._stateVariable3:
            if self._stateVariable3 not in self._mumotModel._reactants:
                self._showErrorMessage('Warning:  '+str(self._stateVariable3)+'  is no reactant in the current model.')
        if self._stateVariable4:
            if self._stateVariable4 not in self._mumotModel._reactants:
                self._showErrorMessage('Warning:  '+str(self._stateVariable4)+'  is no reactant in the current model.')
        
        
        NrDP = int(self._tend/self._tstep) + 1
        time = np.linspace(0, self._tend, NrDP)
        
        initDict = self._getInitCondsFromSlider()
        if len(initDict) < 2 or len(initDict) > 4:
            self._showErrorMessage("Not implemented: This feature is available only for systems with 2, 3 or 4 time-dependent reactants!")

        
        SV1_0 = initDict[Symbol(latex(Symbol('Phi^0_'+str(self._stateVariable1))))]
        SV2_0 = initDict[Symbol(latex(Symbol('Phi^0_'+str(self._stateVariable2))))]
        y0 = [SV1_0, SV2_0]
        if len(initDict) > 2:
            SV3_0 = initDict[Symbol(latex(Symbol('Phi^0_'+str(self._stateVariable3))))]
            y0.append(SV3_0)
        if len(initDict) > 3:
            SV4_0 = initDict[Symbol(latex(Symbol('Phi^0_'+str(self._stateVariable4))))]
            y0.append(SV4_0)
        
        sol_ODE = odeint(self._get_eqsODE, y0, time)  
          
        x_data = [time for kk in range(len(self._get_eqsODE(y0, time)))]
        y_data = [sol_ODE[:, kk] for kk in range(len(self._get_eqsODE(y0, time)))]
        
        c_labels = [r'$'+latex(Symbol('Phi_'+str(self._stateVariable1)))+'$', r'$'+latex(Symbol('Phi_'+str(self._stateVariable2)))+'$'] 
        if self._stateVariable3:
            c_labels.append(r'$'+latex(Symbol('Phi_'+str(self._stateVariable3)))+'$')
        if self._stateVariable4:
            c_labels.append(r'$'+latex(Symbol('Phi_'+str(self._stateVariable4)))+'$')         
        
        _fig_formatting_2D(xdata=x_data, ydata = y_data , xlab = self._xlab, ylab = self._ylab, 
                           fontsize=self._chooseFontSize, curvelab=c_labels, legend_loc=self._legend_loc, grid = True,
                           legend_fontsize=self._legend_fontsize)
#        plt.set_aspect('equal') ## @todo


# class MuMoTtimeEvoStateVarView(MuMoTtimeEvolutionView):
#     def __init__(self, *args, **kwargs):
#         super().__init__(*args, **kwargs)
#         self._generatingCommand = "mmt.MuMoTtimeEvoStateVarView"
#     def _plot_NumSolODE(self):
#         super()._plot_NumSolODE()
#         NrDP = int(self._tend/self._tstep) + 1
#         time = np.linspace(0, self._tend, NrDP)
#         initDict = self._getInitCondsFromSlider()
#         assert (2 <= len(initDict) <= 4),"Not implemented: This feature is available only for systems with 2, 3 or 4 time-dependent reactants!"
# 
#         
#         SV1_0 = initDict[Symbol(latex(Symbol('Phi^0_'+str(self._stateVariable1))))]
#         SV2_0 = initDict[Symbol(latex(Symbol('Phi^0_'+str(self._stateVariable2))))]
#         y0 = [SV1_0, SV2_0]
#         if len(initDict) > 2:
#             SV3_0 = initDict[Symbol(latex(Symbol('Phi^0_'+str(self._stateVariable3))))]
#             y0.append(SV3_0)
#         if len(initDict) > 3:
#             SV4_0 = initDict[Symbol(latex(Symbol('Phi^0_'+str(self._stateVariable4))))]
#             y0.append(SV4_0)
#         
#         sol_ODE = odeint(self._get_eqsODE, y0, time)  
#           
#         x_data = [time for kk in range(len(self._get_eqsODE(y0, time)))]
#         y_data = [sol_ODE[:, kk] for kk in range(len(self._get_eqsODE(y0, time)))]
#         
#         c_labels = [r'$'+latex(Symbol('Phi_'+str(self._stateVariable1)))+'$', r'$'+latex(Symbol('Phi_'+str(self._stateVariable2)))+'$'] 
#         if self._stateVariable3:
#             c_labels.append(r'$'+latex(Symbol('Phi_'+str(self._stateVariable3)))+'$')
#         if self._stateVariable4:
#             c_labels.append(r'$'+latex(Symbol('Phi_'+str(self._stateVariable4)))+'$')         
#         
#         _fig_formatting_2D(xdata=x_data, ydata = y_data , xlab = self._xlab, ylab = self._ylab, 
#                            fontsize=self._chooseFontSize, curvelab=c_labels, legend_loc=self._legend_loc, grid = True)
# #        plt.set_aspect('equal') ## @todo

class MuMoTtimeEvoNoiseCorrView(MuMoTtimeEvolutionView):
    ## equations of motion for first order moments of noise variables
    _EOM_1stOrdMomDict = None
    ## equations of motion for second order moments of noise variables
    _EOM_2ndOrdMomDict = None
    ## upper bound of simulation time for noise-noise correlation functions (can be set via keyword)
    _tendNoise = None
    ## time step of simulation for noise-noise correlation functions (can be set via keyword)
    _tstepNoise = None
    ## y-label with default specific to this MuMoTtimeEvoNoiseCorrView class (can be set via keyword)
    _ylab = None

    def __init__(self, model, controller, EOM_1stOrdMom, EOM_2ndOrdMom, stateVariable1, stateVariable2, stateVariable3=None, stateVariable4=None, figure = None, params = None, **kwargs):
        self._EOM_1stOrdMomDict = EOM_1stOrdMom
        self._EOM_2ndOrdMomDict = EOM_2ndOrdMom
        self._tendNoise = kwargs.get('tendNoise', 50)
        self._tstepNoise= kwargs.get('tstepNoise', 0.01)
        self._ylab = kwargs.get('ylab', 'noise-noise correlation')
        silent = kwargs.get('silent', False)
        super().__init__(model, controller, stateVariable1, stateVariable2, stateVariable3, stateVariable4, figure, params, **kwargs)
        #super().__init__(*args, **kwargs)
        self._generatingCommand = "numSimNoiseCorrelations"
        
    def _plot_NumSolODE(self):
        super()._plot_NumSolODE()
        
        # check input
        if self._stateVariable1 not in self._mumotModel._reactants:
            self._showErrorMessage('Warning:  '+str(self._stateVariable1)+'  is no reactant in the current model.')
        if self._stateVariable2 not in self._mumotModel._reactants:
            self._showErrorMessage('Warning:  '+str(self._stateVariable2)+'  is no reactant in the current model.')
        if self._stateVariable3:
            if self._stateVariable3 not in self._mumotModel._reactants:
                self._showErrorMessage('Warning:  '+str(self._stateVariable3)+'  is no reactant in the current model.')
        if self._stateVariable4:
            if self._stateVariable4 not in self._mumotModel._reactants:
                self._showErrorMessage('Warning:  '+str(self._stateVariable4)+'  is no reactant in the current model.')

        eps = 5e-3
        systemSize = Symbol('systemSize')
        
        NrDP = int(self._tend/self._tstep) + 1
        time = np.linspace(0, self._tend, NrDP)
        
        initDict = self._getInitCondsFromSlider()
        
        if len(initDict) < 2 or len(initDict) > 3:
            self._showErrorMessage("Not implemented: This feature is available only for systems with 2 or 3 time-dependent reactants!")
            return
        
        SV1_0 = initDict[Symbol(latex(Symbol('Phi^0_'+str(self._stateVariable1))))]
        SV2_0 = initDict[Symbol(latex(Symbol('Phi^0_'+str(self._stateVariable2))))]
        y0 = [SV1_0, SV2_0]
        if self._stateVariable3:
            SV3_0 = initDict[Symbol(latex(Symbol('Phi^0_'+str(self._stateVariable3))))]
            y0.append(SV3_0)
            
        sol_ODE = odeint(self._get_eqsODE, y0, time)
        
        if self._stateVariable3:
            realEQsol, eigList = self._get_fixedPoints3d()
        else:
            realEQsol, eigList = self._get_fixedPoints2d()
   
        y_stationary = [sol_ODE[-1, kk] for kk in range(len(y0))]
        
        if realEQsol != [] and realEQsol != None:
            steadyStateReached = False
            for kk in range(len(realEQsol)):
                if self._stateVariable3:
                    if abs(realEQsol[kk][self._stateVariable1] - y_stationary[0]) <= eps and abs(realEQsol[kk][self._stateVariable2] - y_stationary[1]) <= eps and abs(realEQsol[kk][self._stateVariable3] - y_stationary[2]) <= eps:
                        if all(sign(re(lam)) < 0 for lam in eigList[kk]) == True:
                            steadyStateReached = True
                            steadyStateDict = {self._stateVariable1: realEQsol[kk][self._stateVariable1], self._stateVariable2: realEQsol[kk][self._stateVariable2], self._stateVariable3: realEQsol[kk][self._stateVariable3]}
    
                else:
                    if abs(realEQsol[kk][self._stateVariable1] - y_stationary[0]) <= eps and abs(realEQsol[kk][self._stateVariable2] - y_stationary[1]) <= eps:
                        if all(sign(re(lam)) < 0 for lam in eigList[kk]) == True:
                            steadyStateReached = True
                            steadyStateDict = {self._stateVariable1: realEQsol[kk][self._stateVariable1], self._stateVariable2: realEQsol[kk][self._stateVariable2]}
            
            if steadyStateReached == False:
                self._showErrorMessage('Stable steady state has not been reached: Try changing the initial conditions or model parameters using the sliders provided, increase simulation time, or decrease timestep tstep.') 
                return
        else:
            steadyStateReached = 'uncertain'
            self._showErrorMessage('Warning: steady state may have not been reached. Substituted values of state variables at t=tend (tend can be set via keyword \'tend = <number>\').')
            if self._stateVariable3:
                steadyStateDict = {self._stateVariable1: y_stationary[0], self._stateVariable2: y_stationary[1], self._stateVariable3: y_stationary[2]}
            else:
                steadyStateDict = {self._stateVariable1: y_stationary[0], self._stateVariable2: y_stationary[1]}    
        
        with io.capture_output() as log:
            if steadyStateReached == 'uncertain':
                print('This plot depicts the noise-noise auto-correlation and cross-correlation functions around the following state (this might NOT be a steady state).')  
            else:  
                print('This plot depicts the noise-noise auto-correlation and cross-correlation functions around the following stable steady state:')
            for reactant in steadyStateDict:
                out = latex(Symbol('Phi^s_'+str(reactant))) + '=' + latex(steadyStateDict[reactant])
                display(Math(out))
        self._logs.append(log)
        
        argDict = self._get_argDict()
        for key in argDict:
            if key in self._mumotModel._constantReactants:
                argDict[Symbol('Phi_'+str(key))] = argDict.pop(key)
        for key in steadyStateDict:
            if key in self._mumotModel._reactants:
                steadyStateDict[Symbol('Phi_'+str(key))] = steadyStateDict.pop(key)
        
        EOM_1stOrdMomDict = copy.deepcopy(self._EOM_1stOrdMomDict)
        for sol in EOM_1stOrdMomDict:
            EOM_1stOrdMomDict[sol] = EOM_1stOrdMomDict[sol].subs(steadyStateDict)
            EOM_1stOrdMomDict[sol] = EOM_1stOrdMomDict[sol].subs(argDict)
        
        EOM_2ndOrdMomDict = copy.deepcopy(self._EOM_2ndOrdMomDict)
        
        SOL_2ndOrdMomDict = self._numericSol2ndOrdMoment(EOM_2ndOrdMomDict, steadyStateDict, argDict)
        
        time_depend_noise=[]
        for reactant in self._mumotModel._reactants:
            if reactant not in self._mumotModel._constantReactants:
                time_depend_noise.append(Symbol('eta_'+str(reactant)))
        
        noiseCorrEOM = []
        noiseCorrEOMdict = {}
        for sym in time_depend_noise:
            for key in EOM_1stOrdMomDict:
                noiseCorrEOMdict[sym*key] = expand(sym*EOM_1stOrdMomDict[key])
        
        eta_SV1 = Symbol('eta_'+str(self._stateVariable1))
        eta_SV2 = Symbol('eta_'+str(self._stateVariable2))
        M_1, M_2 = symbols('M_1 M_2')
        cVar1, cVar2, cVar3, cVar4 = symbols('cVar1 cVar2 cVar3 cVar4')
        if self._stateVariable3:
            eta_SV3 = Symbol('eta_'+str(self._stateVariable3))
            cVar5, cVar6, cVar7, cVar8, cVar9 = symbols('cVar5 cVar6 cVar7 cVar8 cVar9')
        
        cVarSubdict = {}    
        if len(time_depend_noise) == 2:
            cVarSubdict[eta_SV1*M_1(eta_SV1)] = cVar1
            cVarSubdict[eta_SV2*M_1(eta_SV2)] = cVar2
            cVarSubdict[eta_SV1*M_1(eta_SV2)] = cVar3
            cVarSubdict[eta_SV2*M_1(eta_SV1)] = cVar4
            #auto-correlation
            noiseCorrEOM.append(noiseCorrEOMdict[eta_SV1*M_1(eta_SV1)])
            noiseCorrEOM.append(noiseCorrEOMdict[eta_SV2*M_1(eta_SV2)])
            # cross-correlation
            noiseCorrEOM.append(noiseCorrEOMdict[eta_SV1*M_1(eta_SV2)])
            noiseCorrEOM.append(noiseCorrEOMdict[eta_SV2*M_1(eta_SV1)])
        elif len(time_depend_noise) == 3:
            cVarSubdict[eta_SV1*M_1(eta_SV1)] = cVar1
            cVarSubdict[eta_SV2*M_1(eta_SV2)] = cVar2
            cVarSubdict[eta_SV3*M_1(eta_SV3)] = cVar3
            cVarSubdict[eta_SV1*M_1(eta_SV2)] = cVar4
            cVarSubdict[eta_SV2*M_1(eta_SV1)] = cVar5
            cVarSubdict[eta_SV1*M_1(eta_SV3)] = cVar6
            cVarSubdict[eta_SV3*M_1(eta_SV1)] = cVar7
            cVarSubdict[eta_SV2*M_1(eta_SV3)] = cVar8
            cVarSubdict[eta_SV3*M_1(eta_SV2)] = cVar9
            #auto-correlation
            noiseCorrEOM.append(noiseCorrEOMdict[eta_SV1*M_1(eta_SV1)])
            noiseCorrEOM.append(noiseCorrEOMdict[eta_SV2*M_1(eta_SV2)])
            noiseCorrEOM.append(noiseCorrEOMdict[eta_SV3*M_1(eta_SV3)])
            # cross-correlation
            noiseCorrEOM.append(noiseCorrEOMdict[eta_SV1*M_1(eta_SV2)])
            noiseCorrEOM.append(noiseCorrEOMdict[eta_SV2*M_1(eta_SV1)])
            noiseCorrEOM.append(noiseCorrEOMdict[eta_SV1*M_1(eta_SV3)])
            noiseCorrEOM.append(noiseCorrEOMdict[eta_SV3*M_1(eta_SV1)])
            noiseCorrEOM.append(noiseCorrEOMdict[eta_SV2*M_1(eta_SV3)])
            noiseCorrEOM.append(noiseCorrEOMdict[eta_SV3*M_1(eta_SV2)])
        else:
            self._showErrorMessage('Only implemented for 2 or 3 time-dependent noise variables.')
         
        for kk in range(len(noiseCorrEOM)):
            noiseCorrEOM[kk] = noiseCorrEOM[kk].subs(cVarSubdict)
        
        def noiseODEsys(yin, t):
            dydt = copy.deepcopy(noiseCorrEOM)
            for kk in range(len(dydt)):
                if self._stateVariable3:
                    dydt[kk] = dydt[kk].subs({cVar1: yin[0], cVar2: yin[1], cVar3: yin[2], cVar4: yin[3],
                                              cVar5: yin[4], cVar6: yin[5], cVar7: yin[6], cVar8: yin[7], cVar9: yin[8]})
                else:
                    dydt[kk] = dydt[kk].subs({cVar1: yin[0], cVar2: yin[1], cVar3: yin[2], cVar4: yin[3]})
                dydt[kk] = dydt[kk].evalf()
            return dydt
        
        NrDP = int(self._tendNoise/self._tstepNoise) + 1
        time = np.linspace(0, self._tendNoise, NrDP)
        if self._stateVariable3:
            y0 = [SOL_2ndOrdMomDict[M_2(eta_SV1**2)], SOL_2ndOrdMomDict[M_2(eta_SV2**2)], SOL_2ndOrdMomDict[M_2(eta_SV3**2)], 
                  SOL_2ndOrdMomDict[M_2(eta_SV1*eta_SV2)], SOL_2ndOrdMomDict[M_2(eta_SV1*eta_SV2)],
                  SOL_2ndOrdMomDict[M_2(eta_SV1*eta_SV3)], SOL_2ndOrdMomDict[M_2(eta_SV1*eta_SV3)],
                  SOL_2ndOrdMomDict[M_2(eta_SV2*eta_SV3)], SOL_2ndOrdMomDict[M_2(eta_SV2*eta_SV3)]]
        else:
            y0 = [SOL_2ndOrdMomDict[M_2(eta_SV1**2)], SOL_2ndOrdMomDict[M_2(eta_SV2**2)], 
                  SOL_2ndOrdMomDict[M_2(eta_SV1*eta_SV2)], SOL_2ndOrdMomDict[M_2(eta_SV1*eta_SV2)]]
        sol_ODE = odeint(noiseODEsys, y0, time) # sol_ODE overwritten
        
        x_data = [time for kk in range(len(y0))]  
        y_data = [sol_ODE[:, kk] for kk in range(len(y0))]
        noiseNorm = systemSize.subs(argDict)
        noiseNorm = N(noiseNorm)
        for nn in range(len(y_data)):
            y_temp=np.copy(y_data[nn])
            for kk in range(len(y_temp)):
                y_temp[kk] = y_temp[kk]/noiseNorm
            y_data[nn] = y_temp
            
        if self._stateVariable3:
            c_labels = [r'$<'+latex(eta_SV1)+'(t)'+latex(eta_SV1)+'(0)'+ '>$', 
                        r'$<'+latex(eta_SV2)+'(t)'+latex(eta_SV2)+'(0)'+ '>$',
                        r'$<'+latex(eta_SV3)+'(t)'+latex(eta_SV3)+'(0)'+ '>$', 
                        r'$<'+latex(eta_SV2)+'(t)'+latex(eta_SV1)+'(0)'+ '>$', 
                        r'$<'+latex(eta_SV1)+'(t)'+latex(eta_SV2)+'(0)'+ '>$',
                        r'$<'+latex(eta_SV3)+'(t)'+latex(eta_SV1)+'(0)'+ '>$', 
                        r'$<'+latex(eta_SV1)+'(t)'+latex(eta_SV3)+'(0)'+ '>$',
                        r'$<'+latex(eta_SV3)+'(t)'+latex(eta_SV2)+'(0)'+ '>$', 
                        r'$<'+latex(eta_SV2)+'(t)'+latex(eta_SV3)+'(0)'+ '>$']
            
        else:
            c_labels = [r'$<'+latex(eta_SV1)+'(t)'+latex(eta_SV1)+'(0)'+ '>$', 
                        r'$<'+latex(eta_SV2)+'(t)'+latex(eta_SV2)+'(0)'+ '>$', 
                        r'$<'+latex(eta_SV2)+'(t)'+latex(eta_SV1)+'(0)'+ '>$', 
                        r'$<'+latex(eta_SV1)+'(t)'+latex(eta_SV2)+'(0)'+ '>$']
       
        _fig_formatting_2D(xdata=x_data, ydata = y_data , xlab = self._xlab, ylab = self._ylab, 
                           fontsize=self._chooseFontSize, curvelab=c_labels, legend_loc=self._legend_loc, grid = True, 
                           legend_fontsize=self._legend_fontsize)
#        plt.set_aspect('equal') ## @todo
        

## field view on model (specialised by MuMoTvectorView and MuMoTstreamView)
class MuMoTfieldView(MuMoTview):
    ## 1st state variable (x-dimension)
    _stateVariable1 = None
    ## 2nd state variable (y-dimension)
    _stateVariable2 = None
    ## 3rd state variable (z-dimension) 
    _stateVariable3 = None
    ## X ordinates array
    _X = None
    ## Y ordinates array
    _Y = None 
    ## Z ordinates array
    _Z = None
    ## X derivatives array 
    _X = None
    ## Y derivatives array
    _Y = None
    ## Z derivatives array
    _Z = None 
    ## speed array
    _speed = None 
    ## class-global dictionary of memoised masks with (mesh size, dimension) as key
    _mask = {} 
    
    def __init__(self, model, controller, stateVariable1, stateVariable2, stateVariable3 = None, figure = None, params = None, **kwargs):
        if model._systemSize == None and model._constantSystemSize == True:
            print("Cannot construct field-based plot until system size is set, using substitute()")
            return
        silent = kwargs.get('silent', False)
        super().__init__(model, controller, figure, params, **kwargs)
        
        if 'fontsize' in kwargs:
            self._chooseFontSize = kwargs['fontsize']
        else:
            self._chooseFontSize=None
        self._showFixedPoints = kwargs.get('showFixedPoints', False)
        self._xlab = kwargs.get('xlab', r'$'+latex(Symbol('Phi_'+str(stateVariable1)))+'$')
        self._ylab = kwargs.get('ylab', r'$'+latex(Symbol('Phi_'+str(stateVariable2)))+'$')
        if stateVariable3:
            self._zlab = kwargs.get('zlab', r'$'+latex(Symbol('Phi_'+str(stateVariable3)))+'$') 
        
        self._stateVariable1 = process_sympy(stateVariable1)
        self._stateVariable2 = process_sympy(stateVariable2)
        if stateVariable3 != None:
            self._axes3d = True
            self._stateVariable3 = process_sympy(stateVariable3)
        _mask = {}

        if not(silent):
            self._plot_field()

    


#    def __init__(self, model, controller, stateVariable1, stateVariable2, stateVariable3 = None, figure = None, params = None, **kwargs):

    def _build_bookmark(self, includeParams = True):
        if not self._silent:
            logStr = "bookmark = "
        else:
            logStr = ""
        logStr += "<modelName>." + self._generatingCommand + "('" + str(self._stateVariable1) + "', '" + str(self._stateVariable2) +"', "
        if self._stateVariable3 != None:
            logStr += "'" + str(self._stateVariable3) + "', "
        if includeParams:
            logStr += self._get_bookmarks_params() + ", "
        if len(self._generatingKwargs) > 0:
            for key in self._generatingKwargs:
                logStr += key + " = " + str(self._generatingKwargs[key]) + ", "
        logStr += "bookmark = False"
        logStr += ")"
        logStr = logStr.replace('\\', '\\\\')
        
        return logStr

            
    ## calculates stationary states of 2d system
#     def _get_fixedPoints2d(self):
#         #plotLimits = self._controller._getPlotLimits()
#         if self._controller != None:
#             paramNames = []
#             paramValues = []
#             for name, value in self._controller._widgetsFreeParams.items():
#                 # throw away formatting for constant reactants
# #                 name = name.replace('(','')
# #                 name = name.replace(')','')
#                 paramNames.append(name)
#                 paramValues.append(value.value)
#         else:
#             paramNames = map(str, self._paramNames)
#             paramValues = self._paramValues            
#         funcs = self._mumotModel._getFuncs()
#         argNamesSymb = list(map(Symbol, paramNames))
#         argDict = dict(zip(argNamesSymb, paramValues))
#         argDict[self._mumotModel._systemSize] = 1
#        
# #         if self._controller != None:
# #             paramNames = []
# #             paramValues = []
# #             for name, value in self._controller._widgetsFreeParams.items():
# #                 paramNames.append(name)
# #                 paramValues.append(value.value)          
# #         else:
# #             paramNames = map(str, self._paramNames)
# #             paramValues = self._paramValues           
# #             
# #         argNamesSymb = list(map(Symbol, paramNames))
# #         argDict = dict(zip(argNamesSymb, paramValues))
# #         argDict[self._mumotModel._systemSize] = 1
#         
#         EQ1 = self._mumotModel._equations[self._stateVariable1].subs(argDict)
#         EQ2 = self._mumotModel._equations[self._stateVariable2].subs(argDict)
#         eps=1e-8
#         EQsol = solve((EQ1, EQ2), (self._stateVariable1, self._stateVariable2), dict=True)
#         #for kk in range(len(EQsol)):
#         #    print(EQsol[kk])
#         realEQsol = [{self._stateVariable1: re(EQsol[kk][self._stateVariable1]), self._stateVariable2: re(EQsol[kk][self._stateVariable2])} for kk in range(len(EQsol)) if (Abs(im(EQsol[kk][self._stateVariable1]))<=eps and Abs(im(EQsol[kk][self._stateVariable2]))<=eps)]
#         
#         MAT = Matrix([EQ1, EQ2])
#         JAC = MAT.jacobian([self._stateVariable1,self._stateVariable2])
#         
#         eigList = []
#         #for nn in range(len(realEQsol)): 
#         #    JACsub=JAC.subs([(self._stateVariable1, realEQsol[nn][self._stateVariable1]), (self._stateVariable2, realEQsol[nn][self._stateVariable2])])
#         #    evSet = JACsub.eigenvals()
#         #    eigList.append(evSet)
#         for nn in range(len(realEQsol)): 
#             evSet = {}
#             JACsub=JAC.subs([(self._stateVariable1, realEQsol[nn][self._stateVariable1]), (self._stateVariable2, realEQsol[nn][self._stateVariable2])])
#             #evSet = JACsub.eigenvals()
#             eigVects = JACsub.eigenvects()
#             for kk in range(len(eigVects)):
#                 evSet[eigVects[kk][0]] = (eigVects[kk][1], eigVects[kk][2])
#             eigList.append(evSet)
#         return realEQsol, eigList #returns two lists of dictionaries
#     
#     ## calculates stationary states of 3d system
#     def _get_fixedPoints3d(self):
#         #plotLimits = self._controller._getPlotLimits()
#         if self._controller != None:
#             paramNames = []
#             paramValues = []
#             for name, value in self._controller._widgetsFreeParams.items():
#                 # throw away formatting for constant reactants
# #                 name = name.replace('(','')
# #                 name = name.replace(')','')
#                 paramNames.append(name)
#                 paramValues.append(value.value)
#         else:
#             paramNames = map(str, self._paramNames)
#             paramValues = self._paramValues            
#         funcs = self._mumotModel._getFuncs()
#         argNamesSymb = list(map(Symbol, paramNames))
#         argDict = dict(zip(argNamesSymb, paramValues))
#         argDict[self._mumotModel._systemSize] = 1
#         
# #         if self._controller != None:
# #             paramNames = []
# #             paramValues = []
# #             for name, value in self._controller._widgetsFreeParams.items():
# #                 paramNames.append(name)
# #                 paramValues.append(value.value)          
# #         else:
# #             paramNames = map(str, self._paramNames)
# #             paramValues = self._paramValues           
# #             
# #         argNamesSymb = list(map(Symbol, paramNames))
# #         argDict = dict(zip(argNamesSymb, paramValues))
# #         argDict[self._mumotModel._systemSize] = 1
#         
#         EQ1 = self._mumotModel._equations[self._stateVariable1].subs(argDict)
#         EQ2 = self._mumotModel._equations[self._stateVariable2].subs(argDict)
#         EQ3 = self._mumotModel._equations[self._stateVariable3].subs(argDict)
#         eps=1e-8
#         EQsol = solve((EQ1, EQ2, EQ3), (self._stateVariable1, self._stateVariable2, self._stateVariable3), dict=True)
#         realEQsol = [{self._stateVariable1: re(EQsol[kk][self._stateVariable1]), self._stateVariable2: re(EQsol[kk][self._stateVariable2]), self._stateVariable3: re(EQsol[kk][self._stateVariable3])} for kk in range(len(EQsol)) if (Abs(im(EQsol[kk][self._stateVariable1]))<=eps and Abs(im(EQsol[kk][self._stateVariable2]))<=eps and Abs(im(EQsol[kk][self._stateVariable3]))<=eps)]
#         
#         MAT = Matrix([EQ1, EQ2, EQ3])
#         JAC = MAT.jacobian([self._stateVariable1,self._stateVariable2,self._stateVariable3])
#         
#         eigList = []
#         #for nn in range(len(realEQsol)): 
#         #    JACsub=JAC.subs([(self._stateVariable1, realEQsol[nn][self._stateVariable1]), (self._stateVariable2, realEQsol[nn][self._stateVariable2]), (self._stateVariable3, realEQsol[nn][self._stateVariable3])])
#         #    evSet = JACsub.eigenvals()
#         #    eigList.append(evSet)
#         for nn in range(len(realEQsol)): 
#             evSet = {}
#             JACsub=JAC.subs([(self._stateVariable1, realEQsol[nn][self._stateVariable1]), (self._stateVariable2, realEQsol[nn][self._stateVariable2]), (self._stateVariable3, realEQsol[nn][self._stateVariable3])])
#             #evSet = JACsub.eigenvals()
#             eigVects = JACsub.eigenvects()
#             for kk in range(len(eigVects)):
#                 evSet[eigVects[kk][0]] = (eigVects[kk][1], eigVects[kk][2])
#             eigList.append(evSet)
#         return realEQsol, eigList #returns two lists of dictionaries
    
    
    def _plot_field(self):
        if not(self._silent): ## @todo is this necessary?
            plt.figure(self._figureNum)
            plt.clf()
            self._resetErrorMessage()
        self._showErrorMessage(str(self))

    ## helper for _get_field_2d() and _get_field_3d()
    def _get_field(self):
        plotLimits = self._getPlotLimits()
        paramNames = []
        paramValues = []
        if self._controller is not None:
            for name, value in self._controller._widgetsFreeParams.items():
                # throw away formatting for constant reactants
#                 name = name.replace('(','')
#                 name = name.replace(')','')
                paramNames.append(name)
                paramValues.append(value.value)
        if self._paramNames is not None:
            paramNames += map(str, self._paramNames)
            paramValues += self._paramValues           
        funcs = self._mumotModel._getFuncs()
        argNamesSymb = list(map(Symbol, paramNames))
        argDict = dict(zip(argNamesSymb, paramValues))
        
        
        return (funcs, argNamesSymb, argDict, paramNames, paramValues, plotLimits)

    ## get 2-dimensional field for plotting
    def _get_field2d(self, kind, meshPoints, plotLimits = 1):
        with io.capture_output() as log:
            self._log(kind)
            (funcs, argNamesSymb, argDict, paramNames, paramValues, plotLimits) = self._get_field()
            self._Y, self._X = np.mgrid[0:plotLimits:complex(0, meshPoints), 0:plotLimits:complex(0, meshPoints)]
            if self._mumotModel._constantSystemSize:
                mask = self._mask.get((meshPoints, 2))
                if mask is None:
                    mask = np.zeros(self._X.shape, dtype=bool)
                    upperright = np.triu_indices(meshPoints) ## @todo: allow user to set mesh points with keyword 
                    mask[upperright] = True
                    np.fill_diagonal(mask, False)
                    mask = np.flipud(mask)
                    self._mask[(meshPoints, 2)] = mask
            self._Xdot = funcs[self._stateVariable1](*self._mumotModel._getArgTuple2d(paramNames, paramValues, argDict, self._stateVariable1, self._stateVariable2, self._X, self._Y))
            self._Ydot = funcs[self._stateVariable2](*self._mumotModel._getArgTuple2d(paramNames, paramValues, argDict, self._stateVariable1, self._stateVariable2, self._X, self._Y))
            try:
                self._speed = np.log(np.sqrt(self._Xdot ** 2 + self._Ydot ** 2))
            except:
#                self._speed = np.ones(self._X.shape, dtype=float)
                self._speed = None
            if self._mumotModel._constantSystemSize:
                self._Xdot = np.ma.array(self._Xdot, mask=mask)
                self._Ydot = np.ma.array(self._Ydot, mask=mask)        
        self._logs.append(log)

    ## get 3-dimensional field for plotting        
    def _get_field3d(self, kind, meshPoints, plotLimits = 1):
        with io.capture_output() as log:
            self._log(kind)
            (funcs, argNamesSymb, argDict, paramNames, paramValues, plotLimits) = self._get_field()
            self._Z, self._Y, self._X = np.mgrid[0:plotLimits:complex(0, meshPoints), 0:plotLimits:complex(0, meshPoints), 0:plotLimits:complex(0, meshPoints)]
            if self._mumotModel._constantSystemSize:
                mask = self._mask.get((meshPoints, 3))
                if mask is None:
    #                mask = np.zeros(self._X.shape, dtype=bool)
    #                 upperright = np.triu_indices(meshPoints) ## @todo: allow user to set mesh points with keyword 
    #                 mask[upperright] = True
    #                 np.fill_diagonal(mask, False)
    #                 mask = np.flipud(mask)
                    mask = self._X + self._Y + self._Z >= 1
    #                mask = mask.astype(int)
                    self._mask[(meshPoints, 3)] = mask
            self._Xdot = funcs[self._stateVariable1](*self._mumotModel._getArgTuple3d(paramNames, paramValues, argDict, self._stateVariable1, self._stateVariable2, self._stateVariable3, self._X, self._Y, self._Z))
            self._Ydot = funcs[self._stateVariable2](*self._mumotModel._getArgTuple3d(paramNames, paramValues, argDict, self._stateVariable1, self._stateVariable2, self._stateVariable3, self._X, self._Y, self._Z))
            self._Zdot = funcs[self._stateVariable3](*self._mumotModel._getArgTuple3d(paramNames, paramValues, argDict, self._stateVariable1, self._stateVariable2, self._stateVariable3, self._X, self._Y, self._Z))
            try:
                self._speed = np.log(np.sqrt(self._Xdot ** 2 + self._Ydot ** 2 + self._Zdot ** 2))
            except:
                self._speed = None
#            self._Xdot = self._Xdot * mask
#            self._Ydot = self._Ydot * mask
#            self._Zdot = self._Zdot * mask
            if self._mumotModel._constantSystemSize:
                self._Xdot = np.ma.array(self._Xdot, mask=mask)
                self._Ydot = np.ma.array(self._Ydot, mask=mask)        
                self._Zdot = np.ma.array(self._Zdot, mask=mask)
        self._logs.append(log)


# ## stream plot with noise ellipses view on model
# class MuMoTnoiseView(MuMoTfieldView):
#     ## solution 1st order moments (noise in vKE)
#     _SOL_1stOrderMomDict = None
#     ## replacement dictionary for symbols of 1st order moments
#     _NoiseSubs1stOrder = None
#     ## solution 2nd order moments (noise in vKE)
#     _SOL_2ndOrdMomDict = None
#     ## replacement dictionary for symbols of 2nd order moments
#     _NoiseSubs2ndOrder = None
#     ## set for checking number of time-dependent reactants
#     _checkReactants = None
#     ## set for checking constant reactants
#     _checkConstReactants = None
#     
#     _noiseStatSol = None
#  
#     def __init__(self, model, controller, SOL_2ndOrd, stateVariable1, stateVariable2, stateVariable3=None, figure = None, params = None, **kwargs):
#         if model._systemSize == None and model._constantSystemSize == True:
#             print("Cannot construct field-based plot until system size is set, using substitute()")
#             return
#         #self._noiseStatSol = noiseStatSol
#         #self._SOL_1stOrderMomDict, self._NoiseSubs1stOrder, self._SOL_2ndOrdMomDict, self._NoiseSubs2ndOrder = self._noiseStatSol
#         self._SOL_2ndOrdMomDict = SOL_2ndOrd
#         self._checkReactants = model._reactants
#         if model._constantReactants:
#             self._checkConstReactants = model._constantReactants
#         silent = kwargs.get('silent', False)
#         super().__init__(model, controller, stateVariable1, stateVariable2, stateVariable3, figure, params, **kwargs) 
#         self._generatingCommand = "mmt.MuMoTnoiseView"
#         
#     def _plot_field(self):
#         super()._plot_field()
#         
#         Phi_stateVar1 = Symbol('Phi_'+str(self._stateVariable1)) 
#         Phi_stateVar2 = Symbol('Phi_'+str(self._stateVariable2))
#         eta_stateVar1 = Symbol('eta_'+str(self._stateVariable1)) 
#         eta_stateVar2 = Symbol('eta_'+str(self._stateVariable2))
#         M_2 = Symbol('M_2')
#         
#         eta_cross = eta_stateVar1*eta_stateVar2
#         for key in self._SOL_2ndOrdMomDict:
#             if key == self._SOL_2ndOrdMomDict[key] or key in self._SOL_2ndOrdMomDict[key].args:
#                 for key2 in self._SOL_2ndOrdMomDict:
#                     if key2 != key and key2 != M_2(eta_cross):
#                         self._SOL_2ndOrdMomDict[key] = self._SOL_2ndOrdMomDict[key].subs(key, self._SOL_2ndOrdMomDict[key2])
#                    
#         checkReactants = copy.deepcopy(self._checkReactants)
#         if self._checkConstReactants:
#             checkConstReactants = copy.deepcopy(self._checkConstReactants)
#             for reactant in checkReactants:
#                 if reactant in checkConstReactants:
#                     checkReactants.remove(reactant)
#         assert (len(checkReactants) == 2),"Not implemented: This feature is available only for systems with exactly 2 time-dependent reactants!"
#         realEQsol, eigList = self._get_fixedPoints2d()
#         systemSize = Symbol('systemSize')
#         argDict = self._get_argDict()
#         for key in argDict:
#             if key in self._mumotModel._constantReactants:
#                 argDict[Symbol('Phi_'+str(key))] = argDict.pop(key)
#         
#         PhiSubList = []
#         for kk in range(len(realEQsol)):
#             PhiSubDict={}
#             for solXi in realEQsol[kk]:
#                 PhiSubDict[Symbol('Phi_'+str(solXi))] = realEQsol[kk][solXi]
#             PhiSubList.append(PhiSubDict)
#         
#         SOL_2ndOrdMomDictList = []
#         for nn in range(len(PhiSubList)):
#             SOL_2ndOrdMomDict = copy.deepcopy(self._SOL_2ndOrdMomDict)
#             for sol in SOL_2ndOrdMomDict:
#                 SOL_2ndOrdMomDict[sol] = SOL_2ndOrdMomDict[sol].subs(PhiSubList[nn])
#                 SOL_2ndOrdMomDict[sol] = SOL_2ndOrdMomDict[sol].subs(argDict)
#             SOL_2ndOrdMomDictList.append(SOL_2ndOrdMomDict)
#             
#         Evects = []
#         EvectsPlot = []
#         EV = []
#         EVplot = []
#         for kk in range(len(eigList)):
#             EVsub = []
#             EvectsSub = []
#             for key in eigList[kk]:
#                 for jj in range(len(eigList[kk][key][1])):
#                     EvectsSub.append(eigList[kk][key][1][jj].evalf())
#                 if eigList[kk][key][0] >1:
#                     for jj in range(eigList[kk][key][0]):
#                         EVsub.append(key.evalf())
#                 else:
#                     EVsub.append(key.evalf())
#                     
#             EV.append(EVsub)
#             Evects.append(EvectsSub)
#             if self._mumotModel._constantSystemSize == True:
#                 if (0 <= re(realEQsol[kk][self._stateVariable1]) <= 1 and 0 <= re(realEQsol[kk][self._stateVariable2]) <= 1):
#                     EVplot.append(EVsub)
#                     EvectsPlot.append(EvectsSub)
#             else:
#                 EVplot.append(EVsub)
#                 EvectsPlot.append(EvectsSub)
# 
#         angle_ell_list = []
#         projection_angle_list = []
#         vec1 = Matrix([ [0], [1] ])
#         for nn in range(len(EvectsPlot)):
#             vec2 = EvectsPlot[nn][0]
#             vec2norm = vec2.norm()
#             vec2 = vec2/vec2norm
#             vec3 = EvectsPlot[nn][0]
#             vec3norm = vec3.norm()
#             vec3 = vec3/vec3norm
#             if vec2norm >= vec3norm:
#                 angle_ell = acos(vec1.dot(vec2)/(vec1.norm()*vec2.norm())).evalf()
#             else:
#                 angle_ell = acos(vec1.dot(vec3)/(vec1.norm()*vec3.norm())).evalf()
#             angle_ell = angle_ell.evalf()
#             projection_angle_list.append(angle_ell)
#             angle_ell_deg = 180*angle_ell/pi.evalf()
#             angle_ell_list.append(round(angle_ell_deg,5))
#         projection_angle_list = [abs(projection_angle_list[kk]) if abs(projection_angle_list[kk]) <= N(pi/2) else N(pi)-abs(projection_angle_list[kk]) for kk in range(len(projection_angle_list))]
#         
#         if self._mumotModel._constantSystemSize == True:
#             FixedPoints=[[PhiSubList[kk][Phi_stateVar1] for kk in range(len(PhiSubList)) if (0 <= re(PhiSubList[kk][Phi_stateVar1]) <= 1 and 0 <= re(PhiSubList[kk][Phi_stateVar2]) <= 1)], 
#                          [PhiSubList[kk][Phi_stateVar2] for kk in range(len(PhiSubList)) if (0 <= re(PhiSubList[kk][Phi_stateVar1]) <= 1 and 0 <= re(PhiSubList[kk][Phi_stateVar2]) <= 1)]]
#             Ell_width = [re(cos(N(pi/2)-projection_angle_list[kk])*sqrt(SOL_2ndOrdMomDictList[kk][M_2(eta_stateVar2**2)]/systemSize.subs(argDict)) + sin(N(pi/2)-projection_angle_list[kk])*sqrt(SOL_2ndOrdMomDictList[kk][M_2(eta_stateVar1**2)]/systemSize.subs(argDict))) for kk in range(len(SOL_2ndOrdMomDictList)) if (0 <= re(PhiSubList[kk][Phi_stateVar1]) <= 1 and 0 <= re(PhiSubList[kk][Phi_stateVar2]) <= 1)]
#             Ell_height = [re(cos(projection_angle_list[kk])*sqrt(SOL_2ndOrdMomDictList[kk][M_2(eta_stateVar2**2)]/systemSize.subs(argDict)) + sin(projection_angle_list[kk])*sqrt(SOL_2ndOrdMomDictList[kk][M_2(eta_stateVar1**2)]/systemSize.subs(argDict))) for kk in range(len(SOL_2ndOrdMomDictList)) if (0 <= re(PhiSubList[kk][Phi_stateVar1]) <= 1 and 0 <= re(PhiSubList[kk][Phi_stateVar2]) <= 1)]
#             #FixedPoints=[[realEQsol[kk][self._stateVariable1] for kk in range(len(realEQsol)) if (0 <= re(realEQsol[kk][self._stateVariable1]) <= 1 and 0 <= re(realEQsol[kk][self._stateVariable2]) <= 1)], 
#             #             [realEQsol[kk][self._stateVariable2] for kk in range(len(realEQsol)) if (0 <= re(realEQsol[kk][self._stateVariable1]) <= 1 and 0 <= re(realEQsol[kk][self._stateVariable2]) <= 1)]]
#         else:
#             FixedPoints=[[PhiSubList[kk][Phi_stateVar1] for kk in range(len(PhiSubList))], 
#                          [PhiSubList[kk][Phi_stateVar2] for kk in range(len(PhiSubList))]]
#             Ell_width = [re(cos(N(pi/2)-projection_angle_list[kk])*sqrt(SOL_2ndOrdMomDictList[kk][M_2(eta_stateVar2**2)]/systemSize.subs(argDict)) + sin(N(pi/2)-projection_angle_list[kk])*sqrt(SOL_2ndOrdMomDictList[kk][M_2(eta_stateVar1**2)]/systemSize.subs(argDict))) for kk in range(len(SOL_2ndOrdMomDictList))]
#             Ell_height = [re(cos(projection_angle_list[kk])*sqrt(SOL_2ndOrdMomDictList[kk][M_2(eta_stateVar2**2)]/systemSize.subs(argDict)) + sin(projection_angle_list[kk])*sqrt(SOL_2ndOrdMomDictList[kk][M_2(eta_stateVar1**2)]/systemSize.subs(argDict))) for kk in range(len(SOL_2ndOrdMomDictList))]
#             #FixedPoints=[[realEQsol[kk][self._stateVariable1] for kk in range(len(realEQsol))], 
#             #             [realEQsol[kk][self._stateVariable2] for kk in range(len(realEQsol))]]
#             #Ell_width = [SOL_2ndOrdMomDictList[kk][M_2(eta_stateVar1**2)] for kk in range(len(SOL_2ndOrdMomDictList))]
#             #Ell_height = [SOL_2ndOrdMomDictList[kk][M_2(eta_stateVar2**2)] for kk in range(len(SOL_2ndOrdMomDictList))] 
#         
#         # swap width and height of ellipse if width > height
#         for kk in range(len(Ell_width)):
#             ell_width_temp = Ell_width[kk]
#             ell_height_temp = Ell_height[kk]
#             if ell_width_temp > ell_height_temp:
#                 Ell_height[kk] = ell_width_temp
#                 Ell_width[kk] = ell_height_temp    
#         
#         FixedPoints.append(EVplot) 
#         
#         self._get_field2d("2d stream plot", 100) ## @todo: allow user to set mesh points with keyword
#         
#         if self._speed is not None:
#             fig_stream=plt.streamplot(self._X, self._Y, self._Xdot, self._Ydot, color = self._speed, cmap = 'gray') ## @todo: define colormap by user keyword
#         else:
#             fig_stream=plt.streamplot(self._X, self._Y, self._Xdot, self._Ydot, color = 'k') ## @todo: define colormap by user keyword
#         ells = [mpatch.Ellipse(xy=[FixedPoints[0][nn],FixedPoints[1][nn]], width=Ell_width[nn]/systemSize.subs(argDict), height=Ell_height[nn]/systemSize.subs(argDict), angle= round(angle_ell_list[nn],5)) for nn in range(len(FixedPoints[0]))]
#         ax = plt.gca()
#         for kk in range(len(ells)):
#             ax.add_artist(ells[kk])
#             ells[kk].set_alpha(0.25)
#             if re(EVplot[kk][0]) < 0 and re(EVplot[kk][1]) < 0:
#                 Fcolor = line_color_list[1]
#             elif re(EVplot[kk][0]) > 0 and re(EVplot[kk][1]) > 0:
#                 Fcolor = line_color_list[2]
#             else:
#                 Fcolor = line_color_list[0]
#             ells[kk].set_facecolor(Fcolor)
#         if self._mumotModel._constantSystemSize == True:
#             plt.fill_between([0,1], [1,0], [1,1], color='grey', alpha='0.25')            
#             plt.xlim(0,1)
#             plt.ylim(0,1)
#         else:
#             plt.xlim(0,self._X.max())
#             plt.ylim(0,self._Y.max())
#         
#         _fig_formatting_2D(figure=fig_stream, xlab = self._xlab, specialPoints=FixedPoints, showFixedPoints=True, 
#                            ax_reformat=False, curve_replot=False, ylab = self._ylab, fontsize=self._chooseFontSize)
# #        plt.set_aspect('equal') ## @todo
# 
#         if self._showFixedPoints==True:
#             with io.capture_output() as log:
#                 for kk in range(len(realEQsol)):
#                     print('Fixed point'+str(kk+1)+':', realEQsol[kk], 'with eigenvalues:', str(EV[kk]),
#                           'and eigenvectors:', str(Evects[kk]))
#             self._logs.append(log)
# 
# ## stream plot view on model
# class MuMoTstreamView(MuMoTfieldView):
#     def __init__(self, *args, **kwargs):
#         super().__init__(*args, **kwargs)
#         self._generatingCommand = "stream"
# 
#     def _plot_field(self):
#         super()._plot_field()
#         if self._showFixedPoints==True:
#             realEQsol, eigList = self._get_fixedPoints2d()
#             
#             EV = []
#             EVplot = []
#             for kk in range(len(eigList)):
#                 EVsub = []
#                 for key in eigList[kk]:
#                     if eigList[kk][key][0] >1:
#                         for jj in range(eigList[kk][key][0]):
#                             EVsub.append(key.evalf())
#                     else:
#                         EVsub.append(key.evalf())
#                         
#                 EV.append(EVsub)
#                 if self._mumotModel._constantSystemSize == True:
#                     if (0 <= re(realEQsol[kk][self._stateVariable1]) <= 1 and 0 <= re(realEQsol[kk][self._stateVariable2]) <= 1):
#                         EVplot.append(EVsub)
#                 else:
#                     EVplot.append(EVsub)
#             
#             #EV = []
#             #EVplot = []
#             #for kk in range(len(eigList)):
#             #    EVsub = []
#             #    for key in eigList[kk]:
#             #        EVsub.append(key.evalf())
#             #    EV.append(EVsub)
#             #    if (0 <= re(realEQsol[kk][self._stateVariable1]) <= 1 and 0 <= re(realEQsol[kk][self._stateVariable2]) <= 1):
#             #        EVplot.append(EVsub)
# 
#             if self._mumotModel._constantSystemSize == True:
#                 FixedPoints=[[realEQsol[kk][self._stateVariable1] for kk in range(len(realEQsol)) if (0 <= re(realEQsol[kk][self._stateVariable1]) <= 1 and 0 <= re(realEQsol[kk][self._stateVariable2]) <= 1)], 
#                              [realEQsol[kk][self._stateVariable2] for kk in range(len(realEQsol)) if (0 <= re(realEQsol[kk][self._stateVariable1]) <= 1 and 0 <= re(realEQsol[kk][self._stateVariable2]) <= 1)]]
#             else:
#                 FixedPoints=[[realEQsol[kk][self._stateVariable1] for kk in range(len(realEQsol))], 
#                              [realEQsol[kk][self._stateVariable2] for kk in range(len(realEQsol))]]
#             FixedPoints.append(EVplot)
#         else:
#             FixedPoints = None
#             
#         self._get_field2d("2d stream plot", 100) ## @todo: allow user to set mesh points with keyword
#         if self._speed is not None:
#             fig_stream=plt.streamplot(self._X, self._Y, self._Xdot, self._Ydot, color = self._speed, cmap = 'gray') ## @todo: define colormap by user keyword
#         else:
#             fig_stream=plt.streamplot(self._X, self._Y, self._Xdot, self._Ydot, color = 'k') ## @todo: define colormap by user keyword
#         if self._mumotModel._constantSystemSize == True:
#             plt.fill_between([0,1], [1,0], [1,1], color='grey', alpha='0.25')            
#             plt.xlim(0,1)
#             plt.ylim(0,1)
#         else:
#             plt.xlim(0,self._X.max())
#             plt.ylim(0,self._Y.max())
#         
#         _fig_formatting_2D(figure=fig_stream, xlab = self._xlab, specialPoints=FixedPoints, showFixedPoints=self._showFixedPoints, ax_reformat=False, curve_replot=False,
#                    ylab = self._ylab, fontsize=self._chooseFontSize)
# #        plt.set_aspect('equal') ## @todo
# 
#         if self._showFixedPoints==True:
#             with io.capture_output() as log:
#                 for kk in range(len(realEQsol)):
#                     print('Fixed point'+str(kk+1)+':', realEQsol[kk], 'with eigenvalues:', str(EV[kk]))
#             self._logs.append(log)


class MuMoTstreamView(MuMoTfieldView):
    ## dictionary containing the solutions of the second order noise moments in the stationary state
    _SOL_2ndOrdMomDict = None
    ## set of all reactants
    _checkReactants = None
    ## set of all constant reactants to get intersection with _checkReactants
    _checkConstReactants = None
    
    def __init__(self, model, controller, SOL_2ndOrd, stateVariable1, stateVariable2, stateVariable3=None, figure = None, params = None, **kwargs):
        #if model._systemSize == None and model._constantSystemSize == True:
        #    self._showErrorMessage("Cannot construct field-based plot until system size is set, using substitute()")
        #    return
        self._SOL_2ndOrdMomDict = SOL_2ndOrd
        #if self._SOL_2ndOrdMomDict == None:
        #    self._showErrorMessage('Noise in the system could not be calculated: \'showNoise\' automatically disabled.')

        self._checkReactants = model._reactants
        if model._constantReactants:
            self._checkConstReactants = model._constantReactants
        else:
            self._checkConstReactants = None
        silent = kwargs.get('silent', False)
        super().__init__(model, controller, stateVariable1, stateVariable2, stateVariable3, figure, params, **kwargs) 
        self._generatingCommand = "stream"

    def _plot_field(self):
        super()._plot_field()
        
        # check number of time-dependent reactants
        checkReactants = copy.deepcopy(self._checkReactants)
        if self._checkConstReactants:
            checkConstReactants = copy.deepcopy(self._checkConstReactants)
            for reactant in checkReactants:
                if reactant in checkConstReactants:
                    checkReactants.remove(reactant)
        if len(checkReactants) != 2:
            self._showErrorMessage("Not implemented: This feature is available only for systems with exactly 2 time-dependent reactants!")
                        
        if self._showFixedPoints==True or self._SOL_2ndOrdMomDict != None:
            Phi_stateVar1 = Symbol('Phi_'+str(self._stateVariable1)) 
            Phi_stateVar2 = Symbol('Phi_'+str(self._stateVariable2))
            eta_stateVar1 = Symbol('eta_'+str(self._stateVariable1)) 
            eta_stateVar2 = Symbol('eta_'+str(self._stateVariable2))
            M_2 = Symbol('M_2')
            
            systemSize = Symbol('systemSize')
            argDict = self._get_argDict()
            for key in argDict:
                if key in self._mumotModel._constantReactants:
                    argDict[Symbol('Phi_'+str(key))] = argDict.pop(key)
         
            realEQsol, eigList = self._get_fixedPoints2d()
        
            PhiSubList = []
            for kk in range(len(realEQsol)):
                PhiSubDict={}
                for solXi in realEQsol[kk]:
                    PhiSubDict[Symbol('Phi_'+str(solXi))] = realEQsol[kk][solXi]
                PhiSubList.append(PhiSubDict)
            
            Evects = []
            EvectsPlot = []
            EV = []
            EVplot = []
            for kk in range(len(eigList)):
                EVsub = []
                EvectsSub = []
                for key in eigList[kk]:
                    for jj in range(len(eigList[kk][key][1])):
                        EvectsSub.append(eigList[kk][key][1][jj].evalf())
                    if eigList[kk][key][0] >1:
                        for jj in range(eigList[kk][key][0]):
                            EVsub.append(key.evalf())
                    else:
                        EVsub.append(key.evalf())
                        
                EV.append(EVsub)
                Evects.append(EvectsSub)
                if self._mumotModel._constantSystemSize == True:
                    if (0 <= re(realEQsol[kk][self._stateVariable1]) <= 1 and 0 <= re(realEQsol[kk][self._stateVariable2]) <= 1):
                        EVplot.append(EVsub)
                        EvectsPlot.append(EvectsSub)
                else:
                    EVplot.append(EVsub)
                    EvectsPlot.append(EvectsSub)
        
        if self._SOL_2ndOrdMomDict:
            eta_cross = eta_stateVar1*eta_stateVar2
            for key in self._SOL_2ndOrdMomDict:
                if key == self._SOL_2ndOrdMomDict[key] or key in self._SOL_2ndOrdMomDict[key].args:
                    for key2 in self._SOL_2ndOrdMomDict:
                        if key2 != key and key2 != M_2(eta_cross):
                            self._SOL_2ndOrdMomDict[key] = self._SOL_2ndOrdMomDict[key].subs(key, self._SOL_2ndOrdMomDict[key2])
            
            SOL_2ndOrdMomDictList = []
            for nn in range(len(PhiSubList)):
                SOL_2ndOrdMomDict = copy.deepcopy(self._SOL_2ndOrdMomDict)
                for sol in SOL_2ndOrdMomDict:
                    SOL_2ndOrdMomDict[sol] = SOL_2ndOrdMomDict[sol].subs(PhiSubList[nn])
                    SOL_2ndOrdMomDict[sol] = SOL_2ndOrdMomDict[sol].subs(argDict)
                SOL_2ndOrdMomDictList.append(SOL_2ndOrdMomDict)
        
            angle_ell_list = []
            projection_angle_list = []
            vec1 = Matrix([ [0], [1] ])
            for nn in range(len(EvectsPlot)):
                vec2 = EvectsPlot[nn][0]
                vec2norm = vec2.norm()
                vec2 = vec2/vec2norm
                vec3 = EvectsPlot[nn][0]
                vec3norm = vec3.norm()
                vec3 = vec3/vec3norm
                if vec2norm >= vec3norm:
                    angle_ell = acos(vec1.dot(vec2)/(vec1.norm()*vec2.norm())).evalf()
                else:
                    angle_ell = acos(vec1.dot(vec3)/(vec1.norm()*vec3.norm())).evalf()
                angle_ell = angle_ell.evalf()
                projection_angle_list.append(angle_ell)
                angle_ell_deg = 180*angle_ell/pi.evalf()
                angle_ell_list.append(round(angle_ell_deg,5))
            projection_angle_list = [abs(projection_angle_list[kk]) if abs(projection_angle_list[kk]) <= N(pi/2) else N(pi)-abs(projection_angle_list[kk]) for kk in range(len(projection_angle_list))]
        
        if self._showFixedPoints==True or self._SOL_2ndOrdMomDict != None:
            if self._mumotModel._constantSystemSize == True:
                FixedPoints=[[PhiSubList[kk][Phi_stateVar1] for kk in range(len(PhiSubList)) if (0 <= re(PhiSubList[kk][Phi_stateVar1]) <= 1 and 0 <= re(PhiSubList[kk][Phi_stateVar2]) <= 1)], 
                             [PhiSubList[kk][Phi_stateVar2] for kk in range(len(PhiSubList)) if (0 <= re(PhiSubList[kk][Phi_stateVar1]) <= 1 and 0 <= re(PhiSubList[kk][Phi_stateVar2]) <= 1)]]
                if self._SOL_2ndOrdMomDict:
                    Ell_width = [re(cos(N(pi/2)-projection_angle_list[kk])*sqrt(SOL_2ndOrdMomDictList[kk][M_2(eta_stateVar2**2)]/systemSize.subs(argDict)) + sin(N(pi/2)-projection_angle_list[kk])*sqrt(SOL_2ndOrdMomDictList[kk][M_2(eta_stateVar1**2)]/systemSize.subs(argDict))) for kk in range(len(SOL_2ndOrdMomDictList)) if (0 <= re(PhiSubList[kk][Phi_stateVar1]) <= 1 and 0 <= re(PhiSubList[kk][Phi_stateVar2]) <= 1)]
                    Ell_height = [re(cos(projection_angle_list[kk])*sqrt(SOL_2ndOrdMomDictList[kk][M_2(eta_stateVar2**2)]/systemSize.subs(argDict)) + sin(projection_angle_list[kk])*sqrt(SOL_2ndOrdMomDictList[kk][M_2(eta_stateVar1**2)]/systemSize.subs(argDict))) for kk in range(len(SOL_2ndOrdMomDictList)) if (0 <= re(PhiSubList[kk][Phi_stateVar1]) <= 1 and 0 <= re(PhiSubList[kk][Phi_stateVar2]) <= 1)]
                #FixedPoints=[[realEQsol[kk][self._stateVariable1] for kk in range(len(realEQsol)) if (0 <= re(realEQsol[kk][self._stateVariable1]) <= 1 and 0 <= re(realEQsol[kk][self._stateVariable2]) <= 1)], 
                #             [realEQsol[kk][self._stateVariable2] for kk in range(len(realEQsol)) if (0 <= re(realEQsol[kk][self._stateVariable1]) <= 1 and 0 <= re(realEQsol[kk][self._stateVariable2]) <= 1)]]
            else:
                FixedPoints=[[PhiSubList[kk][Phi_stateVar1] for kk in range(len(PhiSubList))], 
                             [PhiSubList[kk][Phi_stateVar2] for kk in range(len(PhiSubList))]]
                if self._SOL_2ndOrdMomDict:
                    Ell_width = [re(cos(N(pi/2)-projection_angle_list[kk])*sqrt(SOL_2ndOrdMomDictList[kk][M_2(eta_stateVar2**2)]/systemSize.subs(argDict)) + sin(N(pi/2)-projection_angle_list[kk])*sqrt(SOL_2ndOrdMomDictList[kk][M_2(eta_stateVar1**2)]/systemSize.subs(argDict))) for kk in range(len(SOL_2ndOrdMomDictList))]
                    Ell_height = [re(cos(projection_angle_list[kk])*sqrt(SOL_2ndOrdMomDictList[kk][M_2(eta_stateVar2**2)]/systemSize.subs(argDict)) + sin(projection_angle_list[kk])*sqrt(SOL_2ndOrdMomDictList[kk][M_2(eta_stateVar1**2)]/systemSize.subs(argDict))) for kk in range(len(SOL_2ndOrdMomDictList))]
                #FixedPoints=[[realEQsol[kk][self._stateVariable1] for kk in range(len(realEQsol))], 
                #             [realEQsol[kk][self._stateVariable2] for kk in range(len(realEQsol))]]
                #Ell_width = [SOL_2ndOrdMomDictList[kk][M_2(eta_stateVar1**2)] for kk in range(len(SOL_2ndOrdMomDictList))]
                #Ell_height = [SOL_2ndOrdMomDictList[kk][M_2(eta_stateVar2**2)] for kk in range(len(SOL_2ndOrdMomDictList))] 
           
            FixedPoints.append(EVplot)
        
        else:
            FixedPoints=None   
        
        self._get_field2d("2d stream plot", 100) ## @todo: allow user to set mesh points with keyword
        
        if self._speed is not None:
            fig_stream=plt.streamplot(self._X, self._Y, self._Xdot, self._Ydot, color = self._speed, cmap = 'gray') ## @todo: define colormap by user keyword
        else:
            fig_stream=plt.streamplot(self._X, self._Y, self._Xdot, self._Ydot, color = 'k') ## @todo: define colormap by user keyword
        
        if self._SOL_2ndOrdMomDict:
            # swap width and height of ellipse if width > height
            for kk in range(len(Ell_width)):
                ell_width_temp = Ell_width[kk]
                ell_height_temp = Ell_height[kk]
                if ell_width_temp > ell_height_temp:
                    Ell_height[kk] = ell_width_temp
                    Ell_width[kk] = ell_height_temp
                    
            ells = [mpatch.Ellipse(xy=[FixedPoints[0][nn],FixedPoints[1][nn]], width=Ell_width[nn]/systemSize.subs(argDict), height=Ell_height[nn]/systemSize.subs(argDict), angle= round(angle_ell_list[nn],5)) for nn in range(len(FixedPoints[0]))]
            ax = plt.gca()
            for kk in range(len(ells)):
                ax.add_artist(ells[kk])
                ells[kk].set_alpha(0.25)
                if re(EVplot[kk][0]) < 0 and re(EVplot[kk][1]) < 0:
                    Fcolor = line_color_list[1]
                elif re(EVplot[kk][0]) > 0 and re(EVplot[kk][1]) > 0:
                    Fcolor = line_color_list[2]
                else:
                    Fcolor = line_color_list[0]
                ells[kk].set_facecolor(Fcolor)
        if self._mumotModel._constantSystemSize == True:
            plt.fill_between([0,1], [1,0], [1,1], color='grey', alpha='0.25')            
            plt.xlim(0,1)
            plt.ylim(0,1)
        else:
            plt.xlim(0,self._X.max())
            plt.ylim(0,self._Y.max())
        
        _fig_formatting_2D(figure=fig_stream, xlab = self._xlab, specialPoints=FixedPoints, showFixedPoints=self._showFixedPoints, 
                           ax_reformat=False, curve_replot=False, ylab = self._ylab, fontsize=self._chooseFontSize)
#        plt.set_aspect('equal') ## @todo

        if self._showFixedPoints==True or self._SOL_2ndOrdMomDict != None:
            with io.capture_output() as log:
                for kk in range(len(realEQsol)):
                    print('Fixed point'+str(kk+1)+':', realEQsol[kk], 'with eigenvalues:', str(EV[kk]),
                          'and eigenvectors:', str(Evects[kk]))
            self._logs.append(log)



## vector plot view on model
class MuMoTvectorView(MuMoTfieldView):
    def __init__(self, *args, **kwargs):
        super().__init__(*args, **kwargs)
        self._generatingCommand = "vector"

    def _plot_field(self):
        super()._plot_field()
        if self._stateVariable3 == None:
            if self._showFixedPoints==True:
                realEQsol, eigList = self._get_fixedPoints2d()
                
                EV = []
                EVplot = []
                for kk in range(len(eigList)):
                    EVsub = []
                    for key in eigList[kk]:
                        if eigList[kk][key][0] >1:
                            for jj in range(eigList[kk][key][0]):
                                EVsub.append(key.evalf())
                        else:
                            EVsub.append(key.evalf())
                            
                    EV.append(EVsub)
                    if self._mumotModel._constantSystemSize == True:
                        if (0 <= re(realEQsol[kk][self._stateVariable1]) <= 1 and 0 <= re(realEQsol[kk][self._stateVariable2]) <= 1):
                            EVplot.append(EVsub)
                    else:
                        EVplot.append(EVsub)

                #EV = []
                #EVplot = []
                #for kk in range(len(eigList)):
                #    EVsub = []
                #    for key in eigList[kk]:
                #        EVsub.append(key.evalf())
                #    EV.append(EVsub)
                #    if (0 <= re(realEQsol[kk][self._stateVariable1]) <= 1 and 0 <= re(realEQsol[kk][self._stateVariable2]) <= 1):
                #        EVplot.append(EVsub)
                
                if self._mumotModel._constantSystemSize == True:
                    FixedPoints=[[realEQsol[kk][self._stateVariable1] for kk in range(len(realEQsol)) if (0 <= re(realEQsol[kk][self._stateVariable1]) <= 1 and 0 <= re(realEQsol[kk][self._stateVariable2]) <= 1)], 
                                 [realEQsol[kk][self._stateVariable2] for kk in range(len(realEQsol)) if (0 <= re(realEQsol[kk][self._stateVariable1]) <= 1 and 0 <= re(realEQsol[kk][self._stateVariable2]) <= 1)]]
                else:
                    FixedPoints=[[realEQsol[kk][self._stateVariable1] for kk in range(len(realEQsol))], 
                                 [realEQsol[kk][self._stateVariable2] for kk in range(len(realEQsol))]]
                FixedPoints.append(EVplot)
            else:
                FixedPoints = None
            
            self._get_field2d("2d vector plot", 10) ## @todo: allow user to set mesh points with keyword
            fig_vector=plt.quiver(self._X, self._Y, self._Xdot, self._Ydot, units='width', color = 'black') ## @todo: define colormap by user keyword

            if self._mumotModel._constantSystemSize == True:
                plt.fill_between([0,1], [1,0], [1,1], color='grey', alpha='0.25')
            else:
                plt.xlim(0,self._X.max())
                plt.ylim(0,self._Y.max())
            _fig_formatting_2D(figure=fig_vector, xlab = self._xlab, specialPoints=FixedPoints, showFixedPoints=self._showFixedPoints, ax_reformat=False, curve_replot=False,
                   ylab = self._ylab, fontsize=self._chooseFontSize)
    #        plt.set_aspect('equal') ## @todo
            if self._showFixedPoints==True:
                with io.capture_output() as log:
                    for kk in range(len(realEQsol)):
                        print('Fixed point'+str(kk+1)+':', realEQsol[kk], 'with eigenvalues:', str(EV[kk]))
                self._logs.append(log)
        
        else:
            if self._showFixedPoints==True:
                realEQsol, eigList = self._get_fixedPoints3d()
                EV = []
                EVplot = []
                for kk in range(len(eigList)):
                    EVsub = []
                    for key in eigList[kk]:
                        if eigList[kk][key][0] >1:
                            for jj in range(eigList[kk][key][0]):
                                EVsub.append(key.evalf())
                        else:
                            EVsub.append(key.evalf())
                            
                    EV.append(EVsub)
                    if self._mumotModel._constantSystemSize == True:
                        if (0 <= re(realEQsol[kk][self._stateVariable1]) <= 1 and 0 <= re(realEQsol[kk][self._stateVariable2]) <= 1 and 0 <= re(realEQsol[kk][self._stateVariable3]) <= 1):
                            EVplot.append(EVsub)
                    else:
                        EVplot.append(EVsub)
                    
                if self._mumotModel._constantSystemSize == True:
                    FixedPoints=[[realEQsol[kk][self._stateVariable1] for kk in range(len(realEQsol)) if (0 <= re(realEQsol[kk][self._stateVariable1]) <= 1) and (0 <= re(realEQsol[kk][self._stateVariable2]) <= 1) and (0 <= re(realEQsol[kk][self._stateVariable3]) <= 1)], 
                                 [realEQsol[kk][self._stateVariable2] for kk in range(len(realEQsol)) if (0 <= re(realEQsol[kk][self._stateVariable1]) <= 1) and (0 <= re(realEQsol[kk][self._stateVariable2]) <= 1) and (0 <= re(realEQsol[kk][self._stateVariable3]) <= 1)],
                                 [realEQsol[kk][self._stateVariable3] for kk in range(len(realEQsol)) if (0 <= re(realEQsol[kk][self._stateVariable1]) <= 1) and (0 <= re(realEQsol[kk][self._stateVariable2]) <= 1) and (0 <= re(realEQsol[kk][self._stateVariable3]) <= 1)]]
                else:
                    FixedPoints=[[realEQsol[kk][self._stateVariable1] for kk in range(len(realEQsol))], 
                                 [realEQsol[kk][self._stateVariable2] for kk in range(len(realEQsol))],
                                 [realEQsol[kk][self._stateVariable3] for kk in range(len(realEQsol))]]
                FixedPoints.append(EVplot)
            else:
                FixedPoints = None
                
            self._get_field3d("3d vector plot", 10)
            ax = self._figure.gca(projection = '3d')
            fig_vec3d=ax.quiver(self._X, self._Y, self._Z, self._Xdot, self._Ydot, self._Zdot, length = 0.01, color = 'black') ## @todo: define colormap by user keyword; normalise off maximum value in self._speed, and meshpoints?
            _fig_formatting_3D(figure=fig_vec3d, xlab= self._xlab, ylab= self._ylab, zlab= self._zlab, specialPoints=FixedPoints,
                               showFixedPoints=self._showFixedPoints, ax_reformat=True, showPlane=self._mumotModel._constantSystemSize)
#           plt.set_aspect('equal') ## @todo

            if self._showFixedPoints==True:
                with io.capture_output() as log:
                    for kk in range(len(realEQsol)):
                        print('Fixed point'+str(kk+1)+':', realEQsol[kk], 'with eigenvalues:', str(EV[kk]))
                self._logs.append(log)


## bifurcation view on model 
class MuMoTbifurcationView(MuMoTview):
    ## model for bifurcation analysis
    _pyDSmodel = None
    ## critical parameter for bifurcation analysis
    _bifurcationParameter = None
    ## first state variable of 2D system
    _stateVariable1 = None
    ## second state variable of 2D system
    _stateVariable2 = None
    ## state variable of 2D system used for bifurcation analysis, can either be _stateVariable1 or _stateVariable2
    _stateVarBif1 = None
    ## state variable of 2D system used for bifurcation analysis, can either be _stateVariable1 or _stateVariable2
    _stateVarBif2 = None
    
    ## generates command for bookmark functionality
    _generatingCommand = None
    ## fontsize on figure axes
    _chooseFontSize = None
    ## label for vertical axis
    _LabelY = None
    ## label for horizontal axis
    _LabelX = None
    ## displayed range for vertical axis
    _chooseXrange = None
    ## displayed range for horizontal axis
    _chooseYrange = None
    ## maximum number of points in one continuation calculation 
    _MaxNumPoints = None
    ## information about the mathematical expression displayed on vertical axis; can be 'None', '+' or '-'
    _SVoperation = None
    ## initial conditions specified on corresponding sliders, will be used when calculation of fixed points fails
    _pyDSmodel_ics = None
    
    
    #_bifInit = None   
    # Plotting method to use
    #_plottingMethod = None
    
    def __init__(self, model, controller, bifurcationParameter, stateVarExpr1, stateVarExpr2 = None, 
                 figure = None, params = None, **kwargs):
        
        super().__init__(model, controller, figure, params, **kwargs)
        self._generatingCommand = "bifurcation"

        self._chooseFontSize = kwargs.get('fontsize', None)
        self._LabelY =  kwargs.get('ylab', r'$' + stateVarExpr1 +'$') 
        self._LabelX = kwargs.get('xlab', r'$' + bifurcationParameter +'$')
        self._chooseXrange = kwargs.get('choose_xrange', None)
        self._chooseYrange = kwargs.get('choose_yrange', None)
        
        self._MaxNumPoints = kwargs.get('ContMaxNumPoints',100)
        
        self._bifurcationParameter = self._pydstoolify(bifurcationParameter)
        self._stateVarExpr1 = stateVarExpr1
        stateVarExpr1 = self._pydstoolify(stateVarExpr1)
        if stateVarExpr2:
            stateVarExpr2 = self._pydstoolify(stateVarExpr2)
        
        self._SVoperation = None
        try:
            stateVarExpr1.index('-')
            self._stateVarBif1 = stateVarExpr1[:stateVarExpr1.index('-')]
            self._stateVarBif2 = stateVarExpr1[stateVarExpr1.index('-')+1:]
            self._SVoperation = '-'
            
        except ValueError:
            try:
                stateVarExpr1.index('+')
                self._stateVarBif1 = stateVarExpr1[:stateVarExpr1.index('+')]
                self._stateVarBif2 = stateVarExpr1[stateVarExpr1.index('+')+1:] 
                self._SVoperation = '+'
            except ValueError:
                self._stateVarBif1 = stateVarExpr1
                self._stateVarBif2 = stateVarExpr2
                
        #self._bifInit = kwargs.get('BifParInit', None)
                  
        self._pyDSmodel = dst.args(name = 'MuMoT Model' + str(id(self)))
        #self._bifurcationParameter = bifurcationParameter
        varspecs = {}
        stateVariableList = []
        for reactant in self._mumotModel._reactants:
            if reactant not in self._mumotModel._constantReactants:
                stateVariableList.append(reactant)
                varspecs[self._pydstoolify(reactant)] = self._pydstoolify(self._mumotModel._equations[reactant])
        self._pyDSmodel.varspecs = varspecs
        if len(stateVariableList) != 2:
            self._showErrorMessage('Bifurcation diagrams are currently only supported for 2D systems (2 time-dependent variables in the ODE system)!')
            return None
        self._stateVariable1 = stateVariableList[0]
        self._stateVariable2 = stateVariableList[1]
        if self._stateVarBif2 == None:
            if self._stateVarBif1 == self._pydstoolify(self._stateVariable1):
                self._stateVarBif2 = self._pydstoolify(self._stateVariable2)
            elif self._stateVarBif1 == self._pydstoolify(self._stateVariable2):
                self._stateVarBif2 = self._pydstoolify(self._stateVariable1)
        with io.capture_output() as log:
            print('Bifurcation diagram with state variables: ', self._stateVarBif1, 'and ', self._stateVarBif2, '.')
            print('The bifurcation parameter chosen is: ', self._bifurcationParameter, '.')
        self._logs.append(log)
        
        #self._plottingMethod = kwargs.get('plottingMethod', 'mumot')
        self._plot_bifurcation()     

    def _plot_bifurcation(self):
        if not(self._silent): ## @todo is this necessary?
            #plt.close()
            #plt.clf()
            #plt.gcf()
            plt.figure(self._figureNum)
            plt.clf()
            self._resetErrorMessage()
        #self._showErrorMessage(str(self))
        #self._resetErrorMessage()
        #plt.figure(self._figureNum)
        argDict = self._get_argDict()
        paramDict = {}
        for arg in argDict:
            if self._pydstoolify(arg) == self._bifurcationParameter+'init':
                paramDict[self._bifurcationParameter] = argDict[arg]
            else:
                if 'Phi0' not in self._pydstoolify(arg):
                    paramDict[self._pydstoolify(arg)] = argDict[arg]
        #print(self._getBifParInitCondFromSlider())
        #print(self._bifurcationParameter)
        #print(paramDict)
        
        with io.capture_output() as log:
            self._pyDSmodel.pars = paramDict #len(self._mumotModel._reactants)}
            
            XDATA = [] # list of arrays containing the bifurcation-parameter data for bifurcation diagram data 
            YDATA = [] # list of arrays containing the state variable data (either one variable, or the sum or difference of the two SVs) for bifurcation diagram data
            
            initDictList = []
            self._pyDSmodel_ics   = self._getInitCondsFromSlider()
            for ic in self._pyDSmodel_ics:
                if 'Phi0' in self._pydstoolify(ic):
                    self._pyDSmodel_ics[self._pydstoolify(ic)[self._pydstoolify(ic).index('0')+1:]] = self._pyDSmodel_ics.pop(ic)  #{'A': 0.1, 'B': 0.9 }  
                
            realEQsol, eigList = self._get_fixedPoints2d()
            if realEQsol != [] and realEQsol != None:
                for kk in range(len(realEQsol)):
                    if all(sign(re(lam)) < 0 for lam in eigList[kk]) == True:
                        initDictList.append(realEQsol[kk])
                print(len(initDictList), 'stable steady state(s) detected and continuated. Initial conditions for state variables specified on sliders were not used.')
            else:
                initDictList.append(self._pyDSmodel_ics)
                print('Stationary states could not be calculated; used initial conditions specified on sliders instead: ', self._pyDSmodel_ics, '. This means only one branch was continuated and the starting point might not have been a stationary state.')   
            #print(initDictList)                                   
            #if self._plottingMethod.lower() == 'mumot':
            specialPoints=[]  # list of special points: LP and BP
            sPoints_X=[] #bifurcation parameter
            sPoints_Y=[] #stateVarBif1
            sPoints_Labels=[]
            EIGENVALUES = []
            sPoints_Z=[] #stateVarBif2
            k_iter_BPlabel = 0
            k_iter_LPlabel = 0
            
            for nn in range(len(initDictList)):
# # The following few lines that are commented out prevent continuation of branches where the initial condition
# # will lead to a copy of a curve that has already been computed.                
#                 skip_init = False
#                 if nn > 0:
#                     for kk in range(nn):
#                         skip_init_count = 0
#                         for item1 in initDictList[nn]:
#                             for item2 in initDictList[kk]:
#                                 if item1 != item2:
#                                     if round(initDictList[nn][item1], 8) == round(initDictList[kk][item2], 8):
#                                         skip_init_count += 1
#                             if skip_init_count == len(initDictList[nn]):
#                                 skip_init = True
#                 print(skip_init)        
#                         
#                 if skip_init == False:      
                 
                #self._pyDSmodel.ics = initDictList[nn]
                pyDSode = dst.Generator.Vode_ODEsystem(self._pyDSmodel)  
                pyDSode.set(ics =  initDictList[nn] ) 
                pyDSode.set(pars = self._getBifParInitCondFromSlider())      
                pyDScont = dst.ContClass(pyDSode)
                EQ_iter = 1+nn
                k_iter_BP = 1
                k_iter_LP = 1
                pyDScontArgs = dst.args(name='EQ'+str(EQ_iter), type='EP-C')     # 'EP-C' stands for Equilibrium Point Curve. The branch will be labelled with the string aftr name='name'.
                pyDScontArgs.freepars     = [self._bifurcationParameter]   # control parameter(s) (should be among those specified in self._pyDSmodel.pars)
                pyDScontArgs.MaxNumPoints = self._MaxNumPoints    # The following 3 parameters should work for most cases, as there should be a step-size adaption within PyDSTool.
                pyDScontArgs.MaxStepSize  = 1e-1
                pyDScontArgs.MinStepSize  = 1e-5
                pyDScontArgs.StepSize     = 2e-3
                pyDScontArgs.LocBifPoints = ['LP', 'BP']       # 'Limit Points' and 'Branch Points may be detected'
                pyDScontArgs.SaveEigen    = True            # to tell unstable from stable branches
                
                pyDScont.newCurve(pyDScontArgs)   
                
                try:
                    try:
                        pyDScont['EQ'+str(EQ_iter)].backward()
                    except:
                        self._showErrorMessage('Continuation failure (backward) on initial branch<br>')
                    try:
                        pyDScont['EQ'+str(EQ_iter)].forward()              
                    except:
                        self._showErrorMessage('Continuation failure (forward) on initial branch<br>')
                except ZeroDivisionError:
                    self._showErrorMessage('Division by zero<br>')  
                #pyDScont['EQ'+str(EQ_iter)].info()
                if self._stateVarBif2 != None:
                    try:
                        XDATA.append(pyDScont['EQ'+str(EQ_iter)].sol[self._bifurcationParameter])
                        if self._SVoperation:
                            if self._SVoperation == '-':
                                YDATA.append(pyDScont['EQ'+str(EQ_iter)].sol[self._stateVarBif1] -
                                             pyDScont['EQ'+str(EQ_iter)].sol[self._stateVarBif2])
                            elif self._SVoperation == '+':
                                YDATA.append(pyDScont['EQ'+str(EQ_iter)].sol[self._stateVarBif1] +
                                             pyDScont['EQ'+str(EQ_iter)].sol[self._stateVarBif2])  
                            else:
                                self._showErrorMessage('Only \' +\' and \'-\' are supported operations between state variables.')  
                        else:
                            YDATA.append(pyDScont['EQ'+str(EQ_iter)].sol[self._stateVarBif1])
                        
                        EIGENVALUES.append(np.array([pyDScont['EQ'+str(EQ_iter)].sol[kk].labels['EP']['data'].evals 
                                                     for kk in range(len(pyDScont['EQ'+str(EQ_iter)].sol[self._stateVarBif1]))]))
                        
                        while pyDScont['EQ'+str(EQ_iter)].getSpecialPoint('LP'+str(k_iter_LP)):
                            if (round(pyDScont['EQ'+str(EQ_iter)].getSpecialPoint('LP'+str(k_iter_LP))[self._bifurcationParameter], 4) not in [round(kk ,4) for kk in sPoints_X] 
                                and round(pyDScont['EQ'+str(EQ_iter)].getSpecialPoint('LP'+str(k_iter_LP))[self._stateVarBif1], 4) not in [round(kk ,4) for kk in sPoints_Y]
                                and round(pyDScont['EQ'+str(EQ_iter)].getSpecialPoint('LP'+str(k_iter_LP))[self._stateVarBif2], 4) not in [round(kk ,4) for kk in sPoints_Z]):
                                sPoints_X.append(pyDScont['EQ'+str(EQ_iter)].getSpecialPoint('LP'+str(k_iter_LP))[self._bifurcationParameter])
                                sPoints_Y.append(pyDScont['EQ'+str(EQ_iter)].getSpecialPoint('LP'+str(k_iter_LP))[self._stateVarBif1])
                                sPoints_Z.append(pyDScont['EQ'+str(EQ_iter)].getSpecialPoint('LP'+str(k_iter_LP))[self._stateVarBif2])
                                k_iter_LPlabel += 1
                                sPoints_Labels.append('LP'+str(k_iter_LPlabel))
                            k_iter_LP+=1
                        
                        
                        k_iter_BPlabel_previous = k_iter_BPlabel
                        while pyDScont['EQ'+str(EQ_iter)].getSpecialPoint('BP'+str(k_iter_BP)):
                            if (round(pyDScont['EQ'+str(EQ_iter)].getSpecialPoint('BP'+str(k_iter_BP))[self._bifurcationParameter], 4) not in [round(kk ,4) for kk in sPoints_X] 
                                and round(pyDScont['EQ'+str(EQ_iter)].getSpecialPoint('BP'+str(k_iter_BP))[self._stateVarBif1], 4) not in [round(kk ,4) for kk in sPoints_Y]
                                and round(pyDScont['EQ'+str(EQ_iter)].getSpecialPoint('BP'+str(k_iter_BP))[self._stateVarBif2], 4) not in [round(kk ,4) for kk in sPoints_Z]):
                                sPoints_X.append(pyDScont['EQ'+str(EQ_iter)].getSpecialPoint('BP'+str(k_iter_BP))[self._bifurcationParameter])
                                sPoints_Y.append(pyDScont['EQ'+str(EQ_iter)].getSpecialPoint('BP'+str(k_iter_BP))[self._stateVarBif1])
                                sPoints_Z.append(pyDScont['EQ'+str(EQ_iter)].getSpecialPoint('BP'+str(k_iter_BP))[self._stateVarBif2])
                                k_iter_BPlabel += 1
                                sPoints_Labels.append('BP'+str(k_iter_BPlabel))
                            k_iter_BP+=1
                        for jj in range(1,k_iter_BP):
                            if 'BP'+str(jj+k_iter_BPlabel_previous) in sPoints_Labels:
                                EQ_iter_BP = jj
                                print(EQ_iter_BP)
                                k_iter_next = 1
                                pyDScontArgs = dst.args(name='EQ'+str(EQ_iter)+'BP'+str(EQ_iter_BP), type='EP-C')     # 'EP-C' stands for Equilibrium Point Curve. The branch will be labelled with the string aftr name='name'.
                                pyDScontArgs.freepars     = [self._bifurcationParameter]   # control parameter(s) (should be among those specified in self._pyDSmodel.pars)
                                pyDScontArgs.MaxNumPoints = self._MaxNumPoints    # The following 3 parameters should work for most cases, as there should be a step-size adaption within PyDSTool.
                                pyDScontArgs.MaxStepSize  = 1e-1
                                pyDScontArgs.MinStepSize  = 1e-5
                                pyDScontArgs.StepSize     = 5e-3
                                pyDScontArgs.LocBifPoints = ['LP', 'BP']        # 'Limit Points' and 'Branch Points may be detected'
                                pyDScontArgs.SaveEigen    = True             # to tell unstable from stable branches
                                pyDScontArgs.initpoint = 'EQ'+str(EQ_iter)+':BP'+str(jj)
                                pyDScont.newCurve(pyDScontArgs)
                                
                                try:
                                    try:
                                        pyDScont['EQ'+str(EQ_iter)+'BP'+str(EQ_iter_BP)].backward()
                                    except:
                                        self._showErrorMessage('Continuation failure (backward) starting from branch point<br>')
                                    try:
                                        pyDScont['EQ'+str(EQ_iter)+'BP'+str(EQ_iter_BP)].forward()              
                                    except:
                                        self._showErrorMessage('Continuation failure (forward) starting from branch point<br>')
                                except ZeroDivisionError:
                                    self._showErrorMessage('Division by zero<br>')
                                
                                XDATA.append(pyDScont['EQ'+str(EQ_iter)+'BP'+str(EQ_iter_BP)].sol[self._bifurcationParameter])
                                if self._SVoperation:
                                    if self._SVoperation == '-':
                                        YDATA.append(pyDScont['EQ'+str(EQ_iter)+'BP'+str(EQ_iter_BP)].sol[self._stateVarBif1] -
                                                     pyDScont['EQ'+str(EQ_iter)+'BP'+str(EQ_iter_BP)].sol[self._stateVarBif2])
                                    elif self._SVoperation == '+':
                                        YDATA.append(pyDScont['EQ'+str(EQ_iter)+'BP'+str(EQ_iter_BP)].sol[self._stateVarBif1] +
                                                     pyDScont['EQ'+str(EQ_iter)+'BP'+str(EQ_iter_BP)].sol[self._stateVarBif2])
                                    else:
                                        self._showErrorMessage('Only \' +\' and \'-\' are supported operations between state variables.')
                                else:
                                    YDATA.append(pyDScont['EQ'+str(EQ_iter)+'BP'+str(EQ_iter_BP)].sol[self._stateVarBif1])
                                    
                                EIGENVALUES.append(np.array([pyDScont['EQ'+str(EQ_iter)+'BP'+str(EQ_iter_BP)].sol[kk].labels['EP']['data'].evals 
                                                             for kk in range(len(pyDScont['EQ'+str(EQ_iter)+'BP'+str(EQ_iter_BP)].sol[self._stateVarBif1]))]))
                                while pyDScont['EQ'+str(EQ_iter)+'BP'+str(EQ_iter_BP)].getSpecialPoint('BP'+str(k_iter_next)):
                                    if (round(pyDScont['EQ'+str(EQ_iter)+'BP'+str(EQ_iter_BP)].getSpecialPoint('BP'+str(k_iter_next))[self._bifurcationParameter], 4) not in [round(kk ,4) for kk in sPoints_X] 
                                        and round(pyDScont['EQ'+str(EQ_iter)+'BP'+str(EQ_iter_BP)].getSpecialPoint('BP'+str(k_iter_next))[self._stateVarBif1], 4) not in [round(kk ,4) for kk in sPoints_Y]
                                        and round(pyDScont['EQ'+str(EQ_iter)+'BP'+str(EQ_iter_BP)].getSpecialPoint('BP'+str(k_iter_next))[self._stateVarBif2], 4) not in [round(kk ,4) for kk in sPoints_Z]):    
                                        sPoints_X.append(pyDScont['EQ'+str(EQ_iter)+'BP'+str(EQ_iter_BP)].getSpecialPoint('BP'+str(k_iter_next))[self._bifurcationParameter])
                                        sPoints_Y.append(pyDScont['EQ'+str(EQ_iter)+'BP'+str(EQ_iter_BP)].getSpecialPoint('BP'+str(k_iter_next))[self._stateVarBif1])
                                        sPoints_Z.append(pyDScont['EQ'+str(EQ_iter)+'BP'+str(EQ_iter_BP)].getSpecialPoint('BP'+str(k_iter_next))[self._stateVarBif2])
                                        sPoints_Labels.append('EQ_BP_BP'+str(k_iter_next))
                                    k_iter_next += 1
                                k_iter_next = 1
                                while pyDScont['EQ'+str(EQ_iter)+'BP'+str(EQ_iter_BP)].getSpecialPoint('LP'+str(k_iter_next)):
                                    if (round(pyDScont['EQ'+str(EQ_iter)+'BP'+str(EQ_iter_BP)].getSpecialPoint('LP'+str(k_iter_next))[self._bifurcationParameter], 4) not in [round(kk ,4) for kk in sPoints_X] 
                                        and round(pyDScont['EQ'+str(EQ_iter)+'BP'+str(EQ_iter_BP)].getSpecialPoint('LP'+str(k_iter_next))[self._stateVarBif1], 4) not in [round(kk ,4) for kk in sPoints_Y]
                                        and round(pyDScont['EQ'+str(EQ_iter)+'BP'+str(EQ_iter_BP)].getSpecialPoint('LP'+str(k_iter_next))[self._stateVarBif2], 4) not in [round(kk ,4) for kk in sPoints_Z]):
                                        sPoints_X.append(pyDScont['EQ'+str(EQ_iter)+'BP'+str(EQ_iter_BP)].getSpecialPoint('LP'+str(k_iter_next))[self._bifurcationParameter])
                                        sPoints_Y.append(pyDScont['EQ'+str(EQ_iter)+'BP'+str(EQ_iter_BP)].getSpecialPoint('LP'+str(k_iter_next))[self._stateVarBif1])
                                        sPoints_Z.append(pyDScont['EQ'+str(EQ_iter)+'BP'+str(EQ_iter_BP)].getSpecialPoint('LP'+str(k_iter_next))[self._stateVarBif2])
                                        sPoints_Labels.append('EQ_BP_LP'+str(k_iter_next))
                                    k_iter_next += 1
    
                    except TypeError:
                        print('Continuation failed; try with different parameters - use sliders. If that does not work, try changing maximum number of continuation points using the keyword ContMaxNumPoints. If not set, default value is ContMaxNumPoints=100.')       
                
                
                del(pyDScontArgs)
                del(pyDScont)
                del(pyDSode)
            if self._SVoperation:
                if self._SVoperation == '-':    
                    specialPoints=[sPoints_X, np.asarray(sPoints_Y)-np.asarray(sPoints_Z), sPoints_Labels]
                elif self._SVoperation == '+':    
                    specialPoints=[sPoints_X, np.asarray(sPoints_Y)+np.asarray(sPoints_Z), sPoints_Labels]
                else:
                    self._showErrorMessage('Only \' +\' and \'-\' are supported operations between state variables.')
            else:
                specialPoints=[sPoints_X, np.asarray(sPoints_Y), sPoints_Labels]
                
            #print('Special Points on curve: ', specialPoints)
            print('Special Points on curve:')
            for kk in range(len(specialPoints[0])):
                print(specialPoints[2][kk], ': ', self._bifurcationParameter, '=', str(round(specialPoints[0][kk], 3)), ',',
                      self._stateVarExpr1, '=', str(round(specialPoints[1][kk], 3)) )
            
            if self._chooseYrange == None:
                if self._mumotModel._systemSize:
                    self._chooseYrange = [-self._getSystemSize(), self._getSystemSize()]
                          
            if XDATA != [] and self._chooseXrange == None:
                xmaxbif = np.max([np.max(XDATA[kk]) for kk in range(len(XDATA))])
                self._chooseXrange = [0, xmaxbif]
                
            if XDATA !=[] and YDATA != []:
                #plt.clf()
                _fig_formatting_2D(xdata=XDATA, 
                                ydata=YDATA,
                                xlab = self._LabelX, 
                                ylab = self._LabelY,
                                specialPoints=specialPoints, 
                                eigenvalues=EIGENVALUES, 
                                choose_xrange=self._chooseXrange, choose_yrange=self._chooseYrange,
                                ax_reformat=False, curve_replot=False, fontsize=self._chooseFontSize)
            else:
                self._showErrorMessage('Bifurcation diagram could not be computed. Try changing parameter values on the sliders')
                return None

        self._logs.append(log)

    ## utility function to mangle variable names in equations so they are accepted by PyDStool
    def _pydstoolify(self, equation):
        equation = str(equation)
        equation = equation.replace('{', '')
        equation = equation.replace('}', '')
        equation = equation.replace('_', '')
        equation = equation.replace('\\', '')
        equation = equation.replace('^', '')
        
        return equation
    
    
    def _build_bookmark(self, includeParams = True):
        if not self._silent:
            logStr = "bookmark = "
        else:
            logStr = ""
        logStr += "<modelName>." + self._generatingCommand + "('" + str(self._bifurcationParameter) + "', '" + str(self._stateVarExpr1) +"', "
        #if self._stateVarBif2 != None:
        #    logStr += "'" + str(self._stateVarBif2) + "', "
        if includeParams:
            logStr += self._get_bookmarks_params() + ", "
        if len(self._generatingKwargs) > 0:
            for key in self._generatingKwargs:
                if key == 'initCondsSV':
                    logStr += key + " = " + str(self._pyDSmodel_ics) + ", "
                else:
                    if key != 'chooseBifParam':
                        logStr += key + " = " + str(self._generatingKwargs[key]) + ", "
        logStr += "bookmark = False"
        logStr += ")"
        logStr = logStr.replace('\\', '\\\\')
        
        return logStr    

    ## gets initial value of bifurcation parameter from corresponding slider. This determines the staring points for the numerical continuation.
    def _getBifParInitCondFromSlider(self):
        #if self._controller != None:
        
        if self._bifurcationParameter[0]=='\\':
            bifPar = self._bifurcationParameter[1:]
        elif self._bifurcationParameter[0]=='\\' and self._bifurcationParameter[1]=='\\':
            bifPar = self._bifurcationParameter[2:]
        else:
            bifPar = self._bifurcationParameter
            
        paramName = []
        paramValue = []
        for name, value in self._controller._widgetsFreeParams.items():
            if name == latex(Symbol(str(bifPar)+'_init')):
                #paramName.append(self._pydstoolify(self._bifurcationParameter))
                paramName.append(self._bifurcationParameter)
                paramValue.append(value.value)
                
        argNameSymb = list(map(Symbol, paramName))
        argDict = dict(zip(argNameSymb, paramValue))
        
        return argDict

# 
# ## bifurcation view on model 
# class MuMoTbifurcationView(MuMoTview):
#     _pyDSmodel = None
#     _bifurcationParameter = None
#     _stateVariable1 = None
#     _stateVariable2 = None
#     
#     ## Plotting method to use
#     _plottingMethod = None
#     
#     def __init__(self, model, controller, bifurcationParameter, stateVariable1, stateVariable2 = None, 
#                  figure = None, params = None, **kwargs):
#         super().__init__(model, controller, figure, params, **kwargs)
#         self._generatingCommand = "bifurcation"
#         bifurcationParameter = self._pydstoolify(bifurcationParameter)
#         stateVariable1 = self._pydstoolify(stateVariable1)
#         stateVariable2 = self._pydstoolify(stateVariable2)
# 
#         paramDict = {}
#         initialRateValue = INITIAL_RATE_VALUE ## @todo was 1 (choose initial values sensibly)
#         rateLimits = (0, RATE_BOUND) ## @todo choose limit values sensibly
#         rateStep = RATE_STEP ## @todo choose rate step sensibly
#         for rate in self._mumotModel._rates:
#             paramDict[self._pydstoolify(rate)] = initialRateValue ## @todo choose initial values sensibly
#         paramDict[self._pydstoolify(self._mumotModel._systemSize)] = 1 ## @todo choose system size sensibly
#         
#         if 'fontsize' in kwargs:
#             self._chooseFontSize = kwargs['fontsize']
#         else:
#             self._chooseFontSize=None
#             
#         if 'xlab' in kwargs:
#             self._xlab = kwargs['xlab']
#         else:
#             self._xlab=None
#             
#         if 'ylab' in kwargs:
#             self._ylab = kwargs['ylab']
#         else:
#             self._ylab=None
#             
#         self._bifInit = kwargs.get('BifParInit', 5)
#         
#         tmpInitSV = kwargs.get('initSV', [])
#         self._initSV= []
#         if tmpInitSV != []:
#             assert (len(tmpInitSV) == len(self._mumotModel._reactants)),"Number of state variables and initial conditions must coincide!"
#             for pair in tmpInitSV:
#                 self._initSV.append([self._pydstoolify(pair[0]), pair[1]])
#         else:
#             if kwargs.get('initRandom', False) == True:
#                 for reactant in self._mumotModel._reactants:
#                     self._initSV.append([self._pydstoolify(reactant), round(np.random.rand(), 2)])
#             else:
#                 for reactant in self._mumotModel._reactants:
#                     self._initSV.append([self._pydstoolify(reactant), 0.0])
#                 
#         with io.capture_output() as log:      
#             name = 'MuMoT Model' + str(id(self))
#             self._pyDSmodel = dst.args(name = name)
#             self._pyDSmodel.pars = paramDict
#             varspecs = {}
#             for reactant in self._mumotModel._reactants:
#                 varspecs[self._pydstoolify(reactant)] = self._pydstoolify(self._mumotModel._equations[reactant])
#             self._pyDSmodel.varspecs = varspecs
#     
#             if model._systemSize != None:
#                 ## @todo: shouldn't allow system size to be varied?
#                 pass
#     #                self._paramValues.append(1)
#     #                self._paramNames.append(str(self._systemSize))
#     #                widget = widgets.FloatSlider(value = 1, min = _rateLimits[0], max = _rateLimits[1], step = _rateStep, description = str(self._systemSize), continuous_update = False)
#     #                widget.on_trait_change(self._replot_bifurcation2D, 'value')
#     #                display(widget)
#             else:
#                 print('Cannot attempt bifurcation plot until system size is set, using substitute()')
#                 return
#             
#             if stateVariable2 != None:
#                 ## 3-d bifurcation diagram (@todo: currently unsupported)
#                 assert True #was 'false' before. @todo: Specify assertion rule.
#                 
#             # Prepare the system to start close to a steady state
#             self._bifurcationParameter = bifurcationParameter
#             self._LabelX = self._bifurcationParameter if self._xlab == None else self._xlab
#             try:
#                 stateVariable1.index('-')
#                 self._stateVariable1 = stateVariable1[:stateVariable1.index('-')]
#                 self._stateVariable2 = stateVariable1[stateVariable1.index('-')+1:]
#                 self._LabelY = self._stateVariable1+'-'+self._stateVariable2 if self._ylab == None else self._ylab
#             except ValueError:
#                 self._stateVariable1 = stateVariable1
#                 self._stateVariable2 = stateVariable2
#                 self._LabelY = self._stateVariable1 if self._ylab == None else self._ylab
#     #            self._pyDSode.set(pars = {bifurcationParameter: 0} )       ## Lower bound of the bifurcation parameter (@todo: set dynamically)
#     #            self._pyDSode.set(pars = self._pyDSmodel.pars )       ## Lower bound of the bifurcation parameter (@todo: set dynamically)
#     #            self._pyDSode.pars = {bifurcationParameter: 0}             ## Lower bound of the bifurcation parameter (@todo: set dynamically?)
#             initconds = {stateVariable1: self._pyDSmodel.pars[self._pydstoolify(self._mumotModel._systemSize)] / len(self._mumotModel._reactants)} ## @todo: guess where steady states are?
#             
#             self._pyDSmodel.ics   = {}
#             for kk in range(len(self._initSV)):
#                 self._pyDSmodel.ics[self._initSV[kk][0]] = self._initSV[kk][1]  #{'A': 0.1, 'B': 0.9 }  
#             print('Initial conditions chosen for state variables: ',self._pyDSmodel.ics)   
#     #            self._pyDSode.set(ics = initconds)
#             self._pyDSode = dst.Generator.Vode_ODEsystem(self._pyDSmodel)  
#             self._pyDSode.set(pars = {bifurcationParameter: self._bifInit})      ## @@todo remove magic number
#             self._pyDScont = dst.ContClass(self._pyDSode)              # Set up continuation class 
#             ## @todo: add self._pyDScontArgs to __init__()
#             self._pyDScontArgs = dst.args(name='EQ1', type='EP-C')     # 'EP-C' stands for Equilibrium Point Curve. The branch will be labeled 'EQ1'.
#             self._pyDScontArgs.freepars     = [bifurcationParameter]   # control parameter(s) (should be among those specified in self._pyDSmodel.pars)
#             self._pyDScontArgs.MaxNumPoints = kwargs.get('ContMaxNumPoints',450)    ## The following 3 parameters are set after trial-and-error @todo: how to automate this?
#             self._pyDScontArgs.MaxStepSize  = 1e-1
#             self._pyDScontArgs.MinStepSize  = 1e-5
#             self._pyDScontArgs.StepSize     = 2e-3
#             self._pyDScontArgs.LocBifPoints = ['LP', 'BP']        ## @todo WAS 'LP' (detect limit points / saddle-node bifurcations)
#             self._pyDScontArgs.SaveEigen    = True             # to tell unstable from stable branches
# #            self._pyDScontArgs.CalcStab     = True
#         self._logs.append(log)
#         
# #            self._bifurcation2Dfig = plt.figure(1)                    
# 
#         #if kwargs != None:
#         #    self._plottingMethod = kwargs.get('plottingMethod', 'pyDS')
#         #else:
#         #    self._plottingMethod = 'pyDS'
#         
#         self._plottingMethod = kwargs.get('plottingMethod', 'mumot')
#         self._plot_bifurcation()
#             
# 
#     def _plot_bifurcation(self):
#         self._resetErrorMessage()
#         with io.capture_output() as log:
#             self._log("bifurcation analysis")
#             self._pyDScont.newCurve(self._pyDScontArgs)
#             try:
#                 try:
#                     self._pyDScont['EQ1'].backward()
#                 except:
#                     self._showErrorMessage('Continuation failure (backward)<br>')
#                 try:
#                     self._pyDScont['EQ1'].forward()              ## @todo: how to choose direction?
#                 except:
#                     self._showErrorMessage('Continuation failure (forward)<br>')
#             except ZeroDivisionError:
#                 self._showErrorMessage('Division by zero<br>')                
#     #            self._pyDScont['EQ1'].info()
#         
#             if self._plottingMethod.lower() == 'mumot':
#                 ## use internal plotting routines: now supported!   
#                 #self._stateVariable2 == None:
#                 # 2-d bifurcation diagram
#                 self._specialPoints=[]  #todo: modify to include several equations not only EQ1
#                 k_iter=1
#                 self.sPoints_X=[] #bifurcation parameter
#                 self.sPoints_Y=[] #state variable 1
#                 self.sPoints_Labels=[]
#                 
#                 #while self._pyDScont['EQ1'].getSpecialPoint('BP'+str(k_iter)):
#                 #    self.sPoints_X.append(self._pyDScont['EQ1'].getSpecialPoint('BP'+str(k_iter))[2])
#                 #    self.sPoints_Y.append(self._pyDScont['EQ1'].getSpecialPoint('BP'+str(k_iter))[0])
#                 #    self.sPoints_Z.append(self._pyDScont['EQ1'].getSpecialPoint('BP'+str(k_iter))[1])
#                 #    self.sPoints_Labels.append('BP'+str(k_iter))
#                 #    k_iter+=1
#                 #k_iter=1
#                 #while self._pyDScont['EQ1'].getSpecialPoint('LP'+str(k_iter)):
#                 #    self.sPoints_X.append(self._pyDScont['EQ1'].getSpecialPoint('LP'+str(k_iter))[2])
#                 #    self.sPoints_Y.append(self._pyDScont['EQ1'].getSpecialPoint('LP'+str(k_iter))[0])
#                 #    self.sPoints_Z.append(self._pyDScont['EQ1'].getSpecialPoint('LP'+str(k_iter))[1])
#                 #    self.sPoints_Labels.append('LP'+str(k_iter))
#                 #    k_iter+=1
#     
#                 
#                 
#                 if self._stateVariable2 != None:
#                     try:
#                         self.sPoints_Z=[] #state variable 2
#                         self._YDATA = (self._pyDScont['EQ1'].sol[self._stateVariable1] -
#                                   self._pyDScont['EQ1'].sol[self._stateVariable2])
#                         while self._pyDScont['EQ1'].getSpecialPoint('BP'+str(k_iter)):
#                             self.sPoints_X.append(self._pyDScont['EQ1'].getSpecialPoint('BP'+str(k_iter))[self._bifurcationParameter])
#                             self.sPoints_Y.append(self._pyDScont['EQ1'].getSpecialPoint('BP'+str(k_iter))[self._stateVariable1])
#                             self.sPoints_Z.append(self._pyDScont['EQ1'].getSpecialPoint('BP'+str(k_iter))[self._stateVariable2])
#                             self.sPoints_Labels.append('BP'+str(k_iter))
#                             k_iter+=1
#                         k_iter=1
#                         while self._pyDScont['EQ1'].getSpecialPoint('LP'+str(k_iter)):
#                             self.sPoints_X.append(self._pyDScont['EQ1'].getSpecialPoint('LP'+str(k_iter))[self._bifurcationParameter])
#                             self.sPoints_Y.append(self._pyDScont['EQ1'].getSpecialPoint('LP'+str(k_iter))[self._stateVariable1])
#                             self.sPoints_Z.append(self._pyDScont['EQ1'].getSpecialPoint('LP'+str(k_iter))[self._stateVariable2])
#                             self.sPoints_Labels.append('LP'+str(k_iter))
#                             k_iter+=1
#                         self._specialPoints=[self.sPoints_X, 
#                                              np.asarray(self.sPoints_Y)-np.asarray(self.sPoints_Z), 
#                                              self.sPoints_Labels]
#                     except TypeError:
#                         print('Continuation failed; try with different parameters.')
#                     
#                 else:
#                     try:
#                         self._YDATA = self._pyDScont['EQ1'].sol[self._stateVariable1]
#                         while self._pyDScont['EQ1'].getSpecialPoint('BP'+str(k_iter)):
#                             self.sPoints_X.append(self._pyDScont['EQ1'].getSpecialPoint('BP'+str(k_iter))[self._bifurcationParameter])
#                             self.sPoints_Y.append(self._pyDScont['EQ1'].getSpecialPoint('BP'+str(k_iter))[self._stateVariable1])
#                             self.sPoints_Labels.append('BP'+str(k_iter))
#                             k_iter+=1
#                         k_iter=1
#                         while self._pyDScont['EQ1'].getSpecialPoint('LP'+str(k_iter)):
#                             self.sPoints_X.append(self._pyDScont['EQ1'].getSpecialPoint('LP'+str(k_iter))[self._bifurcationParameter])
#                             self.sPoints_Y.append(self._pyDScont['EQ1'].getSpecialPoint('LP'+str(k_iter))[self._stateVariable1])
#                             self.sPoints_Labels.append('LP'+str(k_iter))
#                             k_iter+=1
#                         
#                         self._specialPoints=[self.sPoints_X, self.sPoints_Y, self.sPoints_Labels]    
#                     except TypeError:
#                         print('Continuation failed; try with different parameters.')
#                 
#                 #The following was an attempt to include also EQ2 if a BP or LP was found using EQ1    
#                 #if self._pyDScont['EQ1'].getSpecialPoint('BP1'):
#                 #    self._pyDSode.set(pars = {self._bifurcationParameter: 5} )
#                 #    self._pyDScontArgs.freepars     = [self._bifurcationParameter]
#                 #    self._pyDScontArgs = dst.args(name='EQ2', type='EP-C')
#                 #    self._pyDScontArgs.initpoint    = 'EQ1:BP1'
#                 #    
#                 #   self._pyDScont.newCurve(self._pyDScontArgs)
#                 #   try:
#                 #        try:
#                 #            self._pyDScont['EQ2'].backward()
#                 #        except:
#                 #            self._showErrorMessage('Continuation failure (backward)<br>')
#                 #        try:
#                 #            self._pyDScont['EQ2'].forward()
#                 #        except:
#                 #            self._showErrorMessage('Continuation failure (forward)<br>')
#                 #    except ZeroDivisionError:
#                 #        self._showErrorMessage('Division by zero<br>')  
#                 
#                 
#                 #    self.sPoints_X.append(self._pyDScont['EQ1'].getSpecialPoint('BP'+str(k_iter))[2])
#                 #    self.sPoints_Y.append(self._pyDScont['EQ1'].getSpecialPoint('BP'+str(k_iter))[0])
#                 #    self.sPoints_Z.append(self._pyDScont['EQ1'].getSpecialPoint('BP'+str(k_iter))[1])
#                 #    self.sPoints_Labels.append('BP'+str(k_iter))
#                 
#                 #elif self._pyDScont['EQ2'].getSpecialPoint('LP1'):
#                 #    self.sPoints_X.append(self._pyDScont['EQ1'].getSpecialPoint('LP'+str(k_iter))[2])
#                 #    self.sPoints_Y.append(self._pyDScont['EQ1'].getSpecialPoint('LP'+str(k_iter))[0])
#                 #    self.sPoints_Z.append(self._pyDScont['EQ1'].getSpecialPoint('LP'+str(k_iter))[1])
#                 #    self.sPoints_Labels.append('LP'+str(k_iter))
#                 #    k_iter+=1
#                 
#                 print('Special Points on curve: ', self._specialPoints)
#                 
#                 plt.clf()
#                 _fig_formatting_2D(xdata=[self._pyDScont['EQ1'].sol[self._bifurcationParameter]], 
#                                 ydata=[self._YDATA],
#                                 xlab = self._LabelX, 
#                                 ylab = self._LabelY,
#                                 specialPoints=self._specialPoints, 
#                                 eigenvalues=[np.array([self._pyDScont['EQ1'].sol[kk].labels['EP']['data'].evals for kk in range(len(self._pyDScont['EQ1'].sol[self._stateVariable1]))])], 
#                                 ax_reformat=False, curve_replot=False, fontsize=self._chooseFontSize)
# 
# #                self._pyDScont.plot.fig1.axes1.axes.set_title('Bifurcation Diagram')
#                 #else:
#                 #    pass
#                 #assert false
#             else:
#                 if self._plottingMethod.lower() != 'pyds':
#                     self._showErrorMessage('Unknown plotType argument: using default pyDS tool plotting<br>')    
#                 if self._stateVariable2 == None:
#                     # 2-d bifurcation diagram
#                     if self._silent == True:
#                         #assert false ## @todo: enable when Thomas implements in-housse plotting routines
#                         self._pyDScont.display([self._bifurcationParameter, self._stateVariable1], axes = None, stability = True)
#                     else:
#                         self._pyDScont.display([self._bifurcationParameter, self._stateVariable1], stability = True, figure = self._figureNum)
#     #                self._pyDScont.plot.fig1.axes1.axes.set_title('Bifurcation Diagram')
#                 else:
#                     pass
#         self._logs.append(log)
# 
#     def _replot_bifurcation(self):
#         for name, value in self._controller._widgetsFreeParams.items():
#             self._pyDSmodel.pars[name] = value.value
#  
#         self._pyDScont.plot.clearall()
#         
# #        self._pyDSmodel.ics      = {'A': 0.1, 'B': 0.9 }    ## @todo: replace           
#         self._pyDSode = dst.Generator.Vode_ODEsystem(self._pyDSmodel)  ## @todo: add to __init__()
#         self._pyDSode.set(pars = {self._bifurcationParameter: self._bifInit} )                       ## @todo remove magic number
#         self._pyDScont = dst.ContClass(self._pyDSode)              ## Set up continuation class (@todo: add to __init__())
# ##        self._pyDScont.newCurve(self._pyDScontArgs)
# #        self._pyDScont['EQ1'].reset(self._pyDSmodel.pars)
# #        self._pyDSode.set(pars = self._pyDSmodel.pars)
# #        self._pyDScont['EQ1'].reset()
# #        self._pyDScont.update(self._pyDScontArgs)                         ## @todo: what does this do?
#         self._plot_bifurcation()
# 
#     # utility function to mangle variable names in equations so they are accepted by PyDStool
#     def _pydstoolify(self, equation):
#         equation = str(equation)
#         equation = equation.replace('{', '')
#         equation = equation.replace('}', '')
#         equation = equation.replace('_', '')
#         equation = equation.replace('\\', '')
#         
#         return equation
#     
#     
#     def _build_bookmark(self, includeParams = True):
#         if not self._silent:
#             logStr = "bookmark = "
#         else:
#             logStr = ""
#         logStr += "<modelName>." + self._generatingCommand + "('" + str(self._bifurcationParameter) + "', '" + str(self._stateVariable1) +"', "
#         if self._stateVariable2 != None:
#             logStr += "'" + str(self._stateVariable2) + "', "
#         if includeParams:
#             logStr += self._get_bookmarks_params() + ", "
#         if len(self._generatingKwargs) > 0:
#             for key in self._generatingKwargs:
#                 logStr += key + " = " + str(self._generatingKwargs[key]) + ", "
#         logStr += "bookmark = False"
#         logStr += ")"
#         logStr = logStr.replace('\\', '\\\\')
#         
#         return logStr



## agent on networks view on model 
class MuMoTmultiagentView(MuMoTview):
    _colors = None
    ## structure to store the communication network
    _graph = None
    ## type of network used in the M-A simulation
    _netType = None
    ## network parameter which varies with respect to each type of network
    ## (for Erdos-Renyi is linking probability, for Barabasi-Albert is the number of edge per new node, for spatial is the communication range)
    _netParam = None
    ## speed of the particle on one timestep (only for dynamic netType)
    _particleSpeed = None
    ## corelatedness in the random walk motion (only for dynamic netType)
    _motionCorrelatedness = None
    ## list of agents involved in the simulation
    _agents = None
    ## list of agents' positions
    _positions = None
    _positionHistory = None
    ## Arena size: width
    _arena_width = 1
    ## Arena size: height
    _arena_height = 1
    ## the system state at the start of the simulation (timestep zero)
    _initialState = None
    ## random seed
    _randomSeed = None
    ## number of simulation timesteps
    _maxTime = None
    ## time scaling (i.e. lenght of each timestep)
    _timestepSize = None
    ## dictionary of rates
    _ratesDict = None
    ## visualisation type
    _visualisationType = None
    ## visualise the agent trace (on moving particles)
    _showTrace = None
    ## visualise the agent trace (on moving particles)
    _showInteractions = None
    ## realtimePlot flag (TRUE = the plot is updated each timestep of the simulation; FALSE = it is updated once at the end of the simulation)
    _realtimePlot = None
    ## latest computed results
    _latestResults = None

    def __init__(self, model, controller, MAParams, figure = None, params = None, **kwargs):
        super().__init__(model=model, controller=controller, figure=figure, params=params, **kwargs)

        with io.capture_output() as log:
#         if True:
                      
            if self._controller == None:
                # storing the rates for each rule
                ## @todo moving it to general method?
                self._ratesDict = {}
                rates_input_dict = dict( params )
                for key in rates_input_dict.keys():
                    rates_input_dict[str(process_sympy(str(key)))] = rates_input_dict.pop(key) # replace the dictionary key with the str of the SymPy symbol
                # create the self._ratesDict 
                for rule in self._mumotModel._rules:
                    self._ratesDict[str(rule.rate)] = rates_input_dict[str(rule.rate)] 
            
            # storing the initial state
            self._initialState = {}
            for state,pop in MAParams["initialState"].items():
                if isinstance(state, str):
                    self._initialState[process_sympy(state)] = pop # convert string into SymPy symbol
                else:
                    self._initialState[state] = pop
            self._maxTime = MAParams["maxTime"]
            self._randomSeed = MAParams["randomSeed"]
            self._visualisationType = MAParams["visualisationType"]
            self._netType = _decodeNetworkTypeFromString(MAParams['netType'])
            self._netParam = MAParams['netParam']
            self._motionCorrelatedness = MAParams['motionCorrelatedness']
            self._particleSpeed = MAParams['particleSpeed']
            self._timestepSize = MAParams.get('timestepSize',1)
            self._showTrace = MAParams.get('showTrace',False)
            self._showInteractions = MAParams.get('showInteractions',False)
            self._realtimePlot = MAParams.get('realtimePlot', False)
            
            self._mumotModel._getSingleAgentRules()
            #print(self._mumotModel._agentProbabilities)
            
            # check if any network is available or only moving particles
            onlyDynamic = False
            for rule in self._mumotModel._rules:
                if EMPTYSET_SYMBOL in rule.lhsReactants or EMPTYSET_SYMBOL in rule.rhsReactants:
                    onlyDynamic = True
                    break
            if onlyDynamic:
                #if (not self._controller) and (not self._netType == NetworkType.DYNAMIC): # if the user has specified the network type, we notify him/her through error-message
                #    self._errorMessage.value = "Only Moving-Particle netType is available when rules contain the emptyset."
                if not self._netType == NetworkType.DYNAMIC: print("Only Moving-Particle netType is available when rules contain the emptyset.")
                self._netType = NetworkType.DYNAMIC
                if self._controller: # updating value and disabling widget
                    self._controller._widgetsExtraParams['netType'].value = NetworkType.DYNAMIC
                    self._controller._widgetsExtraParams['netType'].disabled = True
                    self._controller._update_net_params()
            
#             # init graph
#             if self._silent:
#                 self._initGraph(graphType=self._netType, numNodes=sum(self._initialState.values()), netParam=self._netParam)

            # map colouts to each reactant
            #colors = cm.rainbow(np.linspace(0, 1, len(self._mumotModel._reactants) ))  # @UndefinedVariable
            self._colors = {}
            i = 0
            for state in sorted(self._initialState.keys(), key=str): #sorted(self._mumotModel._reactants, key=str):
                self._colors[state] = line_color_list[i] 
                i += 1            
            
        self._logs.append(log)
        if not self._silent:
            self._plot_timeEvolution()
        
    def _print_standalone_view_cmd(self):
        MAParams = {}
        initState_str = {}
        for state,pop in self._initialState.items():
            initState_str[str(state)] = pop
        MAParams["initialState"] = initState_str 
        MAParams["maxTime"] = self._maxTime 
        MAParams["randomSeed"] = self._randomSeed
        MAParams["visualisationType"] = self._visualisationType
        MAParams['netType'] = _encodeNetworkTypeToString(self._netType)
        MAParams['netParam'] = self._netParam 
        MAParams['motionCorrelatedness'] = self._motionCorrelatedness
        MAParams['particleSpeed'] = self._particleSpeed
        MAParams['timestepSize'] = self._timestepSize
        MAParams['showTrace'] = self._showTrace
        MAParams['showInteractions'] = self._showInteractions
#         sortedDict = "{"
#         for key,value in sorted(MAParams.items()):
#             sortedDict += "'" + key + "': " + str(value) + ", "
#         sortedDict += "}"
        print( "mmt.MuMoTmultiagentView(model1, None, MAParams = " + str(MAParams) + ", params = " + str( list(self._ratesDict.items()) ) + " )")
    
    ## reads the new parameters (in case they changed in the controller)
    ## this function should only update local parameters and not compute data
    def _update_params(self):
        if self._controller != None:
            # getting the rates
            ## @todo moving it to general method?
#             freeParamDict = {}
#             for name, value in self._controller._widgetsFreeParams.items():
#                 freeParamDict[ Symbol(name) ] = value.value
            freeParamDict = self._get_argDict()
            self._ratesDict = {}
            for rule in self._mumotModel._rules:
                self._ratesDict[str(rule.rate)] = rule.rate.subs(freeParamDict)
                       
            
            # getting other parameters specific to M-A view
            for state in self._initialState.keys():
                self._initialState[state] = self._controller._widgetsExtraParams['init'+str(state)].value
            #numNodes = sum(self._initialState.values())
            self._randomSeed = self._controller._widgetsExtraParams['randomSeed'].value
            self._visualisationType = self._controller._widgetsPlotOnly['visualisationType'].value
            self._maxTime = self._controller._widgetsExtraParams['maxTime'].value
            self._netType = self._controller._widgetsExtraParams['netType'].value
            self._netParam = self._controller._widgetsExtraParams['netParam'].value
            self._motionCorrelatedness = self._controller._widgetsExtraParams['motionCorrelatedness'].value
            self._particleSpeed = self._controller._widgetsExtraParams['particleSpeed'].value
            self._timestepSize = self._controller._widgetsExtraParams['timestepSize'].value
            self._showTrace = self._controller._widgetsPlotOnly['showTrace'].value
            self._showInteractions = self._controller._widgetsPlotOnly['showInteractions'].value
            self._realtimePlot = self._controller._widgetsExtraParams['realtimePlot'].value

    
    def _plot_timeEvolution(self):
        with io.capture_output() as log:
#         if True:
            # update parameters (needed only if there's a controller)
            self._update_params()
            self._log("Multiagent simulation")
            self._print_standalone_view_cmd()

            # init the random seed
            np.random.seed(self._randomSeed)
            
            # init the network
            self._initGraph(graphType=self._netType, numNodes=sum(self._initialState.values()), netParam=self._netParam)
            
            #self._convertRatesIntoProbabilities()
            self._computeScalingFactor()

            # Clearing the plot and setting the axes
            self._initFigure()
            
            self._latestResults = self._runMultiagent()
#             print("Temporal evolution per state: " + str(self._latestResults[0]))
            
            ## Final Plot
            if not self._realtimePlot:
                self._updateMultiagentFigure(0, self._latestResults[0], positionHistory=self._latestResults[1], pos_layout=self._latestResults[2])
            
        self._logs.append(log)      
    
    def _redrawOnly(self):
        self._update_params()
        self._initFigure()
        self._updateMultiagentFigure(0, self._latestResults[0], positionHistory=self._latestResults[1], pos_layout=self._latestResults[2])
        
    def _runMultiagent(self):
        # init the controller variables
        self._initMultiagent()
        
        # init logging structs
#         historyState = []
#         historyState.append(initialState)
        evo = {}
        for state,pop in self._initialState.items():
            evo[state] = []
            evo[state].append(pop)
            
        dynamicNetwork = self._netType == NetworkType.DYNAMIC
        if dynamicNetwork:
            self._positionHistory = []
            for _ in np.arange(sum(self._initialState.values())):
                self._positionHistory.append( [] )
        else:
            self._positionHistory = None
            
        # init progress bar
        if self._controller != None: self._controller._progressBar.max = self._maxTime
        
        # store the graph layout (only for 'graph' visualisation)
        if (not dynamicNetwork): # and self._visualisationType == "graph":
            pos_layout = nx.circular_layout(self._graph)
        else:
            pos_layout = None
        
        for i in np.arange(1, self._maxTime+1):
            #print("Time: " + str(i))
            if self._controller != None: self._controller._progressBar.value = i
            if self._controller != None: self._controller._progressBar.description = "Loading " + str(round(i/self._maxTime*100)) + "%:"
            if dynamicNetwork: # and self._showTrace:
                for idx, _ in enumerate(self._agents): # second element _ is the agent (unused)
                    self._positionHistory[idx].append( self._positions[idx] )
            
            currentState = self._stepMultiagent()
                    
#             historyState.append(currentState)
            for state,pop in currentState.items():
                evo[state].append(pop)
            
            ## Plotting
            if self._realtimePlot:
                self._updateMultiagentFigure(i, evo, positionHistory=self._positionHistory, pos_layout=pos_layout)

                
        if self._controller != None: self._controller._progressBar.description = "Completed 100%:"
#         print("State distribution each timestep: " + str(historyState))
        return (evo, self._positionHistory, pos_layout)
        
    def _initFigure(self):
        if not self._silent:
            plt.figure(self._figureNum)
            plt.clf()

        if (self._visualisationType == 'evo'):
            plt.axes().set_aspect('auto')
            # create the frame
            totAgents = sum(self._initialState.values())
#                     self._plot.axis([0, self._maxTime, 0, totAgents])
            plt.xlim((0, self._maxTime))
            plt.ylim((0, totAgents))
            #self._figure.show()
            _fig_formatting_2D(self._figure, xlab="Time", ylab="Reactants", curve_replot=(not self._silent))
        elif self._visualisationType == "graph": #and self._netType == NetworkType.DYNAMIC:
            plt.axes().set_aspect('equal')
        elif (self._visualisationType == "final"):
#             plt.axes().set_aspect('equal') #for piechart
            plt.axes().set_aspect('auto') # for barchart
            plt.ylim((0, sum(self._initialState.values())))
    
    
    def _updateMultiagentFigure(self, i, evo, positionHistory, pos_layout):
        if (self._visualisationType == "evo"):
            # If realtime-plot mode, draw only the last timestep rather than overlay all
            if (i>1):
                xdata = []
                ydata = []
                for state in sorted(self._initialState.keys(), key=str):
                    xdata.append( list(np.arange(len(evo[state]))) )
                    ydata.append( evo[state] )
                    ## @todo replot only the last part (rather than all the line)
#                     xdata.append( [i-1,i] )
#                     pop = evo[state]
#                     ydata.append( pop[len(pop)-2:len(pop)] )
                    #plt.plot(evo[state], color=self._colors[state])
                _fig_formatting_2D(xdata=xdata, ydata=ydata, curve_replot=False)
            else: # otherwise, plot all time-evolution
                xdata = []
                ydata = []
                labels = []
                for state in sorted(self._initialState.keys(), key=str):
                    xdata.append( list(np.arange(len(evo[state]))) )
                    ydata.append(evo[state])
                    labels.append(state)
                #xdata=[list(np.arange(len(list(evo.values())[0])))]*len(evo.values()), ydata=list(evo.values()), curvelab=list(evo.keys())
                    #plt.plot(evo[state], color=self._colors[state])
                _fig_formatting_2D(xdata=xdata, ydata=ydata, curvelab=labels, curve_replot=False)

        elif (self._visualisationType == "graph"):
            self._initFigure()
            #plt.clf()
            #plt.axes().set_aspect('equal')
            if self._netType == NetworkType.DYNAMIC:
                plt.xlim((0, 1))
                plt.ylim((0, 1))
                #plt.axes().set_aspect('equal')
#                     xs = [p[0] for p in positions]
#                     ys = [p[1] for p in positions]
#                     plt.plot(xs, ys, 'o' )
                xs = {}
                ys = {}
                for state in self._initialState.keys():
                    xs[state] = []
                    ys[state] = []
                for a in np.arange(len(self._positions)):
                    xs[self._agents[a]].append( self._positions[a][0] )
                    ys[self._agents[a]].append( self._positions[a][1] )
                    
                    if self._showInteractions:
                        for n in self._getNeighbours(a, self._positions, self._netParam): 
                            plt.plot((self._positions[a][0], self._positions[n][0]),(self._positions[a][1], self._positions[n][1]), '-', c='y')
                    
                    if self._showTrace:
                        trace_xs = [p[0] for p in positionHistory[a] ]
                        trace_ys = [p[1] for p in positionHistory[a] ]
                        trace_xs.append( self._positions[a][0] )
                        trace_ys.append( self._positions[a][1] )
                        plt.plot( trace_xs, trace_ys, '-', c='0.6') 
                for state in self._initialState.keys():
                    plt.plot(xs.get(state,[]), ys.get(state,[]), 'o', c=self._colors[state] )
            else:
                stateColors=[]
                for n in self._graph.nodes():
                    stateColors.append( self._colors.get( self._agents[n], 'w') ) 
                nx.draw(self._graph, pos_layout, node_color=stateColors, with_labels=True)
                # plot legend
                markers = [plt.Line2D([0,0],[0,0],color=color, marker='o', linestyle='', markersize=15) for color in self._colors.values()]
                plt.legend(markers, self._colors.keys(), bbox_to_anchor=(0.85, 0.95), loc=2, borderaxespad=0., numpoints=1)
        elif (self._visualisationType == "final"):
            self._initFigure()
            
            finaldata = []
            labels = []
            colors = []
            for state in sorted(self._initialState.keys(), key=str):
                finaldata.append( evo[state][len(evo[state])-1] )
                labels.append(state)
                colors.append(self._colors[state])
             
#             plt.pie(finaldata, labels=labels, autopct=_make_autopct(piedata), colors=colors) #shadow=True, startangle=90,
            xpos = np.arange(len( self._initialState.keys() ))  # the x locations for the bars
            width = 1       # the width of the bars
            plt.bar(xpos, finaldata, width, color=colors) #, yerr=stdev)
            plt.axes().set_xticks(xpos + width / 2)
            plt.axes().set_xticklabels(sorted(self._initialState.keys(), key=str))

        # update the figure
        if not self._silent:
            self._figure.canvas.draw()
    
    def _singleRun(self, randomSeed):
        # set random seed
        np.random.seed(randomSeed)
        
        # init the controller variables
        self._initMultiagent()
        
        # Create logging structs
        historyState = []
        evo = {}
        evo['time'] = [0]
        for state,pop in self._initialState.items():
            evo[state] = []
            evo[state].append(pop)
         
        t = 0
        currentState = []
        for reactant in sorted(self._mumotModel._reactants, key=str):
            currentState.append(self._initialState[reactant])
        historyState.append( [t] + currentState )
 
        for t in np.arange(1, self._maxTime+1):
            newState = self._stepMultiagent()
            currentState = []
            for reactant in sorted(self._mumotModel._reactants, key=str):
                currentState.append(newState[reactant])

            # log step
            historyState.append( [t] + currentState )
            for state,pop in zip(sorted(self._mumotModel._reactants, key=str), currentState):
                evo[state].append(pop)
            evo['time'].append(t)
                      
#         print("State distribution each timestep: " + str(historyState))
#         print("Temporal evolution per state: " + str(evo))
        return (historyState,evo) 
    
    def _convertRatesIntoProbabilities_deprecated(self):
        self._initProbabilitiesMap_deprecated()
        self._computeScalingFactor()
        self._applyScalingFactor_deprecated()
    
    ## derive the transition probabilities map from reaction rules
    def _initProbabilitiesMap_deprecated(self):
        self._probabilities = {}
        for reactant in self._mumotModel._reactants | self._mumotModel._constantReactants | {EMPTYSET_SYMBOL} :
            probSets = {}
            probSets['void'] = []
            for rule in self._mumotModel._rules:
                # replacing the constantReactants in the right-handside with EMPTYSET_SYMBOL
                #rhsReactants = [x if not x in self._mumotModel._constantReactants else EMPTYSET_SYMBOL for x in rule.rhsReactants]
                # check on number of reactants
                if len(rule.lhsReactants) > 2 or len(rule.rhsReactants) > 2:
                    errorMsg = 'Reactions with more than 2 reactacts are not currently supported in multiagent simulations, please use at max two reagents per reaction rule.'
                    print(errorMsg)
                    raise ValueError(errorMsg)
                # check on double change reaction
                if len(rule.lhsReactants) == 2 and rule.lhsReactants[0] != rule.rhsReactants[0] and rule.lhsReactants[1] != rule.rhsReactants[1]:
                    # accepted only if one of source is EMPTYSET or a constantReactant
                    if not (EMPTYSET_SYMBOL in rule.lhsReactants or rule.lhsReactants[0] in self._mumotModel._constantReactants or rule.lhsReactants[1] in self._mumotModel._constantReactants):
                        errorMsg = 'In rule ' + str(rule.lhsReactants) + ' -> '  + str(rule.rhsReactants) + ' both reagents change state. This type of rules are currently not supported. Sorry'
                        print(errorMsg)
                        raise ValueError(errorMsg)
                
#                 constantReactantsIssue = False
#                 if len(rule.lhsReactants) == 1 and rule.rhsReactants[0] in self._mumotModel._constantReactants:
#                     constantReactantsIssue = True
#                 if len(rule.lhsReactants) == 2:
#                     if rule.lhsReactants[0] in self._mumotModel._constantReactants and not (rule.lhsReactants[0] == rule.rhsReactants[0] or EMPTYSET_SYMBOL in rule.rhsReactants):
#                         constantReactantsIssue = True
#                     if rule.lhsReactants[1] in self._mumotModel._constantReactants and not (rule.lhsReactants[1] == rule.rhsReactants[1] or EMPTYSET_SYMBOL in rule.rhsReactants):
#                         constantReactantsIssue = True
#                 if constantReactantsIssue:
                if rule.rhsReactants[0] in self._mumotModel._constantReactants or (len(rule.rhsReactants) == 2 and rule.rhsReactants[1] in self._mumotModel._constantReactants):
                    errorMsg = 'In rule ' + str(rule.lhsReactants) + ' -> '  + str(rule.rhsReactants) + ' constant reactant are not properly used.' \
                                'Constant reactants cannot appear on the right-handside of a rule. Replace the constant reactant on the right-handside with the EMPTYSET.'
                    print(errorMsg)
                    raise ValueError(errorMsg)
                if len(rule.rhsReactants) == 2 and (rule.rhsReactants[0] in self._mumotModel._constantReactants or rule.rhsReactants[1] in self._mumotModel._constantReactants) and (not EMPTYSET_SYMBOL in rule.rhsReactants):
                    errorMsg = 'Costant reactants on left-handside should match EMPTYSETs on the right-handside. In rule ' + str(rule.lhsReactants) + ' -> '  + str(rule.rhsReactants) + ', this is violated.'
                    print(errorMsg)
                    raise ValueError(errorMsg)
#                 print( "Analysing rule" + str(rule) + " which has lhr: " + str(rule.lhsReactants )+ " and rhr: " + str(rule.rhsReactants) )
                for idx, react in enumerate(rule.lhsReactants):
                    if react == reactant:
                        numReagents = len(rule.lhsReactants)
                        # if individual transition (i.e. no interaction needed)
                        if numReagents == 1:
                            if reactant in self._mumotModel._constantReactants:
                                if probSets.get('splitting') == None:
                                    probSets['splitting'] = []
                                probSets['splitting'].append( [rule.rate, self._ratesDict[str(rule.rate)], [reactant, rule.rhsReactants[0]] ] )
                            else:
                                probSets['void'].append( [rule.rate, self._ratesDict[str(rule.rate)], rule.rhsReactants[0]] )
                        
                        # if interaction transition
                        elif numReagents == 2:
                            # if the reactant is the EMPTYSET_SYMBOL, I throw exception for 'double-births' or I 'continue' next loop
                            if react == EMPTYSET_SYMBOL:
                                if rule.lhsReactants[0] == EMPTYSET_SYMBOL and rule.lhsReactants[1] == EMPTYSET_SYMBOL:
                                    #births.append( [rule.rate, self._ratesDict[str(rule.rate)], [rhsReactants[0], rhsReactants[1]] ] )
                                    errorMsg = 'Double birth ' + str(rule.rhsReactants) + ' currently not supported. Sorry'
                                    print(errorMsg)
                                    raise ValueError(errorMsg)
                                else:
                                    continue # this case is handled through splitting by the other reagent
                                
                            # determining the otherReactant, which is NOT the considered one
                            if idx == 0:
                                otherReact = rule.lhsReactants[1]
                            else:
                                otherReact = rule.lhsReactants[0]
                            
                            # treating in a special way the splitting (i.e., the other reagent is EMPTY)
                            if otherReact == EMPTYSET_SYMBOL:
                                # add the reaction to the probSets dictionary
                                if probSets.get('splitting') == None:
                                    probSets['splitting'] = []
                                probSets['splitting'].append( [rule.rate, self._ratesDict[str(rule.rate)], [rule.rhsReactants[0], rule.rhsReactants[1]] ] )
                            
                            # treating in a special way the constant reactantants (if they are not with EMPTY)
                            elif reactant in self._mumotModel._constantReactants:
                                continue
                            # compensating the (possible) mixed order of constant reactant rules 
                            if otherReact in self._mumotModel._constantReactants:
                                if rule.rhsReactants[idx] == EMPTYSET_SYMBOL:
                                    if idx == 0:
                                        targetReact = rule.rhsReactants[1]
                                    else:
                                        targetReact = rule.rhsReactants[0]
                                else:
                                    targetReact = rule.rhsReactants[idx]
                                    
                                if probSets.get(otherReact) == None:
                                    probSets[otherReact] = []
                                probSets[otherReact].append( [rule.rate, self._ratesDict[str(rule.rate)], targetReact] )
                                                                        
                            # if the reactant undergoes a state change
                            elif not rule.rhsReactants[idx] == reactant:                                
                                # add the reaction to the probSets dictionary
                                if probSets.get(otherReact) == None:
                                    probSets[otherReact] = []
                                probSets[otherReact].append( [rule.rate, self._ratesDict[str(rule.rate)], rule.rhsReactants[idx]] )
                            
#                         elif numReagents > 2:
#                             print('Reactions with more than 2 reactacts are not currently supported in multiagent simulations, please use at max two reagents per reaction rule')
#                             return 1
                        
            self._probabilities[reactant] = probSets
#            print("React " + str(reactant))
#            print(probSets)

    def _computeScalingFactor_deprecated(self):
        # Determining the minimum speed of the process (thus the max-scaling factor)
        maxRatesAll = 0
        for reactant, probSets in self._probabilities.items():
            if reactant == EMPTYSET_SYMBOL: continue # not considering the spontaneous births as limiting component for simulation step
            voidRates = 0
            maxRates = 0
            for react, probSet in probSets.items():
                tmpRates = 0
                for prob in probSet:
                    #print("adding P=" + str(prob[1]))
                    if react == 'void' or react == 'splitting' :
                        voidRates += prob[1]
                    else:
                        tmpRates += prob[1]
                if tmpRates > maxRates:
                    maxRates = tmpRates
            #print("max Rates=" + str(maxRates) + " void Rates=" + str(voidRates))
            if (maxRates + voidRates) > maxRatesAll:
                maxRatesAll = maxRates + voidRates
        #self._scaling = 1/maxRatesAll
        
        if maxRatesAll>0: maxTimestepSize = 1/maxRatesAll 
        else: maxTimestepSize = 1
        if self._timestepSize > maxTimestepSize:
            self._timestepSize = maxTimestepSize
        if self._controller != None: self._update_timestepSize_widget(self._timestepSize, maxTimestepSize)
#         print("timestepSize s=" + str(self._timestepSize))
  
    def _computeScalingFactor(self):
        # Determining the minimum speed of the process (thus the max-scaling factor)
        maxRatesAll = 0
        for reactant, reactions in self._mumotModel._agentProbabilities.items():
            if reactant == EMPTYSET_SYMBOL: continue # not considering the spontaneous births as limiting component for simulation step
            sumRates = 0
            for reaction in reactions:
                sumRates += self._ratesDict[str(reaction[1])]  
            if sumRates > maxRatesAll:
                maxRatesAll = sumRates
        
        if maxRatesAll>0: maxTimestepSize = 1/maxRatesAll 
        else: maxTimestepSize = 1
        if self._timestepSize > maxTimestepSize:
            self._timestepSize = maxTimestepSize
        if self._controller != None: self._update_timestepSize_widget(self._timestepSize, maxTimestepSize)
#         print("timestepSize s=" + str(self._timestepSize))
    
    def _update_timestepSize_widget(self, timestepSize, maxTimestepSize):
        if not self._controller._widgetsExtraParams['timestepSize'].value == timestepSize:
            if (self._controller._widgetsExtraParams['timestepSize'].max < timestepSize):
                self._controller._widgetsExtraParams['timestepSize'].max = maxTimestepSize
            if (self._controller._widgetsExtraParams['timestepSize'].min > timestepSize):
                self._controller._widgetsExtraParams['timestepSize'].min = timestepSize
            self._controller._widgetsExtraParams['timestepSize'].value = timestepSize  
        if not self._controller._widgetsExtraParams['timestepSize'].max == maxTimestepSize:
            self._controller._widgetsExtraParams['timestepSize'].max = maxTimestepSize
            self._controller._widgetsExtraParams['timestepSize'].min = min(maxTimestepSize/100, timestepSize)
            self._controller._widgetsExtraParams['timestepSize'].step = self._controller._widgetsExtraParams['timestepSize'].min 
    
    def _applyScalingFactor_deprecated(self):
        # Multiply all rates by the scaling factor timestepSize
        for probSets in self._probabilities.values():
            for probSet in probSets.values():
                for prob in probSet:
                    prob[1] *= self._timestepSize
                    
    def _initGraph(self, graphType, numNodes, netParam=None):
        if (graphType == NetworkType.FULLY_CONNECTED):
            print("Generating full graph")
            self._graph = nx.complete_graph(numNodes) #np.repeat(0, self.numNodes)
        elif (graphType == NetworkType.ERSOS_RENYI):
            print("Generating Erdos-Renyi graph (connected)")
            if netParam is not None and netParam > 0 and netParam <= 1: 
                self._graph = nx.erdos_renyi_graph(numNodes, netParam, np.random.randint(MAX_RANDOM_SEED))
                i = 0
                while ( not nx.is_connected( self._graph ) ):
                    print("Graph was not connected; Resampling!")
                    i = i+1
                    self._graph = nx.erdos_renyi_graph(numNodes, netParam, np.random.randint(MAX_RANDOM_SEED)*i*2211)
            else:
                print ("ERROR! Invalid network parameter (link probability) for E-R networks. It must be between 0 and 1; input is " + str(netParam) )
                return
        elif (graphType == NetworkType.BARABASI_ALBERT):
            print("Generating Barabasi-Albert graph")
            netParam = int(netParam)
            if netParam is not None and netParam > 0 and netParam <= numNodes: 
                self._graph = nx.barabasi_albert_graph(numNodes, netParam, np.random.randint(MAX_RANDOM_SEED))
            else:
                print ("ERROR! Invalid network parameter (number of edges per new node) for B-A networks. It must be an integer between 1 and " + str(numNodes) + "; input is " + str(netParam))
                return
        elif (graphType == NetworkType.SPACE):
            ## @todo: implement network generate by placing points (with local communication range) randomly in 2D space
            print("ERROR: Graphs of type SPACE are not implemented yet.")
            return
        elif (graphType == NetworkType.DYNAMIC):
            self._positions = []
            for _ in range(numNodes):
                x = np.random.rand() * self._arena_width
                y = np.random.rand() * self._arena_height
                o = np.random.rand() * np.pi * 2.0
                self._positions.append( (x,y,o) )
            return

    def _initMultiagent(self):
        # init the agents list
        self._agents = []
        for state, pop in self._initialState.items():
            self._agents.extend( [state]*pop )
        self._agents = np.random.permutation(self._agents).tolist() # random shuffling of elements (useful to avoid initial clusters in networks)
            
        
    def _stepMultiagent(self):
        tmp_agents = copy.deepcopy(self._agents)
        dynamic = self._netType == NetworkType.DYNAMIC
        if dynamic:
            tmp_positions = copy.deepcopy(self._positions)
            communication_range = self._netParam
        children = []
        activeAgents = [True]*len(self._agents)
        #for idx, a in enumerate(self._agents):
        # to execute in random order the agents I just create a shuffled list of idx and I follow that
        indexes = np.arange(0,len(self._agents))
        indexes = np.random.permutation(indexes).tolist() # shuffle the indexes
        for idx in indexes:
            a = self._agents[idx]
            # if moving-particles the agent moves
            if dynamic:
#                 print("Agent " + str(idx) + " moved from " + str(self._positions[idx]) )
                self._positions[idx] = self._updatePosition( self._positions[idx][0], self._positions[idx][1], self._positions[idx][2], self._particleSpeed, self._motionCorrelatedness)
#                 print("to position " + str(self._positions[idx]) )
            
            # the step is executed only if the agent is active
            if not activeAgents[idx]: continue
            
            # computing the list of neighbours for the given agent
            if dynamic:
                neighNodes = self._getNeighbours(idx, tmp_positions, communication_range)
            else:
                neighNodes = list(nx.all_neighbors(self._graph, idx))            
            neighNodes = np.random.permutation(neighNodes).tolist() # random shuffling of neighNodes (to randomise interactions)
            neighAgents = [tmp_agents[x] for x in neighNodes] # creating the list of neighbours' states 
            neighActive = [activeAgents[x] for x in neighNodes] # creating the list of neighbour' activity-status

#                 print("Neighs of agent " + str(idx) + " are " + str(neighNodes) + " with states " + str(neighAgents) )
            # run one simulation step for agent a
            oneStepOutput = self._stepOneAgent(a, neighAgents, neighActive)
            self._agents[idx] = oneStepOutput[0][0]
            # check for new particles generated in the step
            if len(oneStepOutput[0]) >  1: # new particles must be created
                for particle in oneStepOutput[0]:
                    children.append( (particle, tmp_positions[idx]) )
            for idx_c, neighChange in enumerate(oneStepOutput[1]):
                if neighChange:
                    activeAgents[ neighNodes[idx_c] ] = False
                    self._agents[ neighNodes[idx_c] ] = neighChange

        # add the new agents coming from splitting (possible only for moving-particles view)
        for child in children: 
            self._agents.append( child[0] )
            self._positions.append( child[1] )
            self._positionHistory.append( [] )
            idx = len(self._positions)-1
            self._positionHistory[idx].append( self._positions[idx] )
            self._positions[idx] = ( self._positions[idx][0], self._positions[idx][1], np.random.rand() * np.pi * 2.0) # set random orientation 
#             self._positions[idx][2] = np.random.rand() * np.pi * 2.0 # set random orientation 
            self._positions[idx] = self._updatePosition( self._positions[idx][0], self._positions[idx][1], self._positions[idx][2], self._particleSpeed, self._motionCorrelatedness)

        # compute self birth (possible only for moving-particles view)
        for birth in self._mumotModel._agentProbabilities[EMPTYSET_SYMBOL]:
            birthRate = self._ratesDict[str(birth[1])] * self._timestepSize # scale the rate
            decimal = birthRate % 1
            birthsNum = int(birthRate - decimal)
            np.random.rand()
            if (np.random.rand() < decimal): birthsNum += 1
            #print ( "Birth rate " + str(birth[1]) + " triggers " + str(birthsNum) + " newborns")
            for _ in range(birthsNum):
                for newborn in birth[2]:
                    self._agents.append( newborn )
                    self._positions.append( (np.random.rand() * self._arena_width, np.random.rand() * self._arena_height, np.random.rand() * np.pi * 2.0) )
                    self._positionHistory.append( [] )
                    self._positionHistory[len(self._positions)-1].append( self._positions[len(self._positions)-1] )
        
        # Remove from lists (_agents, _positions, and _positionHistory) the 'dead' agents (possible only for moving-particles view)
        deads = [idx for idx, a in enumerate(self._agents) if a == EMPTYSET_SYMBOL]
#         print("Dead list is " + str(deads))
        for dead in reversed(deads):
            del self._agents[dead]
            del self._positions[dead]
            del self._positionHistory[dead]
            
        currentState = {state : self._agents.count(state) for state in self._mumotModel._reactants | self._mumotModel._constantReactants}
        return currentState

    ## one timestep for one agent
    def _stepOneAgent(self, agent, neighs, activeNeighs):
        rnd = np.random.rand()
        lastVal = 0
        neighChanges = [None]*len(neighs)
        # counting how many neighbours for each state (to be uses for the interaction probabilities)
        neighCount = {x:neighs.count(x) for x in self._mumotModel._reactants | self._mumotModel._constantReactants}
        for idx, neigh in enumerate(neighs):
            if not activeNeighs[idx]:
                neighCount[neigh] -= 1
#         print("Agent " + str(agent) + " with probSet=" + str(probSets))
#         print("nc:"+str(neighCount))
        for reaction in self._mumotModel._agentProbabilities[agent]:
            popScaling = 1
            rate = self._ratesDict[str(reaction[1])] * self._timestepSize # scaling the rate by the timeStep size
            if len(neighs) >= len(reaction[0]):
                j = 0
                for reagent in reaction[0]:
                    popScaling *= neighCount[reagent]/(len(neighs)-j) if reaction[0].count(reagent) >= neighCount[reagent] else 0
                    j += 1
            else:
                popScaling = 0
            val = popScaling * rate
            if (rnd < val + lastVal):
                # A state change happened!
                #print("Reaction: " + str(reaction[1]) + " by agent " + str(agent) + " with agent(s) " + str(reaction[0]) + " becomes " + str(reaction[2]) + " &others: " +str(reaction[3]))
                
                # locking the other reagents involved in the reaction
                for idx_r, reagent in enumerate(reaction[0]):
                    for idx_n, neigh in enumerate(neighs):
                        if neigh == reagent and activeNeighs[idx_n] and neighChanges[idx_n] == None:
                            neighChanges[idx_n] = reaction[3][idx_r]
                            break
                
                return (reaction[2], neighChanges)
            else:
                lastVal += val
        # No state change happened
        return ([agent],neighChanges)
    
    
    ## one timestep for one agent
    def _stepOneAgent_deprecated(self, agent, neighs):
        #probSets = copy.deepcopy(self._probabilities[agent])
        rnd = np.random.rand()
        lastVal = 0
        child = None
        probSets = self._probabilities[agent]
        # counting how many neighbours for each state (to be uses for the interaction probabilities)
        neighCount = {x:neighs.count(x) for x in probSets.keys()}
#         print("Agent " + str(agent) + " with probSet=" + str(probSets))
#         print("nc:"+str(neighCount))
        for react, probSet in probSets.items():
            for prob in probSet:
                if react == 'void' or react == 'splitting':
                    popScaling = 1
                else:
                    popScaling = neighCount[react]/len(neighs) if len(neighs) > 0 else 0
                val = popScaling * prob[1]
                if (rnd < val + lastVal):
                    # A state change happened!
                    #print("Reaction: " + str(prob[0]) + " by agent " + str(agent) + " that becomes " + str(prob[2]) )
                    if react == 'splitting':
                        newState = prob[2][0]
                        child = prob[2][1]
                    else:
                        newState = prob[2]
                    return (newState,child)
                else:
                    lastVal += val
        # No state change happened
        return (agent, child)
    
    def _updatePosition(self, x, y, o, speed, correlatedness):
        # random component
        rand_o = np.random.rand() * np.pi * 2.0
        rand_x = speed * np.cos(rand_o) * (1-correlatedness)
        rand_y = speed * np.sin(rand_o) * (1-correlatedness)
        # persistance component 
        corr_x = speed * np.cos(o) * correlatedness
        corr_y = speed * np.sin(o) * correlatedness
        # movement
        move_x = rand_x + corr_x
        move_y = rand_y + corr_y
        # new orientation
        o = np.arctan2(move_y, move_x)
        # new position
        x = x + move_x
        y = y + move_y
        
        # Implement the periodic boundary conditions
        x = x % self._arena_width
        y = y % self._arena_height
        #### CODE FOR A BOUNDED ARENA
        # if a.position.x < 0: a.position.x = 0
        # elif a.position.x > self.dimensions.x: a.position.x = self.dimensions.x 
        # if a.position.y < 0: a.position.y = 0
        # elif a.position.y > self.dimensions.y: a.position.x = self.dimensions.x 
        return (x,y,o)

    ## return the (index) list of neighbours of 'agent'
    def _getNeighbours(self, agent, positions, distance_range):
        neighbour_list = []
        for neigh in np.arange(len(positions)):
            if (not neigh == agent) and (self._distance_on_torus(positions[agent][0], positions[agent][1], positions[neigh][0], positions[neigh][1]) < distance_range):
                neighbour_list.append(neigh)
        return neighbour_list
    
    ## returns the minimum distance calucalted on the torus given by periodic boundary conditions
    def _distance_on_torus( self, x_1, y_1, x_2, y_2 ):
        return np.sqrt(min(abs(x_1 - x_2), self._arena_width - abs(x_1 - x_2))**2 + 
                    min(abs(y_1 - y_2), self._arena_height - abs(y_1 - y_2))**2)
    

## agent on networks view on model 
class MuMoTSSAView(MuMoTview): 
    _colors = None
    ## a matrix form of the left-handside of the rules
    _reactantsMatrix = None 
    ## the effect of each rule
    _ruleChanges = None
    ## the system state at the start of the simulation (timestep zero)
    _initialState = None
    ## dictionary of rates
    _ratesDict = None
    ## number of simulation timesteps
    _maxTime = None
    ## random seed
    _randomSeed = None
    ## visualisation type
    _visualisationType = None
    ## realtimePlot flag (TRUE = the plot is updated each timestep of the simulation; FALSE = it is updated once at the end of the simulation)
    _realtimePlot = None
    ## latest computed results
    _latestResults = None

    def __init__(self, model, controller, ssaParams, figure = None, params = None, **kwargs):
        super().__init__(model, controller, figure=figure, params=params, **kwargs)

        with io.capture_output() as log:
#         if True:
            if self._controller == None:
                # storing the rates for each rule
                ## @todo moving it to general method?
                self._ratesDict = {}
                rates_input_dict = dict( params )
#                 print("DIct is " + str(rates_input_dict) )
                for key in rates_input_dict.keys():
                    rates_input_dict[str(process_sympy(str(key)))] = rates_input_dict.pop(key) # replace the dictionary key with the str of the SymPy symbol
                #print("DIct is " + str(rates_input_dict) )
                #print("_mumotModel._rules is " + str(self._mumotModel._rules) )
                # create the self._ratesDict
                for rule in self._mumotModel._rules:
                    self._ratesDict[str(rule.rate)] = rates_input_dict[str(rule.rate)] 
                     
                
            self._initialState = {}
            for state,pop in ssaParams["initialState"].items():
                if isinstance(state, str):
                    self._initialState[process_sympy(state)] = pop # convert string into SymPy symbol
                else:
                    self._initialState[state] = pop
            self._maxTime = ssaParams["maxTime"]
            self._randomSeed = ssaParams["randomSeed"]
            self._visualisationType = ssaParams["visualisationType"]
            self._realtimePlot = ssaParams.get('realtimePlot', False)
            
            # map colouts to each reactant
            #colors = cm.rainbow(np.linspace(0, 1, len(self._mumotModel._reactants) ))  # @UndefinedVariable
            self._colors = {}
            i = 0
            for state in sorted(self._initialState.keys(), key=str): #sorted(self._mumotModel._reactants, key=str):
                self._colors[state] = line_color_list[i] 
                i += 1 
        
        self._logs.append(log)
        if not self._silent:
            self._plot_timeEvolution()

    def _update_params(self):
        if self._controller != None:
            # getting the rates
            ## @todo moving it to general method?
#             freeParamDict = {}
#             for name, value in self._controller._widgetsFreeParams.items():
#                 freeParamDict[ Symbol(name) ] = value.value
            freeParamDict = self._get_argDict()
            self._ratesDict = {}
            for rule in self._mumotModel._rules:
                self._ratesDict[str(rule.rate)] = rule.rate.subs(freeParamDict) 

            # getting other parameters specific to SSA
            for state in self._initialState.keys():
                self._initialState[state] = self._controller._widgetsExtraParams['init'+str(state)].value
            self._randomSeed = self._controller._widgetsExtraParams['randomSeed'].value
            self._visualisationType = self._controller._widgetsPlotOnly['visualisationType'].value
            self._maxTime = self._controller._widgetsExtraParams['maxTime'].value
            self._realtimePlot = self._controller._widgetsExtraParams['realtimePlot'].value
    
    def _print_standalone_view_cmd(self):
        ssaParams = {}
        initState_str = {}
        for state,pop in self._initialState.items():
            initState_str[str(state)] = pop
        ssaParams["initialState"] = initState_str 
        ssaParams["maxTime"] = self._maxTime 
        ssaParams["randomSeed"] = self._randomSeed
        ssaParams["visualisationType"] = self._visualisationType
        print( "mmt.MuMoTSSAView(model1, None, ssaParams = " + str(ssaParams) + ", params = " + str( list(self._ratesDict.items()) ) + " )")
    
    def _redrawOnly(self):
        self._update_params()
        self._initFigure()
        self._updateSSAFigure(self._latestResults, fullPlot=True)
    
    def _plot_timeEvolution(self):
        with io.capture_output() as log:
#         if True:
            self._update_params()
            self._log("Stochastic Simulation Algorithm (SSA)")
            self._print_standalone_view_cmd()

            # inti the random seed
            np.random.seed(self._randomSeed)
            
            # organise rates and reactants into strunctures to run the SSA
            #print("Reactants are " + str(sorted(self._mumotModel._reactants, key=str)))
            #print("Const Reactants are " + str(sorted(self._mumotModel._constantReactants, key=str)))
            #self._createSSAmatrix()
            
            # Clearing the plot and setting the axes
            self._initFigure()
           
            self._latestResults = self._runSSA()
            
            ## Final Plot
            if not self._realtimePlot:
                self._updateSSAFigure(self._latestResults, fullPlot=True)
           
        self._logs.append(log)
        
    def _runSSA(self): 
        # Create logging structs
#         historyState = []
        evo = {}
        evo['time'] = [0]
        for state,pop in self._initialState.items():
            evo[state] = []
            evo[state].append(pop)
         
        ## @todo move the progress bar in the view
        if self._controller != None: self._controller._progressBar.max = self._maxTime 
         
        t = 0
#         currentState = []
#         for reactant in sorted(self._mumotModel._reactants|self._mumotModel._constantReactants, key=str):
#             currentState.append(initialState[reactant])
#         historyState.append( [t] + currentState )
        currentState = copy.deepcopy(self._initialState)
 
        while t < self._maxTime:
            # update progress bar
            if self._controller != None: self._controller._progressBar.value = t
            if self._controller != None: self._controller._progressBar.description = "Loading " + str(round(t/self._maxTime*100)) + "%:"
#             print("Time: " + str(t))
             
            timeInterval,currentState = self._stepSSA(currentState)
            if timeInterval == math.inf: timeInterval = self._maxTime-t
            # increment time
            t += timeInterval
             
            # log step
#             historyState.append( [t] + currentState )
#             for state,pop in zip(sorted(self._mumotModel._reactants|self._mumotModel._constantReactants, key=str), currentState):
            for state,pop in currentState.items():
                evo[state].append(pop)
            evo['time'].append(t)
            
#             print (evo)
            ## Plotting each timestep
            if self._realtimePlot:
                self._updateSSAFigure(evo, fullPlot=False)
         
        if self._controller != None: self._controller._progressBar.value = self._controller._progressBar.max
        if self._controller != None: self._controller._progressBar.description = "Completed 100%:"
#         print("State distribution each timestep: " + str(historyState))
#         print("Temporal evolution per state: " + str(evo))
        return evo
    
    def _initFigure(self):
        if not self._silent:
            plt.figure(self._figureNum)
            # Clearing the plot
            plt.clf()

        # Setting the axes
        if (self._visualisationType == 'evo'):
            plt.axes().set_aspect('auto')
            # create the frame
            totAgents = sum(self._initialState.values())
#                     self._plot.axis([0, self._maxTime, 0, totAgents])
            plt.xlim((0, self._maxTime))
            plt.ylim((0, totAgents))
#                 # make legend
#                 markers = [plt.Line2D([0,0],[0,0],color=color, marker='', linestyle='-') for color in self._colors.values()]
#                 self._plot.legend(markers, self._colors.keys(), bbox_to_anchor=(0.85, 0.95), loc=2, borderaxespad=0.)
            #if not self._silent: _fig_formatting_2D(self._figure, xlab="Time", ylab="Reactants", curve_replot=True)
            _fig_formatting_2D(self._figure, xlab="Time", ylab="Reactants", curve_replot=(not self._silent))
            #self._figure.show()
        elif (self._visualisationType == "final"):
#             plt.axes().set_aspect('equal') #for piechart
            plt.axes().set_aspect('auto') # for barchart
            plt.ylim((0, sum(self._initialState.values())))
    
    def _updateSSAFigure(self, evo, fullPlot=True):
        if (self._visualisationType == "evo"):
            if not fullPlot and len(evo['time']) <= 2: # if incremental plot is requested, but it's the first item, we operate as fullPlot (to allow legend)
                fullPlot = True
            # (if fullPlot) plot all time-evolution
            if fullPlot:
                xdata = []
                ydata = []
                labels = []
                for state in sorted(self._initialState.keys(), key=str):
                    if (state == 'time'): continue
                    xdata.append( evo['time'] )
                    ydata.append(evo[state])
                    labels.append(state)
                #xdata=[list(np.arange(len(list(evo.values())[0])))]*len(evo.values()), ydata=list(evo.values()), curvelab=list(evo.keys())
                    #plt.plot(evo['time'], evo[state], color=self._colors[state]) #label=state,
                _fig_formatting_2D(xdata=xdata, ydata=ydata, curvelab=labels, curve_replot=False)
            else: # If realtime-plot mode, draw only the last timestep rather than overlay all
                xdata = []
                ydata = []
                for state in sorted(self._initialState.keys(), key=str):
                    if (state == 'time'): continue
                    xdata.append( evo['time'] )
                    ydata.append( evo[state] )
                    ## @todo replot only the last part (rather than all the line)
#                     xdata.append( [i-1,i] )
#                     pop = evo[state]
#                     ydata.append( pop[len(pop)-2:len(pop)] )
                _fig_formatting_2D(xdata=xdata, ydata=ydata, curve_replot=False)
#                 plt.plot(evo['time'][len(pop)-2:len(pop)], pop[len(pop)-2:len(pop)], color=self._colors[state]) #label=state,
        elif (self._visualisationType == "final"):
            self._initFigure()

            finaldata = []
            labels = []
            colors = []
            for state in sorted(self._initialState.keys(), key=str):
                if (state == 'time'): continue
                finaldata.append( evo[state][len(evo[state])-1] )
                labels.append(state)
                colors.append(self._colors[state])
#             
#             plt.pie(finaldata, labels=labels, autopct=_make_autopct(piedata), colors=colors) #shadow=True, startangle=90,
            xpos = np.arange(len( self._initialState.keys() ))  # the x locations for the bars
            width = 1       # the width of the bars
            
            plt.bar(xpos, finaldata, width, color=colors) #, yerr=stdev)
            plt.axes().set_xticks(xpos + width / 2)
            plt.axes().set_xticklabels(sorted(self._initialState.keys(), key=str))
        
        # update the figure
        if not self._silent:
            self._figure.canvas.draw()
        
    ## @todo Deprecated method to be removed    
    def _createSSAmatrix(self):
        self._reactantsMatrix = [] # list of list: for each rule, there is a (sorted) list containing the rate value multiplied with the number of occurencies for each reactant
        self._ruleChanges = [] # list of list: for each rule, there is a (sorted) list containing the change (e.g., +1, -1, 0) for each reactant 
        for rule in self._mumotModel._rules:
            print("rule: " + str(rule.rate))
            lineR = []
            lineC = []
            for reactant in sorted(self._mumotModel._reactants|self._mumotModel._constantReactants, key=str):
                before = rule.lhsReactants.count(reactant)
                after = rule.rhsReactants.count(reactant)
                lineR.append( before * self._ratesDict[str(rule.rate)] )
                if reactant in self._mumotModel._constantReactants:
                    lineC.append( 0 )
                else:
                    lineC.append( after - before )
            self._reactantsMatrix.append(lineR)
            self._ruleChanges.append(lineC)  
            
    def _stepSSA(self, currentState): 
        # update transition probabilities accounting for the current state
        probabilitiesOfChange = {}
        for reaction_id, reaction in self._mumotModel._stoichiometry.items():
            prob = self._ratesDict[str(reaction["rate"])]
            numReagents = 0  
            for reactant, re_stoch in reaction.items():
                if reactant == 'rate': continue
                if re_stoch == 'const':
                    reactantOccurencies = 1
                else:
                    reactantOccurencies = re_stoch[0]
                if reactantOccurencies > 0:
                    prob *= currentState[reactant] * reactantOccurencies
                numReagents += reactantOccurencies
            if prob > 0 and numReagents > 1:
                prob /= sum(currentState.values())**( numReagents -1 ) 
            probabilitiesOfChange[reaction_id] = prob
#         for rule in self._reactantsMatrix:
#             prob = sum([a*b for a,b in zip(rule,currentState)])
#             numReagents = sum(x > 0 for x in rule)
#             if numReagents > 1:
#                 prob /= sum(currentState)**( numReagents -1 ) 
#             probabilitiesOfChange.append(prob)
        probSum = sum(probabilitiesOfChange.values())
        if probSum == 0: # no reaction are possible (the execution terminates with this population)
            return (math.inf, currentState)
        # computing when is happening next reaction
        timeInterval = np.random.exponential( 1/probSum );
        
        # Selecting the occurred reaction at random, with probability proportional to each reaction probabilities
        bottom = 0.0
        # Get a random between [0,1) (but we don't want 0!)
        reaction = 0.0
        while (reaction == 0.0):
            reaction = np.random.random_sample()
        # Normalising probOfChange in the range [0,1]
#         probabilitiesOfChange = [pc/probSum for pc in probabilitiesOfChange]
        probabilitiesOfChange = {r_id: pc/probSum for r_id, pc in probabilitiesOfChange.items()}
#         print("Prob of Change: " + str(probabilitiesOfChange))
#         index = -1
#         for i, prob in enumerate(probabilitiesOfChange):
#             if ( reaction >= bottom and reaction < (bottom + prob)):
#                 index = i
#                 break
#             bottom += prob
#         
#         if (index == -1):
#             print("ERROR! Transition not found. Error in the algorithm execution.")
#             sys.exit()
        reaction_id = -1
        for r_id, prob in probabilitiesOfChange.items():
            if reaction >= bottom and reaction < (bottom + prob):
                reaction_id = r_id
                break
            bottom += prob
        
        if (reaction_id == -1):
            print("ERROR! Transition not found. Error in the algorithm execution.")
            sys.exit()
#         print("current state: " + str(currentState))
#         print("triggered change: " + str(self._mumotModel._stoichiometry[reaction_id]))
        # apply the change
#         currentState = list(np.array(currentState) + np.array(self._ruleChanges[index]) )
        for reactant, re_stoch in self._mumotModel._stoichiometry[reaction_id].items():
            if reactant == 'rate' or re_stoch == 'const': continue
            currentState[reactant] += re_stoch[1] - re_stoch[0]
            if (currentState[reactant] < 0):
                print("ERROR! Population size became negative: " + str(currentState) + "; Error in the algorithm execution.")
                sys.exit()
        #print(currentState)
                
        return (timeInterval, currentState)
    
    ## @todo check if it is still running correctly after structural change for View independence from Controller (especially, if initialState is correctly initialised)
    def _singleRun(self, randomSeed):
        # set random seed
        np.random.seed(randomSeed)
        # Create logging structs
        historyState = []
        evo = {}
        evo['time'] = [0]
        for state,pop in self._initialState.items():
            evo[state] = []
            evo[state].append(pop)
         
        t = 0
        currentState = []
        for reactant in sorted(self._mumotModel._reactants|self._mumotModel._constantReactants, key=str):
            currentState.append(self._initialState[reactant])
        historyState.append( [t] + currentState )
 
        while t < self._maxTime:
            timeInterval,currentState = self._stepSSA(currentState)
            # increment time
            t += timeInterval

            # log step
            historyState.append( [t] + currentState )
            for state,pop in zip(sorted(self._mumotModel._reactants|self._mumotModel._constantReactants, key=str), currentState):
                evo[state].append(pop)
            evo['time'].append(t)
                      
#         print("State distribution each timestep: " + str(historyState))
#         print("Temporal evolution per state: " + str(evo))
        return (historyState,evo)
    

## create model from text description
def parseModel(modelDescription):
    ## @todo: add system size to model description
    if "get_ipython" in modelDescription:
        # hack to extract model description from input cell tagged with %%model magic
        modelDescr = modelDescription.split("\"")[0].split("'")[5]
    elif "->" in modelDescription:
        # model description provided as string
        modelDescr = modelDescription
    else:
        # assume input describes filename and attempt to load
        assert false
    
    # strip out any basic LaTeX equation formatting user has input
    modelDescr = modelDescr.replace('$','')
    modelDescr = modelDescr.replace(r'\\\\','')
    # split _rules line-by-line, one rule per line
    modelRules = modelDescr.split('\\n')
    # parse and construct the model
    reactants = set()
    constantReactants = set()
    rates = set()
    rules = []
    model = MuMoTmodel()
    
    for rule in modelRules:
        if (len(rule) > 0):
            tokens = rule.split()
            reactantCount = 0
            rate = ""
            state = 'A'
            newRule = _Rule()
            for token in tokens:
                # simulate a simple pushdown automaton to recognise valid _rules, storing representation during processing
                # state A: expecting a reactant (transition to state B)
                # state B: expecting a '+' (transition to state A) or a '->' (transition to state C) (increment reactant count on entering)
                # state C: expecting a reactant (transition to state D)
                # state D: expecting a '+' or a ':' (decrement reactant count on entering)
                # state E: expecting a rate equation until end of rule
                token = token.replace("\\\\",'\\')
                constantReactant = False

                if state == 'A':
                    if token != "+" and token != "->" and token != ":":
                        state = 'B'
                        if '^' in token:
                            raise SyntaxError("Reactants cannot contain '^' :" + token + " in " + rule)
                        reactantCount += 1
                        if (token[0] == '(' and token[-1] == ')'):
                            constantReactant = True
                            token = token.replace('(','')
                            token = token.replace(')','')
                        if token == '\emptyset':
                            constantReactant = True
                            model._constantSystemSize = False
                            token = '1'
                        expr = process_sympy(token)
                        reactantAtoms = expr.atoms()
                        if len(reactantAtoms) != 1:
                            raise SyntaxError("Non-singleton symbol set in token " + token +" in rule " + rule)
                        for reactant in reactantAtoms:
                            pass # this loop extracts element from singleton set
                        if constantReactant:
                            if reactant not in constantReactants and token != '1':
                                constantReactants.add(reactant)                            
                        else:
                            if reactant not in reactants:
                                reactants.add(reactant)
                        newRule.lhsReactants.append(reactant)
                    else:
                        _raiseModelError("reactant", token, rule)
                        return
                elif state == 'B':
                    if token == "->":
                        state = 'C'
                    elif token == '+':
                        state = 'A'
                    else:
                        _raiseModelError("'->' or '+'", token, rule)
                        return
                elif state == 'C':
                    if token != "+" and token != "->" and token != ":":
                        state = 'D'
                        if '^' in token:
                            raise SyntaxError("Reactants cannot contain '^' :" + token + " in " + rule)
                        reactantCount -= 1
                        if (token[0] == '(' and token[-1] == ')'):
                            constantReactant = True
                            token = token.replace('(','')
                            token = token.replace(')','')
                        if token == '\emptyset':
                            model._constantSystemSize = False
                            constantReactant = True
                            token = '1'
                        expr = process_sympy(token)
                        reactantAtoms = expr.atoms()
                        if len(reactantAtoms) != 1:
                            raise SyntaxError("Non-singleton symbol set in token " + token +" in rule " + rule)
                        for reactant in reactantAtoms:
                            pass # this loop extracts element from singleton set
                        if constantReactant:
                            if reactant not in constantReactants and token != '1':
                                constantReactants.add(reactant)                            
                        else:
                            if reactant not in reactants:
                                reactants.add(reactant)
                        newRule.rhsReactants.append(reactant)                        
                    else:
                        _raiseModelError("reactant", token, rule)
                        return
                elif state == 'D':
                    if token == ":":
                        state = 'E'
                    elif token == '+':
                        state = 'C'
                    else:
                        _raiseModelError("':' or '+'", token, rule)
                        return
                elif state == 'E':
                    rate += token
                    # state = 'F'
                else:
                    # should never reach here
                    assert False

            newRule.rate = process_sympy(rate) 
            rateAtoms = newRule.rate.atoms(Symbol)
            for atom in rateAtoms:
                if atom not in rates:
                    rates.add(atom)
                    
            if reactantCount == 0:
                rules.append(newRule)
            else:
                raise SyntaxError("Unequal number of reactants on lhs and rhs of rule " + rule)

            
    model._rules = rules
    model._reactants = reactants
    model._constantReactants = constantReactants
    # check intersection of reactants and constantReactants is empty
    intersect = model._reactants.intersection(model._constantReactants) 
    if len(intersect) != 0:
        raise SyntaxError("Following reactants defined as both constant and variable: " + str(intersect))
    model._rates = rates
    model._equations = _deriveODEsFromRules(model._reactants, model._rules)
    model._ratesLaTeX = {}
    rates = map(latex, list(model._rates))
    for (rate, latexStr) in zip(model._rates, rates):
        model._ratesLaTeX[repr(rate)] = latexStr
    constantReactants = map(latex, list(model._constantReactants))
    for (reactant, latexStr) in zip(model._constantReactants, constantReactants):
        model._ratesLaTeX[repr(reactant)] = '(' + latexStr + ')'    
    
    model._stoichiometry = _getStoichiometry(model._rules, model._constantReactants)
    
    return model

def _deriveODEsFromRules(reactants, rules):
    ## @todo: replace with principled derivation via Master Equation and van Kampen expansion
    equations = {}
    terms = []
    for rule in rules:
        term = None
        for reactant in rule.lhsReactants:
            if term == None:
                term = reactant
            else:
                term = term * reactant
        term = term * rule.rate
        terms.append(term)
    for reactant in reactants:
        rhs = None       
        for rule, term in zip(rules, terms):
            # I love Python!
            factor = rule.rhsReactants.count(reactant) - rule.lhsReactants.count(reactant)
            if factor != 0:
                if rhs == None:
                    rhs = factor * term
                else:
                    rhs = rhs + factor * term
        equations[reactant] = rhs
    

    return equations

## produces dictionary with stoichiometry of all reactions with key ReactionNr
# ReactionNr represents another dictionary with reaction rate, reactants and their stoichiometry
def _getStoichiometry(rules, const_reactants):
    stoich = {}
    ReactionNr = numbered_symbols(prefix='Reaction ', cls=Symbol, start=1)
    for rule in rules:
        reactDict = {'rate': rule.rate}
        for reactant in rule.lhsReactants:
            if reactant != 1:
                if reactant in const_reactants:
                    reactDict[reactant] = 'const'
                else:
                    reactDict[reactant] = [rule.lhsReactants.count(reactant), rule.rhsReactants.count(reactant)]
        for reactant in rule.rhsReactants:
            if reactant != 1:
                if reactant not in rule.lhsReactants:
                    if reactant not in const_reactants:
                        reactDict[reactant] = [rule.lhsReactants.count(reactant), rule.rhsReactants.count(reactant)]
        stoich[ReactionNr.__next__()] = reactDict
        
    return stoich


## derivation of the Master equation, returns dictionary used in showMasterEquation
def _deriveMasterEquation(stoichiometry):
    substring = None
    P, E_op, x, y, v, w, t, m = symbols('P E_op x y v w t m')
    V = Symbol('V', real=True, constant=True)
    stoich = stoichiometry
    nvec = []
    for key1 in stoich:
        for key2 in stoich[key1]:
            if key2 != 'rate' and stoich[key1][key2] != 'const':
                if not key2 in nvec:
                    nvec.append(key2)
                if len(stoich[key1][key2]) == 3:
                    substring = stoich[key1][key2][2]
    nvec = sorted(nvec, key=default_sort_key)
    
    assert (len(nvec)==2 or len(nvec)==3 or len(nvec)==4), 'This module works for 2, 3 or 4 different reactants only'
    
    rhs = 0
    sol_dict_rhs = {}
    f = lambdify((x(y, v-w)), x(y, v-w), modules='sympy')
    g = lambdify((x, y, v), (factorial(x)/factorial(x-y))/v**y, modules='sympy')
    for key1 in stoich:
        prod1 = 1
        prod2 = 1
        rate_fact = 1
        for key2 in stoich[key1]:
            if key2 != 'rate' and stoich[key1][key2] != 'const':
                prod1 *= f(E_op(key2, stoich[key1][key2][0]-stoich[key1][key2][1]))
                prod2 *= g(key2, stoich[key1][key2][0], V)
            if stoich[key1][key2] == 'const':
                rate_fact *= key2/V
        if len(nvec)==2:
            sol_dict_rhs[key1] = (prod1, simplify(prod2*V), P(nvec[0], nvec[1], t), stoich[key1]['rate']*rate_fact)
        elif len(nvec)==3:
            sol_dict_rhs[key1] = (prod1, simplify(prod2*V), P(nvec[0], nvec[1], nvec[2], t), stoich[key1]['rate']*rate_fact)
        else:
            sol_dict_rhs[key1] = (prod1, simplify(prod2*V), P(nvec[0], nvec[1], nvec[2], nvec[3], t), stoich[key1]['rate']*rate_fact)

    return sol_dict_rhs, substring


## Function returning the left-hand side and right-hand side of van Kampen expansion    
def _doVanKampenExpansion(rhs, stoich):
    P, E_op, x, y, v, w, t, m = symbols('P E_op x y v w t m')
    V = Symbol('V', real=True, constant=True)
    nvec = []
    nconstvec = []
    for key1 in stoich:
        for key2 in stoich[key1]:
            if key2 != 'rate' and stoich[key1][key2] != 'const':
                if not key2 in nvec:
                    nvec.append(key2)
            elif key2 != 'rate' and stoich[key1][key2] == 'const':
                if not key2 in nconstvec:
                    nconstvec.append(key2)
                    
    nvec = sorted(nvec, key=default_sort_key)
    assert (len(nvec)==2 or len(nvec)==3 or len(nvec)==4), 'This module works for 2, 3 or 4 different reactants only'
    
    NoiseDict = {}
    PhiDict = {}
    PhiConstDict = {}
    
    for kk in range(len(nvec)):
        NoiseDict[nvec[kk]] = Symbol('eta_'+str(nvec[kk]))
        PhiDict[nvec[kk]] = Symbol('Phi_'+str(nvec[kk]))
        
    for kk in range(len(nconstvec)):
        PhiConstDict[nconstvec[kk]] = V*Symbol('Phi_'+str(nconstvec[kk]))

        
    rhs_dict, substring = rhs(stoich)
    rhs_vKE = 0
    
    if len(nvec)==2:
        lhs_vKE = (Derivative(P(nvec[0], nvec[1],t),t).subs({nvec[0]: NoiseDict[nvec[0]], nvec[1]: NoiseDict[nvec[1]]})
                  - sqrt(V)*Derivative(PhiDict[nvec[0]],t)*Derivative(P(nvec[0], nvec[1],t),nvec[0]).subs({nvec[0]: NoiseDict[nvec[0]], nvec[1]: NoiseDict[nvec[1]]})
                  - sqrt(V)*Derivative(PhiDict[nvec[1]],t)*Derivative(P(nvec[0], nvec[1],t),nvec[1]).subs({nvec[0]: NoiseDict[nvec[0]], nvec[1]: NoiseDict[nvec[1]]}))

        for key in rhs_dict:
            op = rhs_dict[key][0].subs({nvec[0]: NoiseDict[nvec[0]], nvec[1]: NoiseDict[nvec[1]]})
            func1 = rhs_dict[key][1].subs({nvec[0]: V*PhiDict[nvec[0]]+sqrt(V)*NoiseDict[nvec[0]], nvec[1]: V*PhiDict[nvec[1]]+sqrt(V)*NoiseDict[nvec[1]]})
            func2 = rhs_dict[key][2].subs({nvec[0]: NoiseDict[nvec[0]], nvec[1]: NoiseDict[nvec[1]]})
            func = func1*func2
            if len(op.args[0].args) ==0:
                term = (op*func).subs({op*func: func + op.args[1]/sqrt(V)*Derivative(func, op.args[0]) + op.args[1]**2/(2*V)*Derivative(func, op.args[0], op.args[0]) })
                
            else:
                term = (op.args[1]*func).subs({op.args[1]*func: func + op.args[1].args[1]/sqrt(V)*Derivative(func, op.args[1].args[0]) 
                                       + op.args[1].args[1]**2/(2*V)*Derivative(func, op.args[1].args[0], op.args[1].args[0])})
                term = (op.args[0]*term).subs({op.args[0]*term: term + op.args[0].args[1]/sqrt(V)*Derivative(term, op.args[0].args[0]) 
                                       + op.args[0].args[1]**2/(2*V)*Derivative(term, op.args[0].args[0], op.args[0].args[0])})
            #term_num, term_denom = term.as_numer_denom()
            rhs_vKE += rhs_dict[key][3].subs(PhiConstDict)*(term.doit() - func)
    elif len(nvec)==3:
        lhs_vKE = (Derivative(P(nvec[0], nvec[1], nvec[2], t), t).subs({nvec[0]: NoiseDict[nvec[0]], nvec[1]: NoiseDict[nvec[1]], nvec[2]: NoiseDict[nvec[2]]})
                  - sqrt(V)*Derivative(PhiDict[nvec[0]],t)*Derivative(P(nvec[0], nvec[1], nvec[2], t), nvec[0]).subs({nvec[0]: NoiseDict[nvec[0]], nvec[1]: NoiseDict[nvec[1]], nvec[2]: NoiseDict[nvec[2]]})
                  - sqrt(V)*Derivative(PhiDict[nvec[1]],t)*Derivative(P(nvec[0], nvec[1], nvec[2], t), nvec[1]).subs({nvec[0]: NoiseDict[nvec[0]], nvec[1]: NoiseDict[nvec[1]], nvec[2]: NoiseDict[nvec[2]]})
                  - sqrt(V)*Derivative(PhiDict[nvec[2]],t)*Derivative(P(nvec[0], nvec[1], nvec[2], t), nvec[2]).subs({nvec[0]: NoiseDict[nvec[0]], nvec[1]: NoiseDict[nvec[1]], nvec[2]: NoiseDict[nvec[2]]}))
        rhs_dict, substring = rhs(stoich)
        rhs_vKE = 0
        for key in rhs_dict:
            op = rhs_dict[key][0].subs({nvec[0]: NoiseDict[nvec[0]], nvec[1]: NoiseDict[nvec[1]], nvec[2]: NoiseDict[nvec[2]]})
            func1 = rhs_dict[key][1].subs({nvec[0]: V*PhiDict[nvec[0]]+sqrt(V)*NoiseDict[nvec[0]], nvec[1]: V*PhiDict[nvec[1]]+sqrt(V)*NoiseDict[nvec[1]], nvec[2]: V*PhiDict[nvec[2]]+sqrt(V)*NoiseDict[nvec[2]]})
            func2 = rhs_dict[key][2].subs({nvec[0]: NoiseDict[nvec[0]], nvec[1]: NoiseDict[nvec[1]], nvec[2]: NoiseDict[nvec[2]]})
            func = func1*func2
            if len(op.args[0].args) ==0:
                term = (op*func).subs({op*func: func + op.args[1]/sqrt(V)*Derivative(func, op.args[0]) + op.args[1]**2/(2*V)*Derivative(func, op.args[0], op.args[0]) })
                
            elif len(op.args) ==2:
                term = (op.args[1]*func).subs({op.args[1]*func: func + op.args[1].args[1]/sqrt(V)*Derivative(func, op.args[1].args[0]) 
                                       + op.args[1].args[1]**2/(2*V)*Derivative(func, op.args[1].args[0], op.args[1].args[0])})
                term = (op.args[0]*term).subs({op.args[0]*term: term + op.args[0].args[1]/sqrt(V)*Derivative(term, op.args[0].args[0]) 
                                       + op.args[0].args[1]**2/(2*V)*Derivative(term, op.args[0].args[0], op.args[0].args[0])})
            elif len(op.args) ==3:
                term = (op.args[2]*func).subs({op.args[2]*func: func + op.args[2].args[1]/sqrt(V)*Derivative(func, op.args[2].args[0]) 
                                       + op.args[2].args[1]**2/(2*V)*Derivative(func, op.args[2].args[0], op.args[2].args[0])})
                term = (op.args[1]*term).subs({op.args[1]*term: term + op.args[1].args[1]/sqrt(V)*Derivative(term, op.args[1].args[0]) 
                                       + op.args[1].args[1]**2/(2*V)*Derivative(term, op.args[1].args[0], op.args[1].args[0])})
                term = (op.args[0]*term).subs({op.args[0]*term: term + op.args[0].args[1]/sqrt(V)*Derivative(term, op.args[0].args[0]) 
                                       + op.args[0].args[1]**2/(2*V)*Derivative(term, op.args[0].args[0], op.args[0].args[0])})
            else:
                print('Something went wrong!')
            rhs_vKE += rhs_dict[key][3].subs(PhiConstDict)*(term.doit() - func)    
    else:
        lhs_vKE = (Derivative(P(nvec[0], nvec[1], nvec[2], nvec[3], t), t).subs({nvec[0]: NoiseDict[nvec[0]], nvec[1]: NoiseDict[nvec[1]], nvec[2]: NoiseDict[nvec[2]], nvec[3]: NoiseDict[nvec[3]]})
                  - sqrt(V)*Derivative(PhiDict[nvec[0]],t)*Derivative(P(nvec[0], nvec[1], nvec[2], nvec[3], t), nvec[0]).subs({nvec[0]: NoiseDict[nvec[0]], nvec[1]: NoiseDict[nvec[1]], nvec[2]: NoiseDict[nvec[2]], nvec[3]: NoiseDict[nvec[3]]})
                  - sqrt(V)*Derivative(PhiDict[nvec[1]],t)*Derivative(P(nvec[0], nvec[1], nvec[2], nvec[3], t), nvec[1]).subs({nvec[0]: NoiseDict[nvec[0]], nvec[1]: NoiseDict[nvec[1]], nvec[2]: NoiseDict[nvec[2]], nvec[3]: NoiseDict[nvec[3]]})
                  - sqrt(V)*Derivative(PhiDict[nvec[2]],t)*Derivative(P(nvec[0], nvec[1], nvec[2], nvec[3], t), nvec[2]).subs({nvec[0]: NoiseDict[nvec[0]], nvec[1]: NoiseDict[nvec[1]], nvec[2]: NoiseDict[nvec[2]], nvec[3]: NoiseDict[nvec[3]]})
                  - sqrt(V)*Derivative(PhiDict[nvec[3]],t)*Derivative(P(nvec[0], nvec[1], nvec[2], nvec[3], t), nvec[3]).subs({nvec[0]: NoiseDict[nvec[0]], nvec[1]: NoiseDict[nvec[1]], nvec[2]: NoiseDict[nvec[2]], nvec[3]: NoiseDict[nvec[3]]}))
        rhs_dict, substring = rhs(stoich)
        rhs_vKE = 0
        for key in rhs_dict:
            op = rhs_dict[key][0].subs({nvec[0]: NoiseDict[nvec[0]], nvec[1]: NoiseDict[nvec[1]], nvec[2]: NoiseDict[nvec[2]], nvec[3]: NoiseDict[nvec[3]]})
            func1 = rhs_dict[key][1].subs({nvec[0]: V*PhiDict[nvec[0]]+sqrt(V)*NoiseDict[nvec[0]], nvec[1]: V*PhiDict[nvec[1]]+sqrt(V)*NoiseDict[nvec[1]], nvec[2]: V*PhiDict[nvec[2]]+sqrt(V)*NoiseDict[nvec[2]], nvec[3]: V*PhiDict[nvec[3]]+sqrt(V)*NoiseDict[nvec[3]]})
            func2 = rhs_dict[key][2].subs({nvec[0]: NoiseDict[nvec[0]], nvec[1]: NoiseDict[nvec[1]], nvec[2]: NoiseDict[nvec[2]], nvec[3]: NoiseDict[nvec[3]]})
            func = func1*func2
            if len(op.args[0].args) ==0:
                term = (op*func).subs({op*func: func + op.args[1]/sqrt(V)*Derivative(func, op.args[0]) + op.args[1]**2/(2*V)*Derivative(func, op.args[0], op.args[0]) })
                
            elif len(op.args) ==2:
                term = (op.args[1]*func).subs({op.args[1]*func: func + op.args[1].args[1]/sqrt(V)*Derivative(func, op.args[1].args[0]) 
                                       + op.args[1].args[1]**2/(2*V)*Derivative(func, op.args[1].args[0], op.args[1].args[0])})
                term = (op.args[0]*term).subs({op.args[0]*term: term + op.args[0].args[1]/sqrt(V)*Derivative(term, op.args[0].args[0]) 
                                       + op.args[0].args[1]**2/(2*V)*Derivative(term, op.args[0].args[0], op.args[0].args[0])})
            elif len(op.args) ==3:
                term = (op.args[2]*func).subs({op.args[2]*func: func + op.args[2].args[1]/sqrt(V)*Derivative(func, op.args[2].args[0]) 
                                       + op.args[2].args[1]**2/(2*V)*Derivative(func, op.args[2].args[0], op.args[2].args[0])})
                term = (op.args[1]*term).subs({op.args[1]*term: term + op.args[1].args[1]/sqrt(V)*Derivative(term, op.args[1].args[0]) 
                                       + op.args[1].args[1]**2/(2*V)*Derivative(term, op.args[1].args[0], op.args[1].args[0])})
                term = (op.args[0]*term).subs({op.args[0]*term: term + op.args[0].args[1]/sqrt(V)*Derivative(term, op.args[0].args[0]) 
                                       + op.args[0].args[1]**2/(2*V)*Derivative(term, op.args[0].args[0], op.args[0].args[0])})
            elif len(op.args) ==4:
                term = (op.args[3]*func).subs({op.args[3]*func: func + op.args[3].args[1]/sqrt(V)*Derivative(func, op.args[3].args[0]) 
                                       + op.args[3].args[1]**2/(2*V)*Derivative(func, op.args[3].args[0], op.args[3].args[0])})
                term = (op.args[2]*term).subs({op.args[2]*term: term + op.args[2].args[1]/sqrt(V)*Derivative(term, op.args[2].args[0]) 
                                       + op.args[2].args[1]**2/(2*V)*Derivative(term, op.args[2].args[0], op.args[2].args[0])})
                term = (op.args[1]*term).subs({op.args[1]*term: term + op.args[1].args[1]/sqrt(V)*Derivative(term, op.args[1].args[0]) 
                                       + op.args[1].args[1]**2/(2*V)*Derivative(term, op.args[1].args[0], op.args[1].args[0])})
                term = (op.args[0]*term).subs({op.args[0]*term: term + op.args[0].args[1]/sqrt(V)*Derivative(term, op.args[0].args[0]) 
                                       + op.args[0].args[1]**2/(2*V)*Derivative(term, op.args[0].args[0], op.args[0].args[0])})
            else:
                print('Something went wrong!')
            rhs_vKE += rhs_dict[key][3].subs(PhiConstDict)*(term.doit() - func)
    
    return rhs_vKE.expand(), lhs_vKE, substring

## creates list of dictionaries where the key is the system size order
#def _get_orderedLists_vKE( _getStoichiometry,rules):
def _get_orderedLists_vKE(stoich):
    V = Symbol('V', real=True, constant=True)
    stoichiometry = stoich
    rhs_vke, lhs_vke, substring = _doVanKampenExpansion(_deriveMasterEquation, stoichiometry)
    Vlist_lhs=[]
    Vlist_rhs=[]
    for jj in range(len(rhs_vke.args)):
        try:
            Vlist_rhs.append(simplify(rhs_vke.args[jj]).collect(V, evaluate=False))
        except NotImplementedError:
            prod=1
            for nn in range(len(rhs_vke.args[jj].args)-1):
                prod*=rhs_vke.args[jj].args[nn]
            tempdict=prod.collect(V, evaluate=False)
            for key in tempdict:
                Vlist_rhs.append({key: prod/key*rhs_vke.args[jj].args[-1]})
    
    for jj in range(len(lhs_vke.args)):
        try:
            Vlist_lhs.append(simplify(lhs_vke.args[jj]).collect(V, evaluate=False))
        except NotImplementedError:
            prod=1
            for nn in range(len(lhs_vke.args[jj].args)-1):
                prod*=lhs_vke.args[jj].args[nn]
            tempdict=prod.collect(V, evaluate=False)
            for key in tempdict:
                Vlist_lhs.append({key: prod/key*lhs_vke.args[jj].args[-1]})
    return Vlist_lhs, Vlist_rhs, substring


## Function that returns the Fokker-Planck equation
def _getFokkerPlanckEquation(_get_orderedLists_vKE, stoich):
    P, t = symbols('P t')
    V = Symbol('V', real=True, constant=True)
    Vlist_lhs, Vlist_rhs, substring = _get_orderedLists_vKE(stoich)
    rhsFPE=0
    lhsFPE=0
    for kk in range(len(Vlist_rhs)):
        for key in Vlist_rhs[kk]:
            if key==1:
                rhsFPE += Vlist_rhs[kk][key]  
    for kk in range(len(Vlist_lhs)):
        for key in Vlist_lhs[kk]:
            if key==1:
                lhsFPE += Vlist_lhs[kk][key]            
        
    FPE = lhsFPE-rhsFPE
    
    nvec = []
    for key1 in stoich:
        for key2 in stoich[key1]:
            if key2 != 'rate' and stoich[key1][key2] != 'const':
                if not key2 in nvec:
                    nvec.append(key2)
    nvec = sorted(nvec, key=default_sort_key)
    assert (len(nvec)==2 or len(nvec)==3 or len(nvec)==4), 'This module works for 2, 3 or 4 different reactants only'
    
    NoiseDict = {}
    for kk in range(len(nvec)):
        NoiseDict[nvec[kk]] = Symbol('eta_'+str(nvec[kk]))
    
    if len(Vlist_lhs)-1 == 2:
        SOL_FPE = solve(FPE, Derivative(P(NoiseDict[nvec[0]],NoiseDict[nvec[1]],t),t), dict=True)[0]
    elif len(Vlist_lhs)-1 == 3:
        SOL_FPE = solve(FPE, Derivative(P(NoiseDict[nvec[0]],NoiseDict[nvec[1]],NoiseDict[nvec[2]],t),t), dict=True)[0]
    elif len(Vlist_lhs)-1 == 4:
        SOL_FPE = solve(FPE, Derivative(P(NoiseDict[nvec[0]],NoiseDict[nvec[1]],NoiseDict[nvec[2]],NoiseDict[nvec[3]],t),t), dict=True)[0]
    else:
        print('Not implemented yet.')
           
    return SOL_FPE, substring


## calculates noise in the system
# returns equations of motion for noise
def _getNoiseEOM(_getFokkerPlanckEquation, _get_orderedLists_vKE, stoich):
    P, M_1, M_2, t = symbols('P M_1 M_2 t')
    #
    #A,B, alpha, beta, gamma = symbols('A B alpha beta gamma')
    #custom_stoich= {'reaction1': {'rate': alpha, A: [0,1]}, 'reaction2': {'rate': gamma, A: [2,0], B: [0,1]},
    #                 'reaction3': {'rate': beta, B: [1,0]}}
    #stoich = custom_stoich
    # 
    nvec = []
    for key1 in stoich:
        for key2 in stoich[key1]:
            if key2 != 'rate' and stoich[key1][key2] != 'const':
                if key2 not in nvec:
                    nvec.append(key2)
    nvec = sorted(nvec, key=default_sort_key)
    assert (len(nvec)==2 or len(nvec)==3 or len(nvec)==4), 'This module works for 2, 3 or 4 different reactants only'

    NoiseDict = {}
    for kk in range(len(nvec)):
        NoiseDict[nvec[kk]] = Symbol('eta_'+str(nvec[kk]))
    FPEdict, substring = _getFokkerPlanckEquation(_get_orderedLists_vKE, stoich)
    
    NoiseSub1stOrder = {}
    NoiseSub2ndOrder = {}

    if len(NoiseDict)==2:
        Pdim = P(NoiseDict[nvec[0]],NoiseDict[nvec[1]],t)
    elif len(NoiseDict)==3:
        Pdim = P(NoiseDict[nvec[0]],NoiseDict[nvec[1]],NoiseDict[nvec[2]],t)
    else:
        Pdim = P(NoiseDict[nvec[0]],NoiseDict[nvec[1]],NoiseDict[nvec[2]],NoiseDict[nvec[3]],t)
        
    for noise1 in NoiseDict:
        NoiseSub1stOrder[NoiseDict[noise1]*Pdim] = M_1(NoiseDict[noise1])
        for noise2 in NoiseDict:
            for noise3 in NoiseDict:
                key = NoiseDict[noise1]*NoiseDict[noise2]*Derivative(Pdim,NoiseDict[noise3])
                if key not in NoiseSub1stOrder:
                    if NoiseDict[noise1] == NoiseDict[noise2] and NoiseDict[noise3] == NoiseDict[noise1]:
                        NoiseSub1stOrder[key] = -2*M_1(NoiseDict[noise1])
                    elif NoiseDict[noise1] != NoiseDict[noise2] and NoiseDict[noise3] == NoiseDict[noise1]:
                        NoiseSub1stOrder[key] = -M_1(NoiseDict[noise2])
                    elif NoiseDict[noise1] != NoiseDict[noise2] and NoiseDict[noise3] == NoiseDict[noise2]:
                        NoiseSub1stOrder[key] = -M_1(NoiseDict[noise1])
                    elif NoiseDict[noise1] != NoiseDict[noise3] and NoiseDict[noise3] != NoiseDict[noise2]:
                        NoiseSub1stOrder[key] = 0
                    else:
                        NoiseSub1stOrder[key] = 0 
                key2 = NoiseDict[noise1]*Derivative(Pdim,NoiseDict[noise2],NoiseDict[noise3])
                if key2 not in NoiseSub1stOrder:
                    NoiseSub1stOrder[key2] = 0   
    
    for noise1 in NoiseDict:
        for noise2 in NoiseDict:
            key = NoiseDict[noise1]*NoiseDict[noise2]*Pdim
            if key not in NoiseSub2ndOrder:
                NoiseSub2ndOrder[key] = M_2(NoiseDict[noise1]*NoiseDict[noise2])
            for noise3 in NoiseDict:
                for noise4 in NoiseDict:
                    key2 = NoiseDict[noise1]*NoiseDict[noise2]*NoiseDict[noise3]*Derivative(Pdim,NoiseDict[noise4])
                    if key2 not in NoiseSub2ndOrder:
                        if noise1 == noise2 and noise2 == noise3 and noise3 == noise4:
                            NoiseSub2ndOrder[key2] = -3*M_2(NoiseDict[noise1]*NoiseDict[noise1])
                        elif noise1 == noise2 and noise2 != noise3 and noise1 == noise4:
                            NoiseSub2ndOrder[key2] = -2*M_2(NoiseDict[noise1]*NoiseDict[noise3])
                        elif noise1 == noise2 and noise2 != noise3 and noise3 == noise4:
                            NoiseSub2ndOrder[key2] = -M_2(NoiseDict[noise1]*NoiseDict[noise2])
                        elif noise1 != noise2 and noise2 == noise3 and noise1 == noise4:
                            NoiseSub2ndOrder[key2] = -M_2(NoiseDict[noise2]*NoiseDict[noise3])
                        elif noise1 != noise2 and noise2 == noise3 and noise3 == noise4:
                            NoiseSub2ndOrder[key2] = -2*M_2(NoiseDict[noise1]*NoiseDict[noise2])
                        elif noise1 != noise2 and noise2 != noise3 and noise1 != noise3:
                            if noise1 == noise4:
                                NoiseSub2ndOrder[key2] = -M_2(NoiseDict[noise2]*NoiseDict[noise3])
                            elif noise2 == noise4:
                                NoiseSub2ndOrder[key2] = -M_2(NoiseDict[noise1]*NoiseDict[noise3])
                            elif noise3 == noise4:
                                NoiseSub2ndOrder[key2] = -M_2(NoiseDict[noise1]*NoiseDict[noise2])
                            else:
                                NoiseSub2ndOrder[key2] = 0
                        else:
                            NoiseSub2ndOrder[key2] = 0
                    key3 = NoiseDict[noise1]*NoiseDict[noise2]*Derivative(Pdim,NoiseDict[noise3],NoiseDict[noise4])
                    if key3 not in NoiseSub2ndOrder:
                        if noise1 == noise3 and noise2 == noise4:
                            if noise1 == noise2:
                                NoiseSub2ndOrder[key3] = 2
                            else:
                                 NoiseSub2ndOrder[key3] = 1
                        elif noise1 == noise4 and noise2 == noise3:
                            if noise1 == noise2:
                                NoiseSub2ndOrder[key3] = 2
                            else:
                                NoiseSub2ndOrder[key3] = 1
                        else:
                            NoiseSub2ndOrder[key3] = 0
    NoiseSubs1stOrder = {}                   
    EQsys1stOrdMom = []
    EOM_1stOrderMom = {}
    for fpe_lhs in FPEdict: 
        for noise in NoiseDict:
            eq1stOrderMoment = (NoiseDict[noise]*FPEdict[fpe_lhs]).expand() 
            eq1stOrderMoment = eq1stOrderMoment.subs(NoiseSub1stOrder)
            if len(NoiseDict)==2:
                eq1stOrderMoment = collect(eq1stOrderMoment, M_1(NoiseDict[nvec[0]]))
                eq1stOrderMoment = collect(eq1stOrderMoment, M_1(NoiseDict[nvec[1]]))
            elif len(NoiseDict)==3:
                eq1stOrderMoment = collect(eq1stOrderMoment, M_1(NoiseDict[nvec[0]]))
                eq1stOrderMoment = collect(eq1stOrderMoment, M_1(NoiseDict[nvec[1]]))
                eq1stOrderMoment = collect(eq1stOrderMoment, M_1(NoiseDict[nvec[2]]))
            else:
                eq1stOrderMoment = collect(eq1stOrderMoment, M_1(NoiseDict[nvec[0]]))
                eq1stOrderMoment = collect(eq1stOrderMoment, M_1(NoiseDict[nvec[1]]))
                eq1stOrderMoment = collect(eq1stOrderMoment, M_1(NoiseDict[nvec[2]]))
                eq1stOrderMoment = collect(eq1stOrderMoment, M_1(NoiseDict[nvec[3]]))
            EQsys1stOrdMom.append(eq1stOrderMoment)
            if M_1(NoiseDict[noise]) not in EOM_1stOrderMom:
                EOM_1stOrderMom[M_1(NoiseDict[noise])] = eq1stOrderMoment
                NoiseSubs1stOrder[M_1(NoiseDict[noise])] = r'\left< \vphantom{Dg}\right.' +latex(NoiseDict[noise]) + r'\left. \vphantom{Dg}\right>'
    
    NoiseSubs2ndOrder = {}
    EQsys2ndOrdMom = []
    EOM_2ndOrderMom = {}
    for fpe_lhs in FPEdict: 
        for noise1 in NoiseDict:
            for noise2 in NoiseDict:
                eq2ndOrderMoment = (NoiseDict[noise1]*NoiseDict[noise2]*FPEdict[fpe_lhs]).expand() 
                eq2ndOrderMoment = eq2ndOrderMoment.subs(NoiseSub2ndOrder)
                eq2ndOrderMoment = eq2ndOrderMoment.subs(NoiseSub1stOrder)
                #eq2ndOrderMoment = eq2ndOrderMoment.subs(SOL_1stOrderMom[0])
                if len(NoiseDict)==2:
                    eq2ndOrderMoment = collect(eq2ndOrderMoment, M_2(NoiseDict[nvec[0]]*NoiseDict[nvec[0]]))
                    eq2ndOrderMoment = collect(eq2ndOrderMoment, M_2(NoiseDict[nvec[1]]*NoiseDict[nvec[1]]))
                    eq2ndOrderMoment = collect(eq2ndOrderMoment, M_2(NoiseDict[nvec[0]]*NoiseDict[nvec[1]]))
                elif len(NoiseDict)==3:
                    eq2ndOrderMoment = collect(eq2ndOrderMoment, M_2(NoiseDict[nvec[0]]*NoiseDict[nvec[0]]))
                    eq2ndOrderMoment = collect(eq2ndOrderMoment, M_2(NoiseDict[nvec[1]]*NoiseDict[nvec[1]]))
                    eq2ndOrderMoment = collect(eq2ndOrderMoment, M_2(NoiseDict[nvec[2]]*NoiseDict[nvec[2]]))
                    eq2ndOrderMoment = collect(eq2ndOrderMoment, M_2(NoiseDict[nvec[0]]*NoiseDict[nvec[1]]))
                    eq2ndOrderMoment = collect(eq2ndOrderMoment, M_2(NoiseDict[nvec[0]]*NoiseDict[nvec[2]]))
                    eq2ndOrderMoment = collect(eq2ndOrderMoment, M_2(NoiseDict[nvec[1]]*NoiseDict[nvec[2]]))
                else:
                    eq2ndOrderMoment = collect(eq2ndOrderMoment, M_2(NoiseDict[nvec[0]]*NoiseDict[nvec[0]]))
                    eq2ndOrderMoment = collect(eq2ndOrderMoment, M_2(NoiseDict[nvec[1]]*NoiseDict[nvec[1]]))
                    eq2ndOrderMoment = collect(eq2ndOrderMoment, M_2(NoiseDict[nvec[2]]*NoiseDict[nvec[2]]))
                    eq2ndOrderMoment = collect(eq2ndOrderMoment, M_2(NoiseDict[nvec[3]]*NoiseDict[nvec[3]]))
                    eq2ndOrderMoment = collect(eq2ndOrderMoment, M_2(NoiseDict[nvec[0]]*NoiseDict[nvec[1]]))
                    eq2ndOrderMoment = collect(eq2ndOrderMoment, M_2(NoiseDict[nvec[0]]*NoiseDict[nvec[2]]))
                    eq2ndOrderMoment = collect(eq2ndOrderMoment, M_2(NoiseDict[nvec[0]]*NoiseDict[nvec[3]]))
                    eq2ndOrderMoment = collect(eq2ndOrderMoment, M_2(NoiseDict[nvec[1]]*NoiseDict[nvec[2]]))
                    eq2ndOrderMoment = collect(eq2ndOrderMoment, M_2(NoiseDict[nvec[1]]*NoiseDict[nvec[3]]))
                    eq2ndOrderMoment = collect(eq2ndOrderMoment, M_2(NoiseDict[nvec[2]]*NoiseDict[nvec[3]]))
                    
                eq2ndOrderMoment = eq2ndOrderMoment.simplify()
                if eq2ndOrderMoment not in EQsys2ndOrdMom:
                    EQsys2ndOrdMom.append(eq2ndOrderMoment)
                if M_2(NoiseDict[noise1]*NoiseDict[noise2]) not in EOM_2ndOrderMom:
                    EOM_2ndOrderMom[M_2(NoiseDict[noise1]*NoiseDict[noise2])] = eq2ndOrderMoment
                    NoiseSubs2ndOrder[M_2(NoiseDict[noise1]*NoiseDict[noise2])] = r'\left< \vphantom{Dg}\right.' +latex(NoiseDict[noise1]*NoiseDict[noise2]) + r'\left. \vphantom{Dg}\right>' 
      
    return EQsys1stOrdMom, EOM_1stOrderMom, NoiseSubs1stOrder, EQsys2ndOrdMom, EOM_2ndOrderMom, NoiseSubs2ndOrder 


## calculates noise in the system
# returns analytical solution for stationary noise
def _getNoiseStationarySol(_getNoiseEOM, _getFokkerPlanckEquation, _get_orderedLists_vKE, stoich):
    P, M_1, M_2, t = symbols('P M_1 M_2 t')
    
    EQsys1stOrdMom, EOM_1stOrderMom, NoiseSubs1stOrder, EQsys2ndOrdMom, EOM_2ndOrderMom, NoiseSubs2ndOrder = _getNoiseEOM(_getFokkerPlanckEquation, _get_orderedLists_vKE, stoich)
    
    nvec = []
    for key1 in stoich:
        for key2 in stoich[key1]:
            if key2 != 'rate' and stoich[key1][key2] != 'const':
                if not key2 in nvec:
                    nvec.append(key2)
    nvec = sorted(nvec, key=default_sort_key)
    assert (len(nvec)==2 or len(nvec)==3 or len(nvec)==4), 'This module works for 2, 3 or 4 different reactants only'

    NoiseDict = {}
    for kk in range(len(nvec)):
        NoiseDict[nvec[kk]] = Symbol('eta_'+str(nvec[kk]))
            
    if len(NoiseDict)==2:
        SOL_1stOrderMom = solve(EQsys1stOrdMom, [M_1(NoiseDict[nvec[0]]),M_1(NoiseDict[nvec[1]])], dict=True)
    elif len(NoiseDict)==3:
        SOL_1stOrderMom = solve(EQsys1stOrdMom, [M_1(NoiseDict[nvec[0]]),M_1(NoiseDict[nvec[1]]),M_1(NoiseDict[nvec[2]])], dict=True)
    else:
        SOL_1stOrderMom = solve(EQsys1stOrdMom, [M_1(NoiseDict[nvec[0]]),M_1(NoiseDict[nvec[1]]),M_1(NoiseDict[nvec[2]]),M_1(NoiseDict[nvec[3]])], dict=True)
    
    if len(SOL_1stOrderMom[0]) != len(NoiseDict):
        print('Solution for 1st order noise moments NOT unique!')
        return None, None, None, None
                    
    SOL_2ndOrdMomDict = {} 
    if len(NoiseDict)==2:
        SOL_2ndOrderMom = list(linsolve(EQsys2ndOrdMom, [M_2(NoiseDict[nvec[0]]*NoiseDict[nvec[0]]), 
                                                         M_2(NoiseDict[nvec[1]]*NoiseDict[nvec[1]]), 
                                                         M_2(NoiseDict[nvec[0]]*NoiseDict[nvec[1]])]))[0] #only one set of solutions (if any) in linear system of equations
        
        if M_2(NoiseDict[nvec[0]]*NoiseDict[nvec[1]]) in SOL_2ndOrderMom:
            print('Solution for 2nd order noise moments NOT unique!')
            return None, None, None, None
        
#             ZsubDict = {M_2(NoiseDict[nvec[0]]*NoiseDict[nvec[1]]): 0}
#             SOL_2ndOrderMomMod = []
#             for nn in range(len(SOL_2ndOrderMom)):
#                 SOL_2ndOrderMomMod.append(SOL_2ndOrderMom[nn].subs(ZsubDict))
#             SOL_2ndOrderMom = SOL_2ndOrderMomMod
        SOL_2ndOrdMomDict[M_2(NoiseDict[nvec[0]]*NoiseDict[nvec[0]])] = SOL_2ndOrderMom[0]
        SOL_2ndOrdMomDict[M_2(NoiseDict[nvec[1]]*NoiseDict[nvec[1]])] = SOL_2ndOrderMom[1]
        SOL_2ndOrdMomDict[M_2(NoiseDict[nvec[0]]*NoiseDict[nvec[1]])] = SOL_2ndOrderMom[2]
    
    elif len(NoiseDict)==3:
        SOL_2ndOrderMom = list(linsolve(EQsys2ndOrdMom, [M_2(NoiseDict[nvec[0]]*NoiseDict[nvec[0]]), 
                                                         M_2(NoiseDict[nvec[1]]*NoiseDict[nvec[1]]), 
                                                         M_2(NoiseDict[nvec[2]]*NoiseDict[nvec[2]]), 
                                                         M_2(NoiseDict[nvec[0]]*NoiseDict[nvec[1]]), 
                                                         M_2(NoiseDict[nvec[0]]*NoiseDict[nvec[2]]), 
                                                         M_2(NoiseDict[nvec[1]]*NoiseDict[nvec[2]])]))[0] #only one set of solutions (if any) in linear system of equations; hence index [0]
#         ZsubDict = {}
        for noise1 in NoiseDict:
            for noise2 in NoiseDict:
                if M_2(NoiseDict[noise1]*NoiseDict[noise2]) in SOL_2ndOrderMom:
                    print('Solution for 2nd order noise moments NOT unique!')
                    return None, None, None, None
#                     ZsubDict[M_2(NoiseDict[noise1]*NoiseDict[noise2])] = 0
#         if len(ZsubDict) > 0:
#             SOL_2ndOrderMomMod = []
#             for nn in range(len(SOL_2ndOrderMom)):
#                 SOL_2ndOrderMomMod.append(SOL_2ndOrderMom[nn].subs(ZsubDict))
#         SOL_2ndOrderMom = SOL_2ndOrderMomMod
        SOL_2ndOrdMomDict[M_2(NoiseDict[nvec[0]]*NoiseDict[nvec[0]])] = SOL_2ndOrderMom[0]
        SOL_2ndOrdMomDict[M_2(NoiseDict[nvec[1]]*NoiseDict[nvec[1]])] = SOL_2ndOrderMom[1]
        SOL_2ndOrdMomDict[M_2(NoiseDict[nvec[2]]*NoiseDict[nvec[2]])] = SOL_2ndOrderMom[2]
        SOL_2ndOrdMomDict[M_2(NoiseDict[nvec[0]]*NoiseDict[nvec[1]])] = SOL_2ndOrderMom[3]
        SOL_2ndOrdMomDict[M_2(NoiseDict[nvec[0]]*NoiseDict[nvec[2]])] = SOL_2ndOrderMom[4]
        SOL_2ndOrdMomDict[M_2(NoiseDict[nvec[1]]*NoiseDict[nvec[2]])] = SOL_2ndOrderMom[5]
        
    else:
        SOL_2ndOrderMom = list(linsolve(EQsys2ndOrdMom, [M_2(NoiseDict[nvec[0]]*NoiseDict[nvec[0]]), 
                                                         M_2(NoiseDict[nvec[1]]*NoiseDict[nvec[1]]), 
                                                         M_2(NoiseDict[nvec[2]]*NoiseDict[nvec[2]]),
                                                         M_2(NoiseDict[nvec[3]]*NoiseDict[nvec[3]]), 
                                                         M_2(NoiseDict[nvec[0]]*NoiseDict[nvec[1]]), 
                                                         M_2(NoiseDict[nvec[0]]*NoiseDict[nvec[2]]), 
                                                         M_2(NoiseDict[nvec[0]]*NoiseDict[nvec[3]]),
                                                         M_2(NoiseDict[nvec[1]]*NoiseDict[nvec[2]]),
                                                         M_2(NoiseDict[nvec[1]]*NoiseDict[nvec[3]]),
                                                         M_2(NoiseDict[nvec[2]]*NoiseDict[nvec[3]])]))[0] #only one set of solutions (if any) in linear system of equations; hence index [0]
#         ZsubDict = {}
        for noise1 in NoiseDict:
            for noise2 in NoiseDict:
                if M_2(NoiseDict[noise1]*NoiseDict[noise2]) in SOL_2ndOrderMom:
                    print('Solution for 2nd order noise moments NOT unique!')
                    return None, None, None, None
#                     ZsubDict[M_2(NoiseDict[noise1]*NoiseDict[noise2])] = 0
#         if len(ZsubDict) > 0:
#             SOL_2ndOrderMomMod = []
#             for nn in range(len(SOL_2ndOrderMom)):
#                 SOL_2ndOrderMomMod.append(SOL_2ndOrderMom[nn].subs(ZsubDict))
#         SOL_2ndOrderMom = SOL_2ndOrderMomMod
        SOL_2ndOrdMomDict[M_2(NoiseDict[nvec[0]]*NoiseDict[nvec[0]])] = SOL_2ndOrderMom[0]
        SOL_2ndOrdMomDict[M_2(NoiseDict[nvec[1]]*NoiseDict[nvec[1]])] = SOL_2ndOrderMom[1]
        SOL_2ndOrdMomDict[M_2(NoiseDict[nvec[2]]*NoiseDict[nvec[2]])] = SOL_2ndOrderMom[2]
        SOL_2ndOrdMomDict[M_2(NoiseDict[nvec[3]]*NoiseDict[nvec[3]])] = SOL_2ndOrderMom[3]
        SOL_2ndOrdMomDict[M_2(NoiseDict[nvec[0]]*NoiseDict[nvec[1]])] = SOL_2ndOrderMom[4]
        SOL_2ndOrdMomDict[M_2(NoiseDict[nvec[0]]*NoiseDict[nvec[2]])] = SOL_2ndOrderMom[5]
        SOL_2ndOrdMomDict[M_2(NoiseDict[nvec[0]]*NoiseDict[nvec[3]])] = SOL_2ndOrderMom[6]
        SOL_2ndOrdMomDict[M_2(NoiseDict[nvec[1]]*NoiseDict[nvec[2]])] = SOL_2ndOrderMom[7]
        SOL_2ndOrdMomDict[M_2(NoiseDict[nvec[1]]*NoiseDict[nvec[3]])] = SOL_2ndOrderMom[8]
        SOL_2ndOrdMomDict[M_2(NoiseDict[nvec[2]]*NoiseDict[nvec[3]])] = SOL_2ndOrderMom[9]    
      
    return SOL_1stOrderMom[0], NoiseSubs1stOrder, SOL_2ndOrdMomDict, NoiseSubs2ndOrder 
 

# def _getNoise(_getFokkerPlanckEquation, _get_orderedLists_vKE, stoich):
#     P, M_1, M_2, t = symbols('P M_1 M_2 t')
#     
#     nvec = []
#     for key1 in stoich:
#         for key2 in stoich[key1]:
#             if not key2 == 'rate':
#                 if not key2 in nvec:
#                     nvec.append(key2)
#     nvec = sorted(nvec, key=default_sort_key)
#     assert (len(nvec)==2 or len(nvec)==3 or len(nvec)==4), 'This module works for 2, 3 or 4 different reactants only'
# 
#     NoiseDict = {}
#     for kk in range(len(nvec)):
#         NoiseDict[nvec[kk]] = Symbol('eta_'+str(nvec[kk]))
#     FPEdict, substring = _getFokkerPlanckEquation(_get_orderedLists_vKE, stoich)
#     print(len(NoiseDict))
#     
#     NoiseSub1stOrder = {}
#     NoiseSub2ndOrder = {}
#     
#     if len(NoiseDict)==2:
#         Pdim = P(NoiseDict[nvec[0]],NoiseDict[nvec[1]],t)
#     elif len(NoiseDict)==3:
#         Pdim = P(NoiseDict[nvec[0]],NoiseDict[nvec[1]],NoiseDict[nvec[2]],t)
#     else:
#         Pdim = P(NoiseDict[nvec[0]],NoiseDict[nvec[1]],NoiseDict[nvec[2]],NoiseDict[nvec[3]],t)
#         
#     for noise1 in NoiseDict:
#         NoiseSub1stOrder[NoiseDict[noise1]*Pdim] = M_1(NoiseDict[noise1])
#         for noise2 in NoiseDict:
#             for noise3 in NoiseDict:
#                 key = NoiseDict[noise1]*NoiseDict[noise2]*Derivative(Pdim,NoiseDict[noise3])
#                 if key not in NoiseSub1stOrder:
#                     if NoiseDict[noise1] == NoiseDict[noise2] and NoiseDict[noise3] == NoiseDict[noise1]:
#                         NoiseSub1stOrder[key] = -2*M_1(NoiseDict[noise1])
#                     elif NoiseDict[noise1] != NoiseDict[noise2] and NoiseDict[noise3] == NoiseDict[noise1]:
#                         NoiseSub1stOrder[key] = -M_1(NoiseDict[noise2])
#                     elif NoiseDict[noise1] != NoiseDict[noise2] and NoiseDict[noise3] == NoiseDict[noise2]:
#                         NoiseSub1stOrder[key] = -M_1(NoiseDict[noise1])
#                     elif NoiseDict[noise1] != NoiseDict[noise3] and NoiseDict[noise3] != NoiseDict[noise2]:
#                         NoiseSub1stOrder[key] = 0
#                     else:
#                         NoiseSub1stOrder[key] = 0 
#                 key2 = NoiseDict[noise1]*Derivative(Pdim,NoiseDict[noise2],NoiseDict[noise3])
#                 if key2 not in NoiseSub1stOrder:
#                     NoiseSub1stOrder[key2] = 0   
#     
#     for noise1 in NoiseDict:
#         for noise2 in NoiseDict:
#             key = NoiseDict[noise1]*NoiseDict[noise2]*Pdim
#             if key not in NoiseSub2ndOrder:
#                 NoiseSub2ndOrder[key] = M_2(NoiseDict[noise1]*NoiseDict[noise2])
#             for noise3 in NoiseDict:
#                 for noise4 in NoiseDict:
#                     key2 = NoiseDict[noise1]*NoiseDict[noise2]*NoiseDict[noise3]*Derivative(Pdim,NoiseDict[noise4])
#                     if key2 not in NoiseSub2ndOrder:
#                         if noise1 == noise2 and noise2 == noise3 and noise3 == noise4:
#                             NoiseSub2ndOrder[key2] = -3*M_2(NoiseDict[noise1]*NoiseDict[noise1])
#                         elif noise1 == noise2 and noise2 != noise3 and noise1 == noise4:
#                             NoiseSub2ndOrder[key2] = -2*M_2(NoiseDict[noise1]*NoiseDict[noise3])
#                         elif noise1 == noise2 and noise2 != noise3 and noise3 == noise4:
#                             NoiseSub2ndOrder[key2] = -M_2(NoiseDict[noise1]*NoiseDict[noise2])
#                         elif noise1 != noise2 and noise2 == noise3 and noise1 == noise4:
#                             NoiseSub2ndOrder[key2] = -M_2(NoiseDict[noise2]*NoiseDict[noise3])
#                         elif noise1 != noise2 and noise2 == noise3 and noise3 == noise4:
#                             NoiseSub2ndOrder[key2] = -2*M_2(NoiseDict[noise1]*NoiseDict[noise2])
#                         elif noise1 != noise2 and noise2 != noise3 and noise1 != noise3:
#                             if noise1 == noise4:
#                                 NoiseSub2ndOrder[key2] = -M_2(NoiseDict[noise2]*NoiseDict[noise3])
#                             elif noise2 == noise4:
#                                 NoiseSub2ndOrder[key2] = -M_2(NoiseDict[noise1]*NoiseDict[noise3])
#                             elif noise3 == noise4:
#                                 NoiseSub2ndOrder[key2] = -M_2(NoiseDict[noise1]*NoiseDict[noise2])
#                             else:
#                                 NoiseSub2ndOrder[key2] = 0
#                         else:
#                             NoiseSub2ndOrder[key2] = 0
#                     key3 = NoiseDict[noise1]*NoiseDict[noise2]*Derivative(Pdim,NoiseDict[noise3],NoiseDict[noise4])
#                     if key3 not in NoiseSub2ndOrder:
#                         if noise1 == noise3 and noise2 == noise4:
#                             if noise1 == noise2:
#                                 NoiseSub2ndOrder[key3] = 2
#                             else:
#                                  NoiseSub2ndOrder[key3] = 1
#                         elif noise1 == noise4 and noise2 == noise3:
#                             if noise1 == noise2:
#                                 NoiseSub2ndOrder[key3] = 2
#                             else:
#                                 NoiseSub2ndOrder[key3] = 1
#                         else:
#                             NoiseSub2ndOrder[key3] = 0
#     NoiseSubs1stOrder = {}                   
#     EQsys1stOrdMom = []
#     EOM_1stOrderMom = {}
#     for fpe_lhs in FPEdict: 
#         for noise in NoiseDict:
#             eq1stOrderMoment = (NoiseDict[noise]*FPEdict[fpe_lhs]).expand() 
#             eq1stOrderMoment = eq1stOrderMoment.subs(NoiseSub1stOrder)
#             EQsys1stOrdMom.append(eq1stOrderMoment)
#             if M_1(NoiseDict[noise]) not in EOM_1stOrderMom:
#                 EOM_1stOrderMom[M_1(NoiseDict[noise])] = eq1stOrderMoment
#                 NoiseSubs1stOrder[M_1(NoiseDict[noise])] = r'<'+latex(NoiseDict[noise])+'>'
#     print(EOM_1stOrderMom)
#             
#     if len(NoiseDict)==2:
#         SOL_1stOrderMom = solve(EQsys1stOrdMom, [M_1(NoiseDict[nvec[0]]),M_1(NoiseDict[nvec[1]])], dict=True)
#     elif len(NoiseDict)==3:
#         SOL_1stOrderMom = solve(EQsys1stOrdMom, [M_1(NoiseDict[nvec[0]]),M_1(NoiseDict[nvec[1]]),M_1(NoiseDict[nvec[2]])], dict=True)
#     else:
#         SOL_1stOrderMom = solve(EQsys1stOrdMom, [M_1(NoiseDict[nvec[0]]),M_1(NoiseDict[nvec[1]]),M_1(NoiseDict[nvec[2]]),M_1(NoiseDict[nvec[3]])], dict=True)
#     print(SOL_1stOrderMom)
#     
#     NoiseSubs2ndOrder = {}
#     EQsys2ndOrdMom = []
#     EOM_2ndOrderMom = {}
#     for fpe_lhs in FPEdict: 
#         for noise1 in NoiseDict:
#             for noise2 in NoiseDict:
#                 eq2ndOrderMoment = (NoiseDict[noise1]*NoiseDict[noise2]*FPEdict[fpe_lhs]).expand() 
#                 eq2ndOrderMoment = eq2ndOrderMoment.subs(NoiseSub2ndOrder)
#                 eq2ndOrderMoment = eq2ndOrderMoment.subs(NoiseSub1stOrder)
#                 eq2ndOrderMoment = eq2ndOrderMoment.subs(SOL_1stOrderMom[0])
#                 if len(NoiseDict)==2:
#                     eq2ndOrderMoment = collect(eq2ndOrderMoment, M_2(NoiseDict[nvec[0]]*NoiseDict[nvec[0]]))
#                     eq2ndOrderMoment = collect(eq2ndOrderMoment, M_2(NoiseDict[nvec[1]]*NoiseDict[nvec[1]]))
#                     eq2ndOrderMoment = collect(eq2ndOrderMoment, M_2(NoiseDict[nvec[0]]*NoiseDict[nvec[1]]))
#                 elif len(NoiseDict)==3:
#                     eq2ndOrderMoment = collect(eq2ndOrderMoment, M_2(NoiseDict[nvec[0]]*NoiseDict[nvec[0]]))
#                     eq2ndOrderMoment = collect(eq2ndOrderMoment, M_2(NoiseDict[nvec[1]]*NoiseDict[nvec[1]]))
#                     eq2ndOrderMoment = collect(eq2ndOrderMoment, M_2(NoiseDict[nvec[2]]*NoiseDict[nvec[2]]))
#                     eq2ndOrderMoment = collect(eq2ndOrderMoment, M_2(NoiseDict[nvec[0]]*NoiseDict[nvec[1]]))
#                     eq2ndOrderMoment = collect(eq2ndOrderMoment, M_2(NoiseDict[nvec[0]]*NoiseDict[nvec[2]]))
#                     eq2ndOrderMoment = collect(eq2ndOrderMoment, M_2(NoiseDict[nvec[1]]*NoiseDict[nvec[2]]))
#                 else:
#                     eq2ndOrderMoment = collect(eq2ndOrderMoment, M_2(NoiseDict[nvec[0]]*NoiseDict[nvec[0]]))
#                     eq2ndOrderMoment = collect(eq2ndOrderMoment, M_2(NoiseDict[nvec[1]]*NoiseDict[nvec[1]]))
#                     eq2ndOrderMoment = collect(eq2ndOrderMoment, M_2(NoiseDict[nvec[0]]*NoiseDict[nvec[1]]))
#                 eq2ndOrderMoment = eq2ndOrderMoment.simplify()
#                 if eq2ndOrderMoment not in EQsys2ndOrdMom:
#                     EQsys2ndOrdMom.append(eq2ndOrderMoment)
#                 if M_2(NoiseDict[noise1]*NoiseDict[noise2]) not in EOM_2ndOrderMom:
#                     EOM_2ndOrderMom[M_2(NoiseDict[noise1]*NoiseDict[noise2])] = eq2ndOrderMoment
#                     NoiseSubs2ndOrder[M_2(NoiseDict[noise1]*NoiseDict[noise2])] = r'<'+latex(NoiseDict[noise1]*NoiseDict[noise2])+'>'
#     print(EOM_2ndOrderMom)
#                     
#     SOL_2ndOrdMomDict = {} 
#     if len(NoiseDict)==2:
#         SOL_2ndOrderMom = list(linsolve(EQsys2ndOrdMom, [M_2(NoiseDict[nvec[0]]*NoiseDict[nvec[0]]), M_2(NoiseDict[nvec[1]]*NoiseDict[nvec[1]]), M_2(NoiseDict[nvec[0]]*NoiseDict[nvec[1]])]))[0] #only one set of solutions (if any) in linear system of equations
#         
#         if M_2(NoiseDict[nvec[0]]*NoiseDict[nvec[1]]) in SOL_2ndOrderMom:
#             ZsubDict = {M_2(NoiseDict[nvec[0]]*NoiseDict[nvec[1]]): 0}
#             SOL_2ndOrderMomMod = []
#             for nn in range(len(SOL_2ndOrderMom)):
#                 SOL_2ndOrderMomMod.append(SOL_2ndOrderMom[nn].subs(ZsubDict))
#             SOL_2ndOrderMom = SOL_2ndOrderMomMod
#         SOL_2ndOrdMomDict[M_2(NoiseDict[nvec[0]]*NoiseDict[nvec[0]])] = SOL_2ndOrderMom[0]
#         SOL_2ndOrdMomDict[M_2(NoiseDict[nvec[1]]*NoiseDict[nvec[1]])] = SOL_2ndOrderMom[1]
#         SOL_2ndOrdMomDict[M_2(NoiseDict[nvec[0]]*NoiseDict[nvec[1]])] = SOL_2ndOrderMom[2]
#     
#     elif len(NoiseDict)==3:
#         SOL_2ndOrderMom = list(linsolve(EQsys2ndOrdMom, [M_2(NoiseDict[nvec[0]]*NoiseDict[nvec[0]]), 
#                                                          M_2(NoiseDict[nvec[1]]*NoiseDict[nvec[1]]), 
#                                                          M_2(NoiseDict[nvec[2]]*NoiseDict[nvec[2]]), 
#                                                          M_2(NoiseDict[nvec[0]]*NoiseDict[nvec[1]]), 
#                                                          M_2(NoiseDict[nvec[0]]*NoiseDict[nvec[2]]), 
#                                                          M_2(NoiseDict[nvec[1]]*NoiseDict[nvec[2]])]))[0] #only one set of solutions (if any) in linear system of equations; hence index [0]
#         ZsubDict = {}
#         for noise1 in NoiseDict:
#             for noise2 in NoiseDict:
#                 if M_2(NoiseDict[noise1]*NoiseDict[noise2]) in SOL_2ndOrderMom:
#                     ZsubDict[M_2(NoiseDict[noise1]*NoiseDict[noise2])] = 0
#         if len(ZsubDict) > 0:
#             SOL_2ndOrderMomMod = []
#             for nn in range(len(SOL_2ndOrderMom)):
#                 SOL_2ndOrderMomMod.append(SOL_2ndOrderMom[nn].subs(ZsubDict))
#         SOL_2ndOrderMom = SOL_2ndOrderMomMod
#         SOL_2ndOrdMomDict[M_2(NoiseDict[nvec[0]]*NoiseDict[nvec[0]])] = SOL_2ndOrderMom[0]
#         SOL_2ndOrdMomDict[M_2(NoiseDict[nvec[1]]*NoiseDict[nvec[1]])] = SOL_2ndOrderMom[1]
#         SOL_2ndOrdMomDict[M_2(NoiseDict[nvec[2]]*NoiseDict[nvec[2]])] = SOL_2ndOrderMom[2]
#         SOL_2ndOrdMomDict[M_2(NoiseDict[nvec[0]]*NoiseDict[nvec[1]])] = SOL_2ndOrderMom[3]
#         SOL_2ndOrdMomDict[M_2(NoiseDict[nvec[0]]*NoiseDict[nvec[2]])] = SOL_2ndOrderMom[4]
#         SOL_2ndOrdMomDict[M_2(NoiseDict[nvec[1]]*NoiseDict[nvec[2]])] = SOL_2ndOrderMom[5]
#     print(SOL_2ndOrdMomDict)    
#       
#     return EOM_1stOrderMom, SOL_1stOrderMom[0], NoiseSubs1stOrder, EOM_2ndOrderMom, SOL_2ndOrdMomDict, NoiseSubs2ndOrder 
    

## Function that returns the ODE system deerived from Master equation
def _getODEs_vKE(_get_orderedLists_vKE, stoich):
    P, t = symbols('P t')
    V = Symbol('V', real=True, constant=True)
    Vlist_lhs, Vlist_rhs, substring = _get_orderedLists_vKE(stoich)
    rhsODE=0
    lhsODE=0
    for kk in range(len(Vlist_rhs)):
        for key in Vlist_rhs[kk]:
            if key==sqrt(V):
                rhsODE += Vlist_rhs[kk][key]            
    for kk in range(len(Vlist_lhs)):
        for key in Vlist_lhs[kk]:
            if key==sqrt(V):
                lhsODE += Vlist_lhs[kk][key]  
        
    ODE = lhsODE-rhsODE
    
    nvec = []
    for key1 in stoich:
        for key2 in stoich[key1]:
            if key2 != 'rate' and stoich[key1][key2] != 'const':
                if not key2 in nvec:
                    nvec.append(key2)
    #for reactant in reactants:
    #    nvec.append(reactant)
    nvec = sorted(nvec, key=default_sort_key)
    assert (len(nvec)==2 or len(nvec)==3 or len(nvec)==4), 'This module works for 2, 3 or 4 different reactants only'
    
    PhiDict = {}
    NoiseDict = {}
    for kk in range(len(nvec)):
        NoiseDict[nvec[kk]] = Symbol('eta_'+str(nvec[kk]))
        PhiDict[nvec[kk]] = Symbol('Phi_'+str(nvec[kk]))
        
    PhiSubDict = None    
    if not substring == None:
        PhiSubDict = {}
        for sub in substring:
            PhiSubSym = Symbol('Phi_'+str(sub))
            PhiSubDict[PhiSubSym] = substring[sub]
        for key in PhiSubDict:
            for sym in PhiSubDict[key].atoms(Symbol):
                phisub = Symbol('Phi_'+str(sym))
                if sym in nvec:
                    symSub = phisub
                    PhiSubDict[key] = PhiSubDict[key].subs({sym: symSub})
                else:
                    PhiSubDict[key] = PhiSubDict[key].subs({sym: 1}) #here we assume that if a reactant in the substitution string is not a time-dependent reactant it can only be the total number of reactants which is constant, i.e. 1=N/N
    
    
    if len(Vlist_lhs)-1 == 2:
        ode1 = 0
        ode2 = 0
        for kk in range(len(ODE.args)):
            prod=1
            for nn in range(len(ODE.args[kk].args)-1):
                prod *= ODE.args[kk].args[nn]
            if ODE.args[kk].args[-1] == Derivative(P(NoiseDict[nvec[0]],NoiseDict[nvec[1]],t), NoiseDict[nvec[0]]):
                ode1 += prod
            elif ODE.args[kk].args[-1] == Derivative(P(NoiseDict[nvec[0]],NoiseDict[nvec[1]],t), NoiseDict[nvec[1]]):
                ode2 += prod
            else:
                print('Check ODE.args!')
                
        if PhiSubDict:
            ode1 = ode1.subs(PhiSubDict)
            ode2 = ode2.subs(PhiSubDict) 
            
            for key in PhiSubDict:
                if key == PhiDict[nvec[0]]:
                    ODE_2 = solve(ode2, Derivative(PhiDict[nvec[1]] , t), dict=True)
                    ODEsys = {**ODE_2[0]}
                elif key == PhiDict[nvec[1]]:
                    ODE_1 = solve(ode1, Derivative(PhiDict[nvec[0]] , t), dict=True)
                    ODEsys = {**ODE_1[0]}
                else:
                    ODE_1 = solve(ode1, Derivative(PhiDict[nvec[0]] , t), dict=True)
                    ODE_2 = solve(ode2, Derivative(PhiDict[nvec[1]] , t), dict=True)
                    ODEsys = {**ODE_1[0], **ODE_2[0]}            
        else:        
            ODE_1 = solve(ode1, Derivative(PhiDict[nvec[0]] , t), dict=True)
            ODE_2 = solve(ode2, Derivative(PhiDict[nvec[1]] , t), dict=True)
            ODEsys = {**ODE_1[0], **ODE_2[0]}
                
    elif len(Vlist_lhs)-1 == 3:
        ode1 = 0
        ode2 = 0
        ode3 = 0
        for kk in range(len(ODE.args)):
            prod=1
            for nn in range(len(ODE.args[kk].args)-1):
                prod *= ODE.args[kk].args[nn]
            if ODE.args[kk].args[-1] == Derivative(P(NoiseDict[nvec[0]],NoiseDict[nvec[1]],NoiseDict[nvec[2]],t), NoiseDict[nvec[0]]):
                ode1 += prod
            elif ODE.args[kk].args[-1] == Derivative(P(NoiseDict[nvec[0]],NoiseDict[nvec[1]],NoiseDict[nvec[2]],t), NoiseDict[nvec[1]]):
                ode2 += prod
            else:
                ode3 += prod
        
        if PhiSubDict:
            ode1 = ode1.subs(PhiSubDict)
            ode2 = ode2.subs(PhiSubDict)
            ode3 = ode3.subs(PhiSubDict)
            
            for key in PhiSubDict:
                if key == PhiDict[nvec[0]]:
                    ODE_2 = solve(ode2, Derivative(PhiDict[nvec[1]] , t), dict=True)
                    ODE_3 = solve(ode3, Derivative(PhiDict[nvec[2]] , t), dict=True)
                    ODEsys = {**ODE_2[0], **ODE_3[0]}
                elif key == PhiDict[nvec[1]]:
                    ODE_1 = solve(ode1, Derivative(PhiDict[nvec[0]] , t), dict=True)
                    ODE_3 = solve(ode3, Derivative(PhiDict[nvec[2]] , t), dict=True)
                    ODEsys = {**ODE_1[0], **ODE_3[0]}
                elif key == PhiDict[nvec[2]]:
                    ODE_1 = solve(ode1, Derivative(PhiDict[nvec[0]] , t), dict=True)
                    ODE_2 = solve(ode2, Derivative(PhiDict[nvec[1]] , t), dict=True)
                    ODEsys = {**ODE_1[0], **ODE_2[0]}
                else:
                    ODE_1 = solve(ode1, Derivative(PhiDict[nvec[0]] , t), dict=True)
                    ODE_2 = solve(ode2, Derivative(PhiDict[nvec[1]] , t), dict=True)
                    ODE_3 = solve(ode3, Derivative(PhiDict[nvec[2]] , t), dict=True)
                    ODEsys = {**ODE_1[0], **ODE_2[0], **ODE_3[0]} 
        
        else:
            ODE_1 = solve(ode1, Derivative(PhiDict[nvec[0]] , t), dict=True)
            ODE_2 = solve(ode2, Derivative(PhiDict[nvec[1]] , t), dict=True)
            ODE_3 = solve(ode3, Derivative(PhiDict[nvec[2]] , t), dict=True)
            ODEsys = {**ODE_1[0], **ODE_2[0], **ODE_3[0]}
            
    elif len(Vlist_lhs)-1 == 4:
        ode1 = 0
        ode2 = 0
        ode3 = 0
        ode4 = 0
        for kk in range(len(ODE.args)):
            prod=1
            for nn in range(len(ODE.args[kk].args)-1):
                prod *= ODE.args[kk].args[nn]
            if ODE.args[kk].args[-1] == Derivative(P(NoiseDict[nvec[0]],NoiseDict[nvec[1]],NoiseDict[nvec[2]],NoiseDict[nvec[3]],t), NoiseDict[nvec[0]]):
                ode1 += prod
            elif ODE.args[kk].args[-1] == Derivative(P(NoiseDict[nvec[0]],NoiseDict[nvec[1]],NoiseDict[nvec[2]],NoiseDict[nvec[3]],t), NoiseDict[nvec[1]]):
                ode2 += prod
            elif ODE.args[kk].args[-1] == Derivative(P(NoiseDict[nvec[0]],NoiseDict[nvec[1]],NoiseDict[nvec[2]],NoiseDict[nvec[3]],t), NoiseDict[nvec[2]]):
                ode3 += prod
            else:
                ode4 += prod
        
        if PhiSubDict:
            ode1 = ode1.subs(PhiSubDict)
            ode2 = ode2.subs(PhiSubDict)
            ode3 = ode3.subs(PhiSubDict)
            ode4 = ode4.subs(PhiSubDict)
            
            for key in PhiSubDict:
                if key == PhiDict[nvec[0]]:
                    ODE_2 = solve(ode2, Derivative(PhiDict[nvec[1]] , t), dict=True)
                    ODE_3 = solve(ode3, Derivative(PhiDict[nvec[2]] , t), dict=True)
                    ODE_4 = solve(ode4, Derivative(PhiDict[nvec[3]] , t), dict=True)
                    ODEsys = {**ODE_2[0], **ODE_3[0], **ODE_4[0]}
                elif key == PhiDict[nvec[1]]:
                    ODE_1 = solve(ode1, Derivative(PhiDict[nvec[0]] , t), dict=True)
                    ODE_3 = solve(ode3, Derivative(PhiDict[nvec[2]] , t), dict=True)
                    ODE_4 = solve(ode4, Derivative(PhiDict[nvec[3]] , t), dict=True)
                    ODEsys = {**ODE_1[0], **ODE_3[0], **ODE_4[0]}
                elif key == PhiDict[nvec[2]]:
                    ODE_1 = solve(ode1, Derivative(PhiDict[nvec[0]] , t), dict=True)
                    ODE_2 = solve(ode2, Derivative(PhiDict[nvec[1]] , t), dict=True)
                    ODE_4 = solve(ode4, Derivative(PhiDict[nvec[3]] , t), dict=True)
                    ODEsys = {**ODE_1[0], **ODE_2[0], **ODE_4[0]}
                elif key == PhiDict[nvec[3]]:
                    ODE_1 = solve(ode1, Derivative(PhiDict[nvec[0]] , t), dict=True)
                    ODE_2 = solve(ode2, Derivative(PhiDict[nvec[1]] , t), dict=True)
                    ODE_3 = solve(ode3, Derivative(PhiDict[nvec[2]] , t), dict=True)
                    ODEsys = {**ODE_1[0], **ODE_2[0], **ODE_3[0]}
                else:
                    ODE_1 = solve(ode1, Derivative(PhiDict[nvec[0]] , t), dict=True)
                    ODE_2 = solve(ode2, Derivative(PhiDict[nvec[1]] , t), dict=True)
                    ODE_3 = solve(ode3, Derivative(PhiDict[nvec[2]] , t), dict=True)
                    ODE_4 = solve(ode4, Derivative(PhiDict[nvec[3]] , t), dict=True)
                    ODEsys = {**ODE_1[0], **ODE_2[0], **ODE_3[0], **ODE_4[0]} 
        
        else:
            ODE_1 = solve(ode1, Derivative(PhiDict[nvec[0]] , t), dict=True)
            ODE_2 = solve(ode2, Derivative(PhiDict[nvec[1]] , t), dict=True)
            ODE_3 = solve(ode3, Derivative(PhiDict[nvec[2]] , t), dict=True)
            ODE_4 = solve(ode4, Derivative(PhiDict[nvec[3]] , t), dict=True)
            ODEsys = {**ODE_1[0], **ODE_2[0], **ODE_3[0], **ODE_4[0]}
            
    else:
        print('Not implemented yet.')
        
    return ODEsys
 

def _process_params(params):
    paramsRet = []
    paramNames, paramValues = zip(*params)
    for name in paramNames:
#                self._paramNames.append(name.replace('\\','')) ## @todo: have to rationalise how LaTeX characters are handled
        if name == 'plotLimits' or name == 'systemSize':
            paramsRet.append(name)
        else:
            expr = process_sympy(name.replace('\\\\','\\'))
            atoms = expr.atoms()
            if len(atoms) > 1:
                raise SyntaxError("Non-singleton parameter name in parameter " + name)
            for atom in atoms:
                # parameter name should contain a single atom
                pass
            paramsRet.append(atom)
            
    return (paramsRet, paramValues)

    
def _raiseModelError(expected, read, rule):
    raise SyntaxError("Expected " + expected + " but read '" + read + "' in rule: " + rule)


## generic method for constructing figures in MuMoTview and MuMoTmultiController classes
def _buildFig(object, figure = None):
    global figureCounter
    object._figureNum = figureCounter
    figureCounter += 1
    plt.ion()
    with warnings.catch_warnings(): # ignore warnings when plt.hold has been deprecated in installed libraries - still need to try plt.hold(True) in case older libraries in use
        warnings.filterwarnings("ignore",category=MatplotlibDeprecationWarning)
        warnings.filterwarnings("ignore",category=UserWarning)
        plt.hold(True)  
    if figure == None:
        object._figure = plt.figure(object._figureNum) 
    else:
        object._figure = figure

## used for determining significant digits for axes formatting in plots MuMoTstreamView and MuMoTbifurcationView 
def round_to_1(x):
    if x == 0: return 1
    return round(x, -int(floor(log10(abs(x)))))

## Function for editing properties of 3D plots. 
#
#This function is used in MuMoTvectorView.
def _fig_formatting_3D(figure, xlab=None, ylab=None, zlab=None, ax_reformat=False, 
                       specialPoints=None, showFixedPoints=False, **kwargs):
    
    fig = plt.gcf()
    #fig.set_size_inches(10,8) 
    ax = fig.gca(projection='3d')
    
    if kwargs.get('showPlane', False) == True:
        #pointsMesh = np.linspace(0, 1, 11)
        #Xdat, Ydat = np.meshgrid(pointsMesh, pointsMesh)
        #Zdat = 1 - Xdat - Ydat
        #Zdat[Zdat<0] = 0
        #ax.plot_surface(Xdat, Ydat, Zdat, rstride=20, cstride=20, color='grey', alpha=0.25)
        #ax.plot_wireframe(Xdat, Ydat, Zdat, rstride=1, cstride=1, color='grey', alpha=0.5)
        ax.plot([1,0,0,1], [0,1,0,0], [0,0,1,0], linewidth=2, c='k')
        
    if xlab==None:
        try:
            xlabelstr = ax.xaxis.get_label_text()
            if len(ax.xaxis.get_label_text())==0:
                xlabelstr = 'choose x-label'
        except:
            xlabelstr = 'choose x-label'
    else:
        xlabelstr = xlab
        
    if ylab==None:
        try:
            ylabelstr = ax.yaxis.get_label_text()
            if len(ax.yaxis.get_label_text())==0:
                ylabelstr = 'choose y-label'
        except:
            ylabelstr = 'choose y-label'
    else:
        ylabelstr = ylab
        
    if zlab==None:
        try:
            zlabelstr = ax.yaxis.get_label_text()
            if len(ax.zaxis.get_label_text())==0:
                zlabelstr = 'choose z-label'
        except:
            zlabelstr = 'choose z-label'
    else:
        zlabelstr = zlab
    
    x_lim_left = ax.get_xbound()[0]#ax.xaxis.get_data_interval()[0]
    x_lim_right = ax.get_xbound()[1]#ax.xaxis.get_data_interval()[1]
    y_lim_bot = ax.get_ybound()[0]#ax.yaxis.get_data_interval()[0]
    y_lim_top = ax.get_ybound()[1]
    z_lim_bot = ax.get_zbound()[0]#ax.zaxis.get_data_interval()[0]
    z_lim_top = ax.get_zbound()[1]
    if ax_reformat==False:
        xmajortickslocs = ax.xaxis.get_majorticklocs()
        #xminortickslocs = ax.xaxis.get_minorticklocs()
        ymajortickslocs = ax.yaxis.get_majorticklocs()
        #yminortickslocs = ax.yaxis.get_minorticklocs()
        zmajortickslocs = ax.zaxis.get_majorticklocs()
        #zminortickslocs = ax.zaxis.get_minorticklocs()
        #plt.cla()
        ax.set_xticks(xmajortickslocs)
        #ax.set_xticks(xminortickslocs, minor = True)
        ax.set_yticks(ymajortickslocs)
        #ax.set_yticks(yminortickslocs, minor = True)
        ax.set_zticks(zmajortickslocs)
        #ax.set_zticks(zminortickslocs, minor = True)
    else:
        max_xrange = x_lim_right - x_lim_left
        max_yrange = y_lim_top - y_lim_bot
        if kwargs.get('showPlane', False) == True:
            max_zrange = z_lim_top
        else:
            max_zrange = z_lim_top - z_lim_bot
            
        if max_xrange < 1.0:
            xMLocator_major = round_to_1(max_xrange/4)
        else:
            xMLocator_major = round_to_1(max_xrange/6)
        #xMLocator_minor = xMLocator_major/2
        if max_yrange < 1.0:
            yMLocator_major = round_to_1(max_yrange/4)
        else:
            yMLocator_major = round_to_1(max_yrange/6)
        #yMLocator_minor = yMLocator_major/2
        if max_zrange < 1.0:
            zMLocator_major = round_to_1(max_zrange/4)
        else:
            zMLocator_major = round_to_1(max_zrange/6)
        #zMLocator_minor = yMLocator_major/2
        ax.xaxis.set_major_locator(ticker.MultipleLocator(xMLocator_major))
        #ax.xaxis.set_minor_locator(ticker.MultipleLocator(xMLocator_minor))
        ax.yaxis.set_major_locator(ticker.MultipleLocator(yMLocator_major))
        #ax.yaxis.set_minor_locator(ticker.MultipleLocator(yMLocator_minor))
        ax.zaxis.set_major_locator(ticker.MultipleLocator(zMLocator_major))
        #ax.zaxis.set_minor_locator(ticker.MultipleLocator(zMLocator_minor))
        
    ax.set_xlim3d(x_lim_left,x_lim_right)
    ax.set_ylim3d(y_lim_bot,y_lim_top)
    if kwargs.get('showPlane', False) == True:
        ax.set_zlim3d(0,z_lim_top)
    else:
        ax.set_zlim3d(z_lim_bot,z_lim_top)
                    
    if showFixedPoints==True:
        if not specialPoints[0] == []:
            for jj in range(len(specialPoints[0])):
                try:
                    len(specialPoints[3][jj]) == 3
                    lam1 = specialPoints[3][jj][0]
                    lam2 = specialPoints[3][jj][1]
                    lam3 = specialPoints[3][jj][2]
                    if (re(lam1) < 0 and re(lam2) < 0 and re(lam3) < 0):
                        FPcolor = 'g'
                        FPmarker = 'o'
                    else:
                        FPcolor = 'r'  
                        FPmarker = '>'     
                except:
                    print('Check input!')
                    FPcolor='k'  
                     
                ax.scatter([specialPoints[0][jj]], [specialPoints[1][jj]], [specialPoints[2][jj]], 
                           marker=FPmarker, s=300, c=FPcolor)
    
    if 'fontsize' in kwargs:
        if not kwargs['fontsize']==None:
            chooseFontSize = kwargs['fontsize']
    elif len(xlabelstr) > 40 or len(ylabelstr) > 40 or len(zlabelstr) > 40:
        chooseFontSize = 16
    elif 31 <= len(xlabelstr) <= 40 or 31 <= len(ylabelstr) <= 40 or 31 <= len(zlabelstr) <= 40:
        chooseFontSize = 20
    elif 26 <= len(xlabelstr) <= 30 or 26 <= len(ylabelstr) <= 30 or 26 <= len(zlabelstr) <= 30:
        chooseFontSize = 26
    else:
        chooseFontSize = 30
    
    ax.xaxis.labelpad = 20
    ax.yaxis.labelpad = 20
    ax.zaxis.labelpad = 20
    ax.set_xlabel(r''+str(xlabelstr), fontsize = chooseFontSize)
    ax.set_ylabel(r''+str(ylabelstr), fontsize = chooseFontSize)
    if len(str(zlabelstr))>1:
        ax.set_zlabel(r''+str(zlabelstr), fontsize = chooseFontSize, rotation=90)
    else:
        ax.set_zlabel(r''+str(zlabelstr), fontsize = chooseFontSize)
        
    for tick in ax.xaxis.get_major_ticks():
        tick.label.set_fontsize(18) 
    for tick in ax.yaxis.get_major_ticks():
        tick.label.set_fontsize(18)
    for tick in ax.zaxis.get_major_ticks():
        tick.set_pad(8)
        tick.label.set_fontsize(18)      
        
    plt.tight_layout(pad=4)
 

## Function for formatting 2D plots. 
#
#This function is used in MuMoTvectorView, MuMoTstreamView and MuMoTbifurcationView    
def _fig_formatting_2D(figure=None, xdata=None, ydata=None, choose_xrange=None, choose_yrange=None, eigenvalues=None, 
                       curve_replot=False, ax_reformat=False, showFixedPoints=False, specialPoints=None,
                       xlab=None, ylab=None, curvelab=None, **kwargs):
    #print(kwargs)
    
    linestyle_list = ['solid','dashed', 'dashdot', 'dotted', 'solid','dashed', 'dashdot', 'dotted', 'solid']
    
    if xdata and ydata:
        if len(xdata) == len(ydata):
            #plt.figure(figsize=(8,6), dpi=80)
            ax = plt.axes()
            data_x=xdata
            data_y=ydata
            
        else:
            print('CHECK input:')
            print('xdata and ydata are lists of arrays and must have same lengths!')
            print('Array pairs xdata[k] and ydata[k] (k = 0, ..., N-1) must have same lengths too!')

    elif figure:
        plt.gcf()
        ax = plt.gca()
        data_x = [ax.lines[kk].get_xdata() for kk in range(len(ax.lines))]
        data_y = [ax.lines[kk].get_ydata() for kk in range(len(ax.lines))]
        
    else:
        print('Choose either figure or dataset(s)')
    #print(data_x)
    
    if xlab==None:
        try:
            xlabelstr = ax.xaxis.get_label_text()
            if len(ax.xaxis.get_label_text())==0:
                xlabelstr = 'choose x-label'
        except:
            xlabelstr = 'choose x-label'
    else:
        xlabelstr = xlab
        
    if ylab==None:
        try:
            ylabelstr = ax.yaxis.get_label_text()
            if len(ax.yaxis.get_label_text())==0:
                ylabelstr = 'choose y-label'
        except:
            ylabelstr = 'choose y-label'
    else:
        ylabelstr = ylab
    
    if ax_reformat==False and figure!=None:
        xmajortickslocs = ax.xaxis.get_majorticklocs()
        xminortickslocs = ax.xaxis.get_minorticklocs()
        ymajortickslocs = ax.yaxis.get_majorticklocs()
        yminortickslocs = ax.yaxis.get_minorticklocs()
        x_lim_left = ax.get_xbound()[0]#ax.xaxis.get_data_interval()[0]
        x_lim_right = ax.get_xbound()[1]#ax.xaxis.get_data_interval()[1]
        y_lim_bot = ax.get_ybound()[0]#ax.yaxis.get_data_interval()[0]
        y_lim_top = ax.get_ybound()[1]#ax.yaxis.get_data_interval()[1]
        #print(ax.yaxis.get_data_interval())
        
    if curve_replot==True:
        plt.cla()
    
    if ax_reformat==False and figure!=None:
        ax.set_xticks(xmajortickslocs)
        ax.set_xticks(xminortickslocs, minor = True)
        ax.set_yticks(ymajortickslocs)
        ax.set_yticks(yminortickslocs, minor = True)
        ax.tick_params(axis = 'both', which = 'major', length=5, width=2)
        ax.tick_params(axis = 'both', which = 'minor', length=3, width=1)
        plt.xlim(x_lim_left,x_lim_right)
        plt.ylim(y_lim_bot,y_lim_top)
        
    if figure==None or curve_replot==True:
        if 'LineThickness' in kwargs:
            LineThickness = kwargs['LineThickness']
        else:
            LineThickness = 4
        
        if eigenvalues:
            round_digit = 10
#             solX_dict={} #bifurcation parameter
#             solY_dict={} #state variable 1
#             solX_dict['solX_unst']=[] 
#             solY_dict['solY_unst']=[]
#             solX_dict['solX_stab']=[]
#             solY_dict['solY_stab']=[]
#             solX_dict['solX_saddle']=[]
#             solY_dict['solY_saddle']=[]
#             
#             nr_sol_unst=0
#             nr_sol_saddle=0
#             nr_sol_stab=0
#             data_x_tmp=[]
#             data_y_tmp=[]
#             #print(specialPoints)
            for nn in range(len(data_x)):
                solX_dict={} #bifurcation parameter
                solY_dict={} #state variable 1
                solX_dict['solX_unst']=[] 
                solY_dict['solY_unst']=[]
                solX_dict['solX_stab']=[]
                solY_dict['solY_stab']=[]
                solX_dict['solX_saddle']=[]
                solY_dict['solY_saddle']=[]
                
                nr_sol_unst=0
                nr_sol_saddle=0
                nr_sol_stab=0
                data_x_tmp=[]
                data_y_tmp=[]
                #sign_change=0
                for kk in range(len(eigenvalues[nn])):
                    if kk > 0:
                        if (np.sign(np.round(np.real(eigenvalues[nn][kk][0]), round_digit))*np.sign(np.round(np.real(eigenvalues[nn][kk-1][0]), round_digit)) <= 0
                            or np.sign(np.round(np.real(eigenvalues[nn][kk][1]), round_digit))*np.sign(np.round(np.real(eigenvalues[nn][kk-1][1]), round_digit)) <= 0):
                            #print('sign change')
                            #sign_change+=1
                            #print(sign_change)
                            #if specialPoints !=None and specialPoints[0]!=[]:
                            #    data_x_tmp.append(specialPoints[0][sign_change-1])
                            #    data_y_tmp.append(specialPoints[1][sign_change-1])
                            
                            if nr_sol_unst == 1:
                                solX_dict['solX_unst'].append(data_x_tmp)
                                solY_dict['solY_unst'].append(data_y_tmp)
                            elif nr_sol_saddle == 1:
                                solX_dict['solX_saddle'].append(data_x_tmp)
                                solY_dict['solY_saddle'].append(data_y_tmp)
                            elif nr_sol_stab == 1:
                                solX_dict['solX_stab'].append(data_x_tmp)
                                solY_dict['solY_stab'].append(data_y_tmp)
                            else:
                                print('Something went wrong!')
                            
                            data_x_tmp_first=data_x_tmp[-1]
                            data_y_tmp_first=data_y_tmp[-1]
                            nr_sol_stab=0
                            nr_sol_saddle=0
                            nr_sol_unst=0
                            data_x_tmp=[]
                            data_y_tmp=[]
                            data_x_tmp.append(data_x_tmp_first)
                            data_y_tmp.append(data_y_tmp_first)
                            #if specialPoints !=None and specialPoints[0]!=[]:
                            #    data_x_tmp.append(specialPoints[0][sign_change-1])
                            #    data_y_tmp.append(specialPoints[1][sign_change-1])
                    if np.sign(np.round(np.real(eigenvalues[nn][kk][0]), round_digit)) == -1 and np.sign(np.round(np.real(eigenvalues[nn][kk][1]), round_digit)) == -1:  
                        nr_sol_stab=1
                    elif np.sign(np.round(np.real(eigenvalues[nn][kk][0]), round_digit)) in [0,1] and np.sign(np.round(np.real(eigenvalues[nn][kk][1]), round_digit)) == -1:
                        nr_sol_saddle=1
                    elif np.sign(np.round(np.real(eigenvalues[nn][kk][0]), round_digit)) == -1 and np.sign(np.round(np.real(eigenvalues[nn][kk][1]), round_digit)) in [0,1]:
                        nr_sol_saddle=1
                    else:
                        nr_sol_unst=1                
#                     if np.real(eigenvalues[nn][kk][0]) < 0 and np.real(eigenvalues[nn][kk][1]) < 0:  
#                         nr_sol_stab=1
#                     elif np.real(eigenvalues[nn][kk][0]) >= 0 and np.real(eigenvalues[nn][kk][1]) < 0:
#                         nr_sol_saddle=1
#                     elif np.real(eigenvalues[nn][kk][0]) < 0 and np.real(eigenvalues[nn][kk][1]) >= 0:
#                         nr_sol_saddle=1
#                     else:
#                         nr_sol_unst=1
                         
                    data_x_tmp.append(data_x[nn][kk])
                    data_y_tmp.append(data_y[nn][kk])
                
                    if kk == len(eigenvalues[nn])-1:
                        if nr_sol_unst == 1:
                            solX_dict['solX_unst'].append(data_x_tmp)
                            solY_dict['solY_unst'].append(data_y_tmp)
                        elif nr_sol_saddle == 1:
                            solX_dict['solX_saddle'].append(data_x_tmp)
                            solY_dict['solY_saddle'].append(data_y_tmp)
                        elif nr_sol_stab == 1:
                            solX_dict['solX_stab'].append(data_x_tmp)
                            solY_dict['solY_stab'].append(data_y_tmp)
                        else:
                            print('Something went wrong!')
                        
                if not solX_dict['solX_unst'] == []:            
                    for jj in range(len(solX_dict['solX_unst'])):
                        plt.plot(solX_dict['solX_unst'][jj], 
                                 solY_dict['solY_unst'][jj], 
                                 c = line_color_list[2], 
                                 ls = linestyle_list[3], lw = LineThickness, label = r'unstable')
                if not solX_dict['solX_stab'] == []:            
                    for jj in range(len(solX_dict['solX_stab'])):
                        plt.plot(solX_dict['solX_stab'][jj], 
                                 solY_dict['solY_stab'][jj], 
                                 c = line_color_list[1], 
                                 ls = linestyle_list[0], lw = LineThickness, label = r'stable')
                if not solX_dict['solX_saddle'] == []:            
                    for jj in range(len(solX_dict['solX_saddle'])):
                        plt.plot(solX_dict['solX_saddle'][jj], 
                                 solY_dict['solY_saddle'][jj], 
                                 c = line_color_list[0], 
                                 ls = linestyle_list[1], lw = LineThickness, label = r'saddle')
                
                
                
#             if not solX_dict['solX_unst'] == []:            
#                 for jj in range(len(solX_dict['solX_unst'])):
#                     plt.plot(solX_dict['solX_unst'][jj], 
#                              solY_dict['solY_unst'][jj], 
#                              c = line_color_list[2], 
#                              ls = linestyle_list[3], lw = LineThickness, label = r'unstable')
#             if not solX_dict['solX_stab'] == []:            
#                 for jj in range(len(solX_dict['solX_stab'])):
#                     plt.plot(solX_dict['solX_stab'][jj], 
#                              solY_dict['solY_stab'][jj], 
#                              c = line_color_list[1], 
#                              ls = linestyle_list[0], lw = LineThickness, label = r'stable')
#             if not solX_dict['solX_saddle'] == []:            
#                 for jj in range(len(solX_dict['solX_saddle'])):
#                     plt.plot(solX_dict['solX_saddle'][jj], 
#                              solY_dict['solY_saddle'][jj], 
#                              c = line_color_list[0], 
#                              ls = linestyle_list[1], lw = LineThickness, label = r'saddle')
                                    
                            
        else:
            for nn in range(len(data_x)):
                try:
                    plt.plot(data_x[nn], data_y[nn], c = line_color_list[nn], 
                             ls = linestyle_list[nn], lw = LineThickness, label = r''+str(curvelab[nn]))
                except:
                    plt.plot(data_x[nn], data_y[nn], c = line_color_list[nn], 
                             ls = linestyle_list[nn], lw = LineThickness)
        
        
    if len(xlabelstr) > 40 or len(ylabelstr) > 40:
        chooseFontSize = 16
    elif 31 <= len(xlabelstr) <= 40 or 31 <= len(ylabelstr) <= 40:
        chooseFontSize = 20
    elif 26 <= len(xlabelstr) <= 30 or 26 <= len(ylabelstr) <= 30:
        chooseFontSize = 26
    else:
        chooseFontSize = 30
        
    if 'fontsize' in kwargs:
        if not kwargs['fontsize']==None:
            chooseFontSize = kwargs['fontsize']

    plt.xlabel(r''+str(xlabelstr), fontsize = chooseFontSize)
    plt.ylabel(r''+str(ylabelstr), fontsize = chooseFontSize)
    #ax.set_xlabel(r''+str(xlabelstr), fontsize = chooseFontSize)
    #ax.set_ylabel(r''+str(ylabelstr), fontsize = chooseFontSize)
     
    if figure==None or ax_reformat==True:
        if choose_xrange:
            max_xrange = choose_xrange[1]-choose_xrange[0]
        else:
            #xrange = [np.max(data_x[kk]) - np.min(data_x[kk]) for kk in range(len(data_x))]
            XaxisMax = np.max([np.max(data_x[kk]) for kk in range(len(data_x))])
            XaxisMin = np.min([np.min(data_x[kk]) for kk in range(len(data_x))])
            max_xrange = XaxisMax - XaxisMin  # max(xrange)
        
        if choose_yrange:
            max_yrange = choose_yrange[1]-choose_yrange[0]
        else:
            #yrange = [np.max(data_y[kk]) - np.min(data_y[kk]) for kk in range(len(data_y))]
            #max_yrange = np.max(data_y) - np.min(data_y) #max(yrange)
            YaxisMax = np.max([np.max(data_y[kk]) for kk in range(len(data_y))])
            YaxisMin = np.min([np.min(data_y[kk]) for kk in range(len(data_y))])
            max_yrange = YaxisMax - YaxisMin
        
        if max_xrange < 1.0:
            xMLocator_major = round_to_1(max_xrange/5)
        else:
            xMLocator_major = round_to_1(max_xrange/10)
        xMLocator_minor = xMLocator_major/2
        if max_yrange < 1.0:
            yMLocator_major = round_to_1(max_yrange/5)
        else:
            yMLocator_major = round_to_1(max_yrange/10)
        yMLocator_minor = yMLocator_major/2
        
        if choose_xrange:
            plt.xlim(choose_xrange[0]-xMLocator_minor, choose_xrange[1]+xMLocator_minor)
        else:
            plt.xlim(XaxisMin-xMLocator_minor, XaxisMax+xMLocator_minor)
        if choose_yrange:
            plt.ylim(choose_yrange[0]-yMLocator_minor, choose_yrange[1]+yMLocator_minor)
        else:
            plt.ylim(YaxisMin-yMLocator_minor, YaxisMax+yMLocator_minor)

        ax.xaxis.set_major_locator(ticker.MultipleLocator(xMLocator_major))
        ax.xaxis.set_minor_locator(ticker.MultipleLocator(xMLocator_minor))
        ax.yaxis.set_major_locator(ticker.MultipleLocator(yMLocator_major))
        ax.yaxis.set_minor_locator(ticker.MultipleLocator(yMLocator_minor))
        for axis in ['top','bottom','left','right']:
            ax.spines[axis].set_linewidth(2)
        
        ax.tick_params('both', length=5, width=2, which='major')
        ax.tick_params('both', length=3, width=1, which='minor')
    
    if eigenvalues:
        if specialPoints != []:
            if specialPoints[0] != []:
                for jj in range(len(specialPoints[0])):
                    plt.plot([specialPoints[0][jj]], [specialPoints[1][jj]], marker='o', markersize=15, 
                             c=line_color_list[-1])    
                for a,b,c in zip(specialPoints[0], specialPoints[1], specialPoints[2]): 
                    if a > plt.xlim()[0]+(plt.xlim()[1]-plt.xlim()[0])/2:
                        x_offset = -(plt.xlim()[1]-plt.xlim()[0])*0.02
                    else:
                        x_offset = (plt.xlim()[1]-plt.xlim()[0])*0.02
                    if b > plt.ylim()[0]+(plt.ylim()[1]-plt.ylim()[0])/2:
                        y_offset = -(plt.ylim()[1]-plt.ylim()[0])*0.05
                    else:
                        y_offset = (plt.ylim()[1]-plt.ylim()[0])*0.05
                    plt.text(a+x_offset, b+y_offset, c, fontsize=18)
    
    if showFixedPoints==True:
        if not specialPoints[0] == []:
            for jj in range(len(specialPoints[0])):
                try:
                    len(specialPoints[2][jj]) == 2
                    lam1 = specialPoints[2][jj][0]
                    lam2 = specialPoints[2][jj][1]
                    if re(lam1) < 0 and re(lam2) < 0:
                        FPcolor = line_color_list[1]
                        FPfill = 'full'
                    elif re(lam1) > 0 and re(lam2) > 0:
                        FPcolor = line_color_list[2]
                        FPfill = 'none'
                    else:
                        FPcolor = line_color_list[0]
                        FPfill = 'none'
                        
                except:
                    print('Check input!')
                    FPcolor=line_color_list[-1]  
                    FPfill = 'none'
                     
                plt.plot([specialPoints[0][jj]], [specialPoints[1][jj]], marker='o', markersize=12, 
                         c=FPcolor, fillstyle=FPfill, mew=4, mec=FPcolor)
    if kwargs.get('grid', False) == True:
        plt.grid()
        
    if curvelab != None:
        #if 'legend_loc' in kwargs:
        #    legend_loc = kwargs['legend_loc']
        #else:
        #    legend_loc = 'upper left'
        legend_fontsize = kwargs.get('legend_fontsize', 20)
        legend_loc = kwargs.get('legend_loc', 'upper left')
        plt.legend(loc=str(legend_loc), fontsize=legend_fontsize, ncol=2)
        
    for tick in ax.xaxis.get_major_ticks():
                    tick.label.set_fontsize(18) 
    for tick in ax.yaxis.get_major_ticks():
                    tick.label.set_fontsize(18)
    plt.tight_layout() 
    
def _decodeNetworkTypeFromString(netTypeStr):
    # init the network type
    admissibleNetTypes = {'full': NetworkType.FULLY_CONNECTED, 
                          'erdos-renyi': NetworkType.ERSOS_RENYI, 
                          'barabasi-albert': NetworkType.BARABASI_ALBERT, 
                          'dynamic': NetworkType.DYNAMIC}
    
    if netTypeStr not in admissibleNetTypes:
        print("ERROR! Invalid network type argument! Valid strings are: " + str(admissibleNetTypes) )
    return admissibleNetTypes.get(netTypeStr, None)

def _encodeNetworkTypeToString(netType):
    # init the network type
    netTypeEncoding = {NetworkType.FULLY_CONNECTED: 'full', 
                          NetworkType.ERSOS_RENYI: 'erdos-renyi', 
                          NetworkType.BARABASI_ALBERT: 'barabasi-albert', 
                          NetworkType.DYNAMIC: 'dynamic'}
    
    if netType not in netTypeEncoding:
        print("ERROR! Invalid netTypeEncoding table! Tryed to encode network type: " + str(netType) )
    return netTypeEncoding.get(netType, 'none')

def _make_autopct(values):
    def my_autopct(pct):
        total = sum(values)
        val = int(round(pct*total/100.0))
        return '{p:.2f}%  ({v:d})'.format(p=pct,v=val)
    return my_autopct<|MERGE_RESOLUTION|>--- conflicted
+++ resolved
@@ -644,11 +644,9 @@
     ## construct interactive vector plot        
     def vector(self, stateVariable1, stateVariable2, stateVariable3 = None, params = None, **kwargs):
         if self._check_state_variables(stateVariable1, stateVariable2, stateVariable3):
-            
-<<<<<<< HEAD
-=======
+
             continuous_update = not (kwargs.get('showNoise', False) or kwargs.get('showFixedPoints', False))
->>>>>>> 2c5aa9f0
+
             # construct controller
             viewController = self._controller(continuous_update, plotLimitsSlider = not(self._constantSystemSize), params = params, **kwargs)
             
