--- conflicted
+++ resolved
@@ -1,1249 +1,1200 @@
 {
- "cells": [
-  {
-   "cell_type": "markdown",
-   "metadata": {},
-   "source": [
-    "# MuMoT Test Suite <a class=\"tocSkip\">"
-   ]
+  "cells": [
+    {
+      "cell_type": "markdown",
+      "metadata": {
+      },
+      "source": "# MuMoT Test Suite <a class=\"tocSkip\">"
+    },
+    {
+      "cell_type": "code",
+      "execution_count": null,
+      "metadata": {
+      },
+      "outputs": [
+      ],
+      "source": "import mumot\n\nmumot.setVerboseExceptions()"
+    },
+    {
+      "cell_type": "markdown",
+      "metadata": {
+      },
+      "source": "## Substitution and display tests based on 2-d stop-signal model"
+    },
+    {
+      "cell_type": "code",
+      "execution_count": null,
+      "metadata": {
+      },
+      "outputs": [
+      ],
+      "source": "%%model\n$\nU -> A : g_1\nU -> B : g_2\nA -> U : a_1\nB -> U : a_2\nA + U -> A + A : r_1\nB + U -> B + B : r_2\nA + B -> A + U : s\nA + B -> B + U : s\n$"
+    },
+    {
+      "cell_type": "code",
+      "execution_count": null,
+      "metadata": {
+      },
+      "outputs": [
+      ],
+      "source": [
+        "model1 = mumot.parseModel(In[2])"
+      ]
+    },
+    {
+      "cell_type": "code",
+      "execution_count": null,
+      "metadata": {
+      },
+      "outputs": [
+      ],
+      "source": "int1 = model1.integrate(showStateVars=['A', 'B', 'U'],\n                        initWidgets={'maxTime':[10,5,50,1], \n                                     'initialState':{'U': [1,0,1,0.01],'B': [0,0,1,0.1],'A': [0,0,1,0.1]}},\n                       conserved=True)"
+    },
+    {
+      "cell_type": "code",
+      "execution_count": null,
+      "metadata": {
+      },
+      "outputs": [
+      ],
+      "source": "int1.showLogs()"
+    },
+    {
+      "cell_type": "code",
+      "execution_count": null,
+      "metadata": {
+      },
+      "outputs": [
+      ],
+      "source": "model1.showODEs()"
+    },
+    {
+      "cell_type": "code",
+      "execution_count": null,
+      "metadata": {
+      },
+      "outputs": [
+      ],
+      "source": "model1.showODEs(method='vanKampen')"
+    },
+    {
+      "cell_type": "code",
+      "execution_count": null,
+      "metadata": {
+      },
+      "outputs": [
+      ],
+      "source": "noise1 = model1.noiseCorrelations(initWidgets={'maxTime':[10,5,50,1], \n                                               'initialState':{'U': [0.3,0,1,0.01],'B': [0.1,0,1,0.1],'A': [0.6,0,1,0.1]}},\n                                  conserved=True)"
+    },
+    {
+      "cell_type": "code",
+      "execution_count": null,
+      "metadata": {
+      },
+      "outputs": [
+      ],
+      "source": "noise1.showLogs()"
+    },
+    {
+      "cell_type": "code",
+      "execution_count": null,
+      "metadata": {
+      },
+      "outputs": [
+      ],
+      "source": "model2 = model1.substitute('a_1 = 1/v_1, a_2 = 1/v_2, g_1 = v_1, g_2 = v_2, r_1 = v_1, r_2 = v_2')"
+    },
+    {
+      "cell_type": "code",
+      "execution_count": null,
+      "metadata": {
+      },
+      "outputs": [
+      ],
+      "source": "model3 = model2.substitute('v_1 = \\\\mu + \\\\Delta/2, v_2 = \\\\mu - \\\\Delta/2')"
+    },
+    {
+      "cell_type": "code",
+      "execution_count": null,
+      "metadata": {
+      },
+      "outputs": [
+      ],
+      "source": "model3.showODEs()"
+    },
+    {
+      "cell_type": "code",
+      "execution_count": null,
+      "metadata": {
+      },
+      "outputs": [
+      ],
+      "source": "model3.show()"
+    },
+    {
+      "cell_type": "code",
+      "execution_count": null,
+      "metadata": {
+      },
+      "outputs": [
+      ],
+      "source": "model3.visualise()"
+    },
+    {
+      "cell_type": "markdown",
+      "metadata": {
+      },
+      "source": "### Check substitutions do not change original model"
+    },
+    {
+      "cell_type": "code",
+      "execution_count": null,
+      "metadata": {
+      },
+      "outputs": [
+      ],
+      "source": "model1.showODEs()"
+    },
+    {
+      "cell_type": "code",
+      "execution_count": null,
+      "metadata": {
+      },
+      "outputs": [
+      ],
+      "source": "model1.show()"
+    },
+    {
+      "cell_type": "code",
+      "execution_count": null,
+      "metadata": {
+      },
+      "outputs": [
+      ],
+      "source": "model1.visualise()"
+    },
+    {
+      "cell_type": "markdown",
+      "metadata": {
+      },
+      "source": "## Set system size"
+    },
+    {
+      "cell_type": "code",
+      "execution_count": null,
+      "metadata": {
+      },
+      "outputs": [
+      ],
+      "source": "model4 = model3.substitute('U = N - \\A - \\B')"
+    },
+    {
+      "cell_type": "code",
+      "execution_count": null,
+      "metadata": {
+      },
+      "outputs": [
+      ],
+      "source": "model4.showODEs()"
+    },
+    {
+      "cell_type": "code",
+      "execution_count": null,
+      "metadata": {
+      },
+      "outputs": [
+      ],
+      "source": "int4 = model4.integrate()"
+    },
+    {
+      "cell_type": "code",
+      "execution_count": null,
+      "metadata": {
+      },
+      "outputs": [
+      ],
+      "source": "model4.showODEs(method='vanKampen')"
+    },
+    {
+      "cell_type": "markdown",
+      "metadata": {
+      },
+      "source": "## 2d bifurcation plot tests"
+    },
+    {
+      "cell_type": "code",
+      "execution_count": null,
+      "metadata": {
+      },
+      "outputs": [
+      ],
+      "source": "modelBifCont1 = model4.bifurcation('s','A-B', initWigdets={'Delta':[0.1, 0, 5, 0.1], 'mu':[3, 1.1, 5, 0.1]},\n                                  ContMaxNumPoints=150)"
+    },
+    {
+      "cell_type": "code",
+      "execution_count": null,
+      "metadata": {
+      },
+      "outputs": [
+      ],
+      "source": "modelBifCont1.showLogs()"
+    },
+    {
+      "cell_type": "code",
+      "execution_count": null,
+      "metadata": {
+      },
+      "outputs": [
+      ],
+      "source": "model5 = model2.substitute('v_1 = v, v_2 = v')"
+    },
+    {
+      "cell_type": "code",
+      "execution_count": null,
+      "metadata": {
+      },
+      "outputs": [
+      ],
+      "source": "model6 = model5.substitute('U = N - \\A - \\B')"
+    },
+    {
+      "cell_type": "code",
+      "execution_count": null,
+      "metadata": {
+      },
+      "outputs": [
+      ],
+      "source": "model6.showODEs()"
+    },
+    {
+      "cell_type": "markdown",
+      "metadata": {
+      },
+      "source": "## 2d stream plot tests"
+    },
+    {
+      "cell_type": "code",
+      "execution_count": null,
+      "metadata": {
+        "scrolled": false
+      },
+      "outputs": [
+      ],
+      "source": "modelStreamCont1 = model4.stream('A', 'B',fontsize=25, xlab=r'this is the x-label', \n                                 showFixedPoints=True, showNoise=True)"
+    },
+    {
+      "cell_type": "code",
+      "execution_count": null,
+      "metadata": {
+      },
+      "outputs": [
+      ],
+      "source": "modelStreamCont1.showLogs(tail=True)"
+    },
+    {
+      "cell_type": "code",
+      "execution_count": null,
+      "metadata": {
+      },
+      "outputs": [
+      ],
+      "source": "modelStreamCont2 = model6.stream('A', 'B', showNoise=True, showFixedPoints=False)"
+    },
+    {
+      "cell_type": "code",
+      "execution_count": null,
+      "metadata": {
+      },
+      "outputs": [
+      ],
+      "source": "modelStreamCont2.showLogs()"
+    },
+    {
+      "cell_type": "markdown",
+      "metadata": {
+      },
+      "source": "## 2d vector plot tests"
+    },
+    {
+      "cell_type": "code",
+      "execution_count": null,
+      "metadata": {
+      },
+      "outputs": [
+      ],
+      "source": "modelVectorCont1 = model4.vector('A', 'B', showFixedPoints=True)"
+    },
+    {
+      "cell_type": "code",
+      "execution_count": null,
+      "metadata": {
+      },
+      "outputs": [
+      ],
+      "source": "modelVectorCont1.showLogs(tail=True)"
+    },
+    {
+      "cell_type": "markdown",
+      "metadata": {
+      },
+      "source": "## SSA and multiagent tests"
+    },
+    {
+      "cell_type": "code",
+      "execution_count": null,
+      "metadata": {
+        "scrolled": false
+      },
+      "outputs": [
+      ],
+      "source": "model4.SSA()"
+    },
+    {
+      "cell_type": "code",
+      "execution_count": null,
+      "metadata": {
+      },
+      "outputs": [
+      ],
+      "source": "ssa = model4.SSA(initWidgets={'realtimePlot':True, \n                        'initialState':{'U': [1,0,1,0.01],'B': [0,0,1,0.1],'A': [0,0,1,0.1]},\n                        'runs':[3,1,20,1]})"
+    },
+    {
+      "cell_type": "code",
+      "execution_count": null,
+      "metadata": {
+      },
+      "outputs": [
+      ],
+      "source": "ma = model4.multiagent()"
+    },
+    {
+      "cell_type": "code",
+      "execution_count": null,
+      "metadata": {
+      },
+      "outputs": [
+      ],
+      "source": "model4.multiagent(initWidgets={'realtimePlot':True, 'systemSize':[50,3,100,1],\n                        'initialState':{'U': [1,0,1,0.01],'B': [0,0,1,0.1],'A': [0,0,1,0.1]},\n                        'netType':'dynamic', 'visualisationType':'graph', 'showTrace':True, 'showInteractions':True})"
+    },
+    {
+      "cell_type": "code",
+      "execution_count": null,
+      "metadata": {
+      },
+      "outputs": [
+      ],
+      "source": "ma=model4.multiagent(initWidgets={'realtimePlot':False, 'netType':'erdos-renyi', 'netParam':[0.2,0.1,1,0.05],\n                                    'systemSize':[15,3,50,1],\n                        'initialState':{'U': [1,0,1,0.01],'B': [0,0,1,0.1],'A': [0,0,1,0.1]},\n                        'runs':[3,1,20,1]})"
+    },
+    {
+      "cell_type": "markdown",
+      "metadata": {
+      },
+      "source": "## 3d vector plot test"
+    },
+    {
+      "cell_type": "code",
+      "execution_count": null,
+      "metadata": {
+      },
+      "outputs": [
+      ],
+      "source": "%%model\n$\nU -> A : g_1\nU -> B : g_2\nU -> C : g_3\nA -> U : a_1\nB -> U : a_2\nC -> U : a_3\nA + U -> A + A : r_1\nB + U -> B + B : r_2\nC + U -> C + C : r_3\nA + B -> A + U : s\nA + B -> B + U : s\nA + C -> A + U : s\nA + C -> C + U : s\nB + C -> B + U : s\nB + C -> C + U : s\n$"
+    },
+    {
+      "cell_type": "code",
+      "execution_count": null,
+      "metadata": {
+      },
+      "outputs": [
+      ],
+      "source": [
+        "model7 = mumot.parseModel(In[38])"
+      ]
+    },
+    {
+      "cell_type": "code",
+      "execution_count": null,
+      "metadata": {
+      },
+      "outputs": [
+      ],
+      "source": "model8 = model7.substitute('U = N - A - B - C')"
+    },
+    {
+      "cell_type": "code",
+      "execution_count": null,
+      "metadata": {
+      },
+      "outputs": [
+      ],
+      "source": "modelVectorCont2 = model8.vector('A', 'B', 'C')"
+    },
+    {
+      "cell_type": "code",
+      "execution_count": null,
+      "metadata": {
+      },
+      "outputs": [
+      ],
+      "source": "modelVectorCont2.showLogs()"
+    },
+    {
+      "cell_type": "markdown",
+      "metadata": {
+      },
+      "source": "## Non-constant system size tests with Brusselator"
+    },
+    {
+      "cell_type": "code",
+      "execution_count": null,
+      "metadata": {
+      },
+      "outputs": [
+      ],
+      "source": "%%model\n$\n(\\alpha) -> X : \\gamma\nX + X + Y -> X + X + X : \\chi\n(\\beta) + X -> Y + \\emptyset : \\delta\nX -> \\emptyset : \\xi\n$"
+    },
+    {
+      "cell_type": "code",
+      "execution_count": null,
+      "metadata": {
+      },
+      "outputs": [
+      ],
+      "source": [
+        "model9 = mumot.parseModel(In[43])"
+      ]
+    },
+    {
+      "cell_type": "code",
+      "execution_count": null,
+      "metadata": {
+      },
+      "outputs": [
+      ],
+      "source": "int9 = model9.integrate(initWidgets={'maxTime':[10,5,50,1]})"
+    },
+    {
+      "cell_type": "code",
+      "execution_count": null,
+      "metadata": {
+      },
+      "outputs": [
+      ],
+      "source": "int9.showLogs()"
+    },
+    {
+      "cell_type": "code",
+      "execution_count": null,
+      "metadata": {
+      },
+      "outputs": [
+      ],
+      "source": "nc9 = model9.noiseCorrelations(initWidgets={'maxTime':[10,5,50,1]})"
+    },
+    {
+      "cell_type": "code",
+      "execution_count": null,
+      "metadata": {
+      },
+      "outputs": [
+      ],
+      "source": "nc9.showLogs()"
+    },
+    {
+      "cell_type": "code",
+      "execution_count": null,
+      "metadata": {
+      },
+      "outputs": [
+      ],
+      "source": "model9.show()"
+    },
+    {
+      "cell_type": "code",
+      "execution_count": null,
+      "metadata": {
+      },
+      "outputs": [
+      ],
+      "source": "model9.showODEs()"
+    },
+    {
+      "cell_type": "code",
+      "execution_count": null,
+      "metadata": {
+      },
+      "outputs": [
+      ],
+      "source": "model9.showReactants()"
+    },
+    {
+      "cell_type": "code",
+      "execution_count": null,
+      "metadata": {
+      },
+      "outputs": [
+      ],
+      "source": "model9.visualise()"
+    },
+    {
+      "cell_type": "code",
+      "execution_count": null,
+      "metadata": {
+      },
+      "outputs": [
+      ],
+      "source": "modelStreamCont3 = model9.stream('X','Y', showFixedPoints = False, showNoise=True)"
+    },
+    {
+      "cell_type": "code",
+      "execution_count": null,
+      "metadata": {
+      },
+      "outputs": [
+      ],
+      "source": "modelStreamCont3.showLogs(tail = True)"
+    },
+    {
+      "cell_type": "code",
+      "execution_count": null,
+      "metadata": {
+      },
+      "outputs": [
+      ],
+      "source": "model9.SSA(visualisationType= 'final', final_x = 'X', final_y='Y', maxTime= 5, runs= 5,\n          plotProportions= True, aggregateResults= True,  realtimePlot= False,\n           params = [ ('systemSize', 30 )] )"
+    },
+    {
+      "cell_type": "markdown",
+      "metadata": {
+      },
+      "source": "## Master Equation and noise approximation tests"
+    },
+    {
+      "cell_type": "code",
+      "execution_count": null,
+      "metadata": {
+      },
+      "outputs": [
+      ],
+      "source": "model9.showODEs(method='vanKampen')"
+    },
+    {
+      "cell_type": "code",
+      "execution_count": null,
+      "metadata": {
+      },
+      "outputs": [
+      ],
+      "source": "model9.showMasterEquation()"
+    },
+    {
+      "cell_type": "code",
+      "execution_count": null,
+      "metadata": {
+      },
+      "outputs": [
+      ],
+      "source": "model9.showFokkerPlanckEquation()"
+    },
+    {
+      "cell_type": "code",
+      "execution_count": null,
+      "metadata": {
+      },
+      "outputs": [
+      ],
+      "source": "model9.showNoiseEquations()"
+    },
+    {
+      "cell_type": "code",
+      "execution_count": null,
+      "metadata": {
+      },
+      "outputs": [
+      ],
+      "source": "model9.showNoiseSolutions()"
+    },
+    {
+      "cell_type": "markdown",
+      "metadata": {
+      },
+      "source": "## View / controller separation tests"
+    },
+    {
+      "cell_type": "code",
+      "execution_count": null,
+      "metadata": {
+        "scrolled": false
+      },
+      "outputs": [
+      ],
+      "source": [
+        "soloView1 = mumot.MuMoTbifurcationView(model4, None,\n",
+        "                                     {'initBifParam':5, 'initialState':{'A':[0.1,0,1,0.1], \n",
+        "                                                                                      'B':[0.1,0,1,0.1],\n",
+        "                                                                                     'U':[0.8,0,1,0.1]},\n",
+        "                                                   'bifurcationParameter':['s', True], 'conserved':[True, True]}, \n",
+        "                                     's', 'A-B', None, params = [('\\\\Delta', 0.1), ('s', 5), ('\\\\mu', 3.0)])"
+      ]
+    },
+    {
+      "cell_type": "code",
+      "execution_count": null,
+      "metadata": {
+      },
+      "outputs": [
+      ],
+      "source": [
+        "soloView2 = mumot.MuMoTstreamView(model6, None, None, 'A', 'B', params = [('s', 1), ('v', 2)])"
+      ]
+    },
+    {
+      "cell_type": "code",
+      "execution_count": null,
+      "metadata": {
+      },
+      "outputs": [
+      ],
+      "source": "model10 = model8.substitute('a_1 = a, a_2 = a, a_3 = a, g_1 = g, g_2 = g, g_3 = g, r_1 = r, r_2 = r, r_3 = r')"
+    },
+    {
+      "cell_type": "code",
+      "execution_count": null,
+      "metadata": {
+      },
+      "outputs": [
+      ],
+      "source": [
+        "soloView3 = mumot.MuMoTvectorView(model10, None, None, 'A', 'B', 'C', params = [('s', 5), ('a', 1/2), ('r', 5), ('g', 1)])"
+      ]
+    },
+    {
+      "cell_type": "code",
+      "execution_count": null,
+      "metadata": {
+      },
+      "outputs": [
+      ],
+      "source": "soloView3.showLogs()"
+    },
+    {
+      "cell_type": "code",
+      "execution_count": null,
+      "metadata": {
+      },
+      "outputs": [
+      ],
+      "source": [
+        "mumot.MuMoTSSAView(model4, None, params = [('\\\\Delta', 2.0), ('s', 2.0), ('\\\\mu', 2.0), ('plotLimits', 1), ('systemSize', 35)], SSParams = {'aggregateResults': False, 'maxTime': 3.0, 'realtimePlot': False, 'runs': 15, 'plotProportions': False, 'initialState': {'A': 0.0, 'B': 0.0, 'U': 1.0}, 'randomSeed': 191853798, 'final_x': 'A', 'final_y': 'B', 'visualisationType': 'final'} )"
+      ]
+    },
+    {
+      "cell_type": "code",
+      "execution_count": null,
+      "metadata": {
+        "scrolled": false
+      },
+      "outputs": [
+      ],
+      "source": [
+        "mumot.MuMoTmultiagentView(model4, None, params = [('\\\\Delta', 2.0), ('\\\\mu', 2.0), ('s', 2.0), ('plotLimits', 1), ('systemSize', 15)], SSParams = {'maxTime': 3.0, 'netType': 'erdos-renyi', 'realtimePlot': False, 'netParam': 0.2, 'aggregateResults': True, 'randomSeed': 1440908719, 'timestepSize': 0.136363636363636, 'plotProportions': False, 'initialState': {'A': 0.0, 'U': 1.0, 'B': 0.0}, 'runs': 3, 'visualisationType': 'evo'} )"
+      ]
+    },
+    {
+      "cell_type": "markdown",
+      "metadata": {
+      },
+      "source": "## Multi controller tests"
+    },
+    {
+      "cell_type": "code",
+      "execution_count": null,
+      "metadata": {
+        "scrolled": false
+      },
+      "outputs": [
+      ],
+      "source": [
+        "multiController1 = mumot.MuMoTmultiController([model4.stream('A', 'B', silent = True, showFixedPoints=False), \n",
+        "                                             model4.vector('A', 'B', silent = True)], shareAxes = True)"
+      ]
+    },
+    {
+      "cell_type": "code",
+      "execution_count": null,
+      "metadata": {
+      },
+      "outputs": [
+      ],
+      "source": "multiController1.showLogs()"
+    },
+    {
+      "cell_type": "code",
+      "execution_count": null,
+      "metadata": {
+        "scrolled": false
+      },
+      "outputs": [
+      ],
+      "source": [
+        "multiController2 = mumot.MuMoTmultiController([model4.vector('A', 'B', silent = True, showFixedPoints=False), \n",
+        "                                             model4.stream('A', 'B', silent = True)])"
+      ]
+    },
+    {
+      "cell_type": "code",
+      "execution_count": null,
+      "metadata": {
+      },
+      "outputs": [
+      ],
+      "source": "multiController2.showLogs()"
+    },
+    {
+      "cell_type": "code",
+      "execution_count": null,
+      "metadata": {
+      },
+      "outputs": [
+      ],
+      "source": [
+        "multiController3 = mumot.MuMoTmultiController([model4.stream('A', 'B', silent = True), \n",
+        "                                             model4.vector('A', 'B', silent = True)], \n",
+        "                                            shareAxes = True, silent = True)"
+      ]
+    },
+    {
+      "cell_type": "code",
+      "execution_count": null,
+      "metadata": {
+        "scrolled": false
+      },
+      "outputs": [
+      ],
+      "source": [
+        "multiController4 = mumot.MuMoTmultiController([model4.bifurcation('s','A', silent = True), \n",
+        "                                             model4.bifurcation('s','B', silent = True)], \n",
+        "                                            shareAxes = False)"
+      ]
+    },
+    {
+      "cell_type": "code",
+      "execution_count": null,
+      "metadata": {
+        "scrolled": false
+      },
+      "outputs": [
+      ],
+      "source": [
+        "'''\n",
+        "mtc = mumot.MuMoTmultiController([\n",
+        "        model4.SSA( silent = True),\n",
+        "        model4.stream(\"A\",\"B\", silent=True),\n",
+        "        #model4.multiagent(silent = True) \n",
+        "],\n",
+        "                         #netParam=0.2,netType='erdos-renyi', \n",
+        "                         initWidgets={'initialState':{'U': [1,0,1,0.001],'B': [0,0,1,0.1],'A': [0,0,1,0.1]},\n",
+        "                                      'runs':[50,1,100,1],'aggregateResults':True},\n",
+        "                        params=[('v_1', 4), ('systemSize',40)],\n",
+        "                        visualisationType='final', final_x='A', final_y='B',\n",
+        "                         shareAxes = True)\n",
+        "'''"
+      ]
+    },
+    {
+      "cell_type": "code",
+      "execution_count": null,
+      "metadata": {
+        "scrolled": false
+      },
+      "outputs": [
+      ],
+      "source": [
+        "mc1 = mumot.MuMoTmultiController([model4.SSA(initWidgets={'initialState':{'U': [1,0,1,0.01],'B': [0,0,1,0.1],\n",
+        "                                                                        'A': [0,0,1,0.1]}, 'runs':[5,1,20,1],\n",
+        "                                                       'aggregateResults':True},\n",
+        "                                          silent=True),\n",
+        "                                model4.integrate(initWidgets={'initialState':{'U': [1,0,1,0.01],\n",
+        "                                                                             'B': [0,0,1,0.1],'A': [0,0,1,0.1]}},\n",
+        "                                                silent=True)],\n",
+        "                               shareAxes = True)"
+      ]
+    },
+    {
+      "cell_type": "code",
+      "execution_count": null,
+      "metadata": {
+      },
+      "outputs": [
+      ],
+      "source": [
+        "'''\n",
+        "mc2 = mumot.MuMoTmultiController([\n",
+        "                            model4.multiagent(silent=True, visualisationType='graph'),\n",
+        "                            model4.SSA(silent = True, visualisationType='final')],\n",
+        "                                params = [('\\\\Delta', 0.5), ('\\\\mu', 2.0), ('s', 0.5)],\n",
+        "                                maxTime=4, plotProportions=True,\n",
+        "                                initialState = {'B': 0.0, 'U': 1.0, 'A': 0.0},\n",
+        "                                initWidgets={'runs':[1,1,50,1]},\n",
+        "                            shareAxes = False)\n",
+        "'''"
+      ]
+    },
+    {
+      "cell_type": "markdown",
+      "metadata": {
+      },
+      "source": "### Nested multicontrollers"
+    },
+    {
+      "cell_type": "code",
+      "execution_count": null,
+      "metadata": {
+      },
+      "outputs": [
+      ],
+      "source": [
+        "#multiController4 = mumot.MuMoTmultiController([model10.vector('A', 'B', 'C', silent = True, showFixedPoints=True), \n",
+        "#                                             multiController3])"
+      ]
+    },
+    {
+      "cell_type": "code",
+      "execution_count": null,
+      "metadata": {
+      },
+      "outputs": [
+      ],
+      "source": [
+        "#multiController4.showLogs()"
+      ]
+    },
+    {
+      "cell_type": "markdown",
+      "metadata": {
+      },
+      "source": "## Bookmark / partial controller tests"
+    },
+    {
+      "cell_type": "code",
+      "execution_count": null,
+      "metadata": {
+      },
+      "outputs": [
+      ],
+      "source": "partial1 = model9.stream('X','Y', params = [('\\\\alpha', 1), ('plotLimits', 2)], showFixedPoints = False)"
+    },
+    {
+      "cell_type": "code",
+      "execution_count": null,
+      "metadata": {
+      },
+      "outputs": [
+      ],
+      "source": "modelBifCont1._view._build_bookmark().replace('\\\\\\\\','\\\\')"
+    },
+    {
+      "cell_type": "code",
+      "execution_count": null,
+      "metadata": {
+      },
+      "outputs": [
+      ],
+      "source": "bookmark1 = model4.bifurcation('s', 'A-B', initialState = {'U': 0.0, 'A': 1.0, 'B': 0.0}, initBifParam = 2.0, params = [('\\\\mu', 2.0), ('\\\\Delta', 2.0), ('plotLimits', 1), ('systemSize', 1)], initWigdets = {'\\\\mu': [3, 1.1, 5, 0.1], '\\\\Delta': [0.1, 0, 5, 0.1]}, bookmark = False)"
+    },
+    {
+      "cell_type": "code",
+      "execution_count": null,
+      "metadata": {
+      },
+      "outputs": [
+      ],
+      "source": "modelStreamCont3._view._build_bookmark().replace('\\\\\\\\','\\\\')"
+    },
+    {
+      "cell_type": "code",
+      "execution_count": null,
+      "metadata": {
+      },
+      "outputs": [
+      ],
+      "source": "bookmark2 = model9.stream('X', 'Y', params = [('\\\\alpha', 0.5), ('\\\\xi', 0.5), ('\\\\delta', 0.5), ('\\\\chi', 0.5), ('\\\\beta', 0.5), ('\\\\gamma', 0.5), ('plotLimits', 1.0), ('systemSize', 1)], showFixedPoints = False, bookmark = False)"
+    },
+    {
+      "cell_type": "code",
+      "execution_count": null,
+      "metadata": {
+      },
+      "outputs": [
+      ],
+      "source": "modelVectorCont1._view._build_bookmark().replace('\\\\\\\\','\\\\')"
+    },
+    {
+      "cell_type": "code",
+      "execution_count": null,
+      "metadata": {
+      },
+      "outputs": [
+      ],
+      "source": "bookmark3 = model4.vector('A', 'B', params = [('\\\\mu', 0.5), ('s', 0.5), ('\\\\Delta', 0.5), ('plotLimits', 1), ('systemSize', 1)], showFixedPoints = True, bookmark = False)"
+    },
+    {
+      "cell_type": "code",
+      "execution_count": null,
+      "metadata": {
+      },
+      "outputs": [
+      ],
+      "source": "modelVectorCont2._view._build_bookmark().replace('\\\\\\\\','\\\\')"
+    },
+    {
+      "cell_type": "code",
+      "execution_count": null,
+      "metadata": {
+      },
+      "outputs": [
+      ],
+      "source": "bookmark4 = model8.vector('A', 'B', 'C', params = [('r_{3}', 0.5), ('a_{1}', 0.5), ('r_{1}', 0.5), ('r_{2}', 0.5), ('a_{3}', 0.5), ('g_{2}', 0.5), ('g_{3}', 0.5), ('s', 0.5), ('a_{2}', 0.5), ('g_{1}', 0.5), ('plotLimits', 1), ('systemSize', 1)], bookmark = False)"
+    },
+    {
+      "cell_type": "code",
+      "execution_count": null,
+      "metadata": {
+      },
+      "outputs": [
+      ],
+      "source": [
+        "bookmark5 = mumot.MuMoTmultiController([model4.stream('A', 'B', silent = True, showFixedPoints = False, bookmark = False), model4.vector('A', 'B', silent = True, bookmark = False)], params = [('\\\\mu', 0.5), ('s', 0.5), ('\\\\Delta', 0.5), ('plotLimits', 1), ('systemSize', 1)], shareAxes = True, bookmark = False)"
+      ]
+    },
+    {
+      "cell_type": "code",
+      "execution_count": null,
+      "metadata": {
+      },
+      "outputs": [
+      ],
+      "source": [
+        "bookmark6 = mumot.MuMoTmultiController([model4.vector('A', 'B', silent = True, showFixedPoints = False, bookmark = False), model4.stream('A', 'B', silent = True, bookmark = False)], params = [('\\\\mu', 0.5), ('s', 0.5), ('\\\\Delta', 0.5), ('plotLimits', 1), ('systemSize', 1)], bookmark = False)"
+      ]
+    },
+    {
+      "cell_type": "code",
+      "execution_count": null,
+      "metadata": {
+      },
+      "outputs": [
+      ],
+      "source": "bookmark7 = model4.SSA(params = [('\\\\Delta', 2.0), ('s', 2.0), ('\\\\mu', 2.0), ('plotLimits', 1), ('systemSize', 10)], initialState = {'B': 0.0, 'U': 1.0, 'A': 0.0}, maxTime = 3.0, randomSeed = 191853798, visualisationType = 'barplot', plotProportions = True, realtimePlot = False, runs = 5, aggregateResults = True, silent = False, bookmark = False)"
+    },
+    {
+      "cell_type": "code",
+      "execution_count": null,
+      "metadata": {
+        "scrolled": false
+      },
+      "outputs": [
+      ],
+      "source": "bookmark8 = model4.multiagent(params = [('\\\\Delta', 2.0), ('s', 2.0), ('\\\\mu', 2.0), ('plotLimits', 1), ('systemSize', 25)], initialState = {'B': 0.0, 'U': 1.0, 'A': 0.0}, maxTime = 3.0, timestepSize = 0.13636363636363635, randomSeed = 214748364, netType = 'barabasi-albert', netParam = 3.0, visualisationType = 'graph', plotProportions = False, realtimePlot = False, runs = 1, aggregateResults = True, silent = False, bookmark = False)"
+    }
+  ],
+  "metadata": {
+    "anaconda-cloud": {
+    },
+    "kernelspec": {
+      "display_name": "Python 3",
+      "language": "python",
+      "name": "python3"
+    },
+    "language_info": {
+      "codemirror_mode": {
+        "name": "ipython",
+        "version": 3
+      },
+      "file_extension": ".py",
+      "mimetype": "text/x-python",
+      "name": "python",
+      "nbconvert_exporter": "python",
+      "pygments_lexer": "ipython3",
+      "version": "3.5.4"
+    },
+    "toc": {
+      "base_numbering": 1,
+      "nav_menu": {
+        "height": "334px",
+        "width": "581px"
+      },
+      "number_sections": true,
+      "sideBar": true,
+      "skip_h1_title": false,
+      "title_cell": "Table of Contents",
+      "title_sidebar": "Contents",
+      "toc_cell": false,
+      "toc_position": {
+      },
+      "toc_section_display": true,
+      "toc_window_display": true
+    },
+    "widgets": {
+      "state": {
+        "102f9ac3140b450092db735127c32b5f": {
+          "views": [
+            {
+              "cell_index": 19
+            }
+          ]
+        },
+        "15b58fa6a129450cb98e187849381450": {
+          "views": [
+            {
+              "cell_index": 19
+            }
+          ]
+        },
+        "235a7867f653432da3c1027fbb736f2b": {
+          "views": [
+            {
+              "cell_index": 24
+            }
+          ]
+        },
+        "25ce3c86a2fd4b51bdd84613daf4b20d": {
+          "views": [
+            {
+              "cell_index": 24
+            }
+          ]
+        },
+        "26ebfbf5b3694b429401018da15ad191": {
+          "views": [
+            {
+              "cell_index": 15
+            }
+          ]
+        },
+        "3241b6013b814d578fd2cfc3c8583bc3": {
+          "views": [
+            {
+              "cell_index": 19
+            }
+          ]
+        },
+        "33a4f063bc8b49a9b70bb4d82549f1a8": {
+          "views": [
+            {
+              "cell_index": 24
+            }
+          ]
+        },
+        "44342eb4fb5f49dc85775ca8273e40bd": {
+          "views": [
+            {
+              "cell_index": 24
+            }
+          ]
+        },
+        "49a6e89b1aa94927a4d9ec081111f0fb": {
+          "views": [
+            {
+              "cell_index": 24
+            }
+          ]
+        },
+        "4ff8fa85f880437ca6781c76d657f898": {
+          "views": [
+            {
+              "cell_index": 17
+            }
+          ]
+        },
+        "59c65f9f6dfb4397ad7a63d2f49842cb": {
+          "views": [
+            {
+              "cell_index": 19
+            }
+          ]
+        },
+        "71846678b2ba49b2b716917e68897684": {
+          "views": [
+            {
+              "cell_index": 15
+            }
+          ]
+        },
+        "7f7d05a557da4eed859f3f6213670b49": {
+          "views": [
+            {
+              "cell_index": 17
+            }
+          ]
+        },
+        "90477163e5c5456990f09548e23e7603": {
+          "views": [
+            {
+              "cell_index": 17
+            }
+          ]
+        },
+        "9aa8a3e6e6874b8f823808cb8ed3d2e3": {
+          "views": [
+            {
+              "cell_index": 24
+            }
+          ]
+        },
+        "9fefb7692cd244a9b14bfb60c4806b83": {
+          "views": [
+            {
+              "cell_index": 24
+            }
+          ]
+        },
+        "a513fbd829354533a6cd4fc94accca3b": {
+          "views": [
+            {
+              "cell_index": 24
+            }
+          ]
+        },
+        "a950a3cd491a4e04a7e52625e503c84c": {
+          "views": [
+            {
+              "cell_index": 15
+            }
+          ]
+        },
+        "d8ba1ff2f068426c92e52fbfe353f782": {
+          "views": [
+            {
+              "cell_index": 24
+            }
+          ]
+        },
+        "eb90d3ecb8d9458498dde34ab6f2bed7": {
+          "views": [
+            {
+              "cell_index": 24
+            }
+          ]
+        },
+        "ef22025eccda4d9d9ec8866db4af9594": {
+          "views": [
+            {
+              "cell_index": 24
+            }
+          ]
+        },
+        "f32f9dedf73d4c2fa46739e375aa2bdc": {
+          "views": [
+            {
+              "cell_index": 15
+            }
+          ]
+        }
+      },
+      "version": "1.2.0"
+    }
   },
-  {
-   "cell_type": "code",
-   "execution_count": null,
-   "metadata": {},
-   "outputs": [],
-   "source": [
-    "import mumot\n",
-    "\n",
-    "mumot.setVerboseExceptions()"
-   ]
-  },
-  {
-   "cell_type": "markdown",
-   "metadata": {},
-   "source": [
-    "## Substitution and display tests based on 2-d stop-signal model"
-   ]
-  },
-  {
-   "cell_type": "code",
-   "execution_count": null,
-   "metadata": {},
-   "outputs": [],
-   "source": [
-    "%%model\n",
-    "$\n",
-    "U -> A : g_1\n",
-    "U -> B : g_2\n",
-    "A -> U : a_1\n",
-    "B -> U : a_2\n",
-    "A + U -> A + A : r_1\n",
-    "B + U -> B + B : r_2\n",
-    "A + B -> A + U : s\n",
-    "A + B -> B + U : s\n",
-    "$"
-   ]
-  },
-  {
-   "cell_type": "code",
-   "execution_count": null,
-   "metadata": {},
-   "outputs": [],
-   "source": [
-    "model1 = mumot.parseModel(In[2])"
-   ]
-  },
-  {
-   "cell_type": "code",
-   "execution_count": null,
-   "metadata": {},
-   "outputs": [],
-   "source": [
-    "int1 = model1.integrate(showStateVars=['A', 'B', 'U'],\n",
-    "                        initWidgets={'maxTime':[10,5,50,1], \n",
-    "                                     'initialState':{'U': [1,0,1,0.01],'B': [0,0,1,0.1],'A': [0,0,1,0.1]}},\n",
-    "                       conserved=True)"
-   ]
-  },
-  {
-   "cell_type": "code",
-   "execution_count": null,
-   "metadata": {},
-   "outputs": [],
-   "source": [
-    "int1.showLogs()"
-   ]
-  },
-  {
-   "cell_type": "code",
-   "execution_count": null,
-   "metadata": {},
-   "outputs": [],
-   "source": [
-    "model1.showODEs()"
-   ]
-  },
-  {
-   "cell_type": "code",
-   "execution_count": null,
-   "metadata": {},
-   "outputs": [],
-   "source": [
-    "model1.showODEs(method='vanKampen')"
-   ]
-  },
-  {
-   "cell_type": "code",
-   "execution_count": null,
-   "metadata": {},
-   "outputs": [],
-   "source": [
-    "noise1 = model1.noiseCorrelations(initWidgets={'maxTime':[10,5,50,1], \n",
-    "                                               'initialState':{'U': [0.3,0,1,0.01],'B': [0.1,0,1,0.1],'A': [0.6,0,1,0.1]}},\n",
-    "                                  conserved=True)"
-   ]
-  },
-  {
-   "cell_type": "code",
-   "execution_count": null,
-   "metadata": {},
-   "outputs": [],
-   "source": [
-    "noise1.showLogs()"
-   ]
-  },
-  {
-   "cell_type": "code",
-   "execution_count": null,
-   "metadata": {},
-   "outputs": [],
-   "source": [
-    "model2 = model1.substitute('a_1 = 1/v_1, a_2 = 1/v_2, g_1 = v_1, g_2 = v_2, r_1 = v_1, r_2 = v_2')"
-   ]
-  },
-  {
-   "cell_type": "code",
-   "execution_count": null,
-   "metadata": {},
-   "outputs": [],
-   "source": [
-    "model3 = model2.substitute('v_1 = \\\\mu + \\\\Delta/2, v_2 = \\\\mu - \\\\Delta/2')"
-   ]
-  },
-  {
-   "cell_type": "code",
-   "execution_count": null,
-   "metadata": {},
-   "outputs": [],
-   "source": [
-    "model3.showODEs()"
-   ]
-  },
-  {
-   "cell_type": "code",
-   "execution_count": null,
-   "metadata": {},
-   "outputs": [],
-   "source": [
-    "model3.show()"
-   ]
-  },
-  {
-   "cell_type": "code",
-   "execution_count": null,
-   "metadata": {},
-   "outputs": [],
-   "source": [
-    "model3.visualise()"
-   ]
-  },
-  {
-   "cell_type": "markdown",
-   "metadata": {},
-   "source": [
-    "### Check substitutions do not change original model"
-   ]
-  },
-  {
-   "cell_type": "code",
-   "execution_count": null,
-   "metadata": {},
-   "outputs": [],
-   "source": [
-    "model1.showODEs()"
-   ]
-  },
-  {
-   "cell_type": "code",
-   "execution_count": null,
-   "metadata": {},
-   "outputs": [],
-   "source": [
-    "model1.show()"
-   ]
-  },
-  {
-   "cell_type": "code",
-   "execution_count": null,
-   "metadata": {},
-   "outputs": [],
-   "source": [
-    "model1.visualise()"
-   ]
-  },
-  {
-   "cell_type": "markdown",
-   "metadata": {},
-   "source": [
-    "## Set system size"
-   ]
-  },
-  {
-   "cell_type": "code",
-   "execution_count": null,
-   "metadata": {},
-   "outputs": [],
-   "source": [
-    "model4 = model3.substitute('U = N - \\A - \\B')"
-   ]
-  },
-  {
-   "cell_type": "code",
-   "execution_count": null,
-   "metadata": {},
-   "outputs": [],
-   "source": [
-    "model4.showODEs()"
-   ]
-  },
-  {
-   "cell_type": "code",
-   "execution_count": null,
-   "metadata": {},
-   "outputs": [],
-   "source": [
-    "int4 = model4.integrate()"
-   ]
-  },
-  {
-   "cell_type": "code",
-   "execution_count": null,
-   "metadata": {},
-   "outputs": [],
-   "source": [
-    "model4.showODEs(method='vanKampen')"
-   ]
-  },
-  {
-   "cell_type": "markdown",
-   "metadata": {},
-   "source": [
-    "## 2d bifurcation plot tests"
-   ]
-  },
-  {
-   "cell_type": "code",
-   "execution_count": null,
-   "metadata": {},
-   "outputs": [],
-   "source": [
-    "modelBifCont1 = model4.bifurcation('s','A-B', initWigdets={'Delta':[0.1, 0, 5, 0.1], 'mu':[3, 1.1, 5, 0.1]},\n",
-    "                                  ContMaxNumPoints=150)"
-   ]
-  },
-  {
-   "cell_type": "code",
-   "execution_count": null,
-   "metadata": {},
-   "outputs": [],
-   "source": [
-    "modelBifCont1.showLogs()"
-   ]
-  },
-  {
-   "cell_type": "code",
-   "execution_count": null,
-   "metadata": {},
-   "outputs": [],
-   "source": [
-    "model5 = model2.substitute('v_1 = v, v_2 = v')"
-   ]
-  },
-  {
-   "cell_type": "code",
-   "execution_count": null,
-   "metadata": {},
-   "outputs": [],
-   "source": [
-    "model6 = model5.substitute('U = N - \\A - \\B')"
-   ]
-  },
-  {
-   "cell_type": "code",
-   "execution_count": null,
-   "metadata": {},
-   "outputs": [],
-   "source": [
-    "model6.showODEs()"
-   ]
-  },
-  {
-   "cell_type": "markdown",
-   "metadata": {},
-   "source": [
-    "## 2d stream plot tests"
-   ]
-  },
-  {
-   "cell_type": "code",
-   "execution_count": null,
-   "metadata": {
-    "scrolled": false
-   },
-   "outputs": [],
-   "source": [
-    "modelStreamCont1 = model4.stream('A', 'B',fontsize=25, xlab=r'this is the x-label', \n",
-    "                                 showFixedPoints=True, showNoise=True)"
-   ]
-  },
-  {
-   "cell_type": "code",
-   "execution_count": null,
-   "metadata": {},
-   "outputs": [],
-   "source": [
-    "modelStreamCont1.showLogs(tail=True)"
-   ]
-  },
-  {
-   "cell_type": "code",
-   "execution_count": null,
-   "metadata": {},
-   "outputs": [],
-   "source": [
-    "modelStreamCont2 = model6.stream('A', 'B', showNoise=True, showFixedPoints=False)"
-   ]
-  },
-  {
-   "cell_type": "code",
-   "execution_count": null,
-   "metadata": {},
-   "outputs": [],
-   "source": [
-    "modelStreamCont2.showLogs()"
-   ]
-  },
-  {
-   "cell_type": "markdown",
-   "metadata": {},
-   "source": [
-    "## 2d vector plot tests"
-   ]
-  },
-  {
-   "cell_type": "code",
-   "execution_count": null,
-   "metadata": {},
-   "outputs": [],
-   "source": [
-    "modelVectorCont1 = model4.vector('A', 'B', showFixedPoints=True)"
-   ]
-  },
-  {
-   "cell_type": "code",
-   "execution_count": null,
-   "metadata": {},
-   "outputs": [],
-   "source": [
-    "modelVectorCont1.showLogs(tail=True)"
-   ]
-  },
-  {
-   "cell_type": "markdown",
-   "metadata": {},
-   "source": [
-    "## SSA and multiagent tests"
-   ]
-  },
-  {
-   "cell_type": "code",
-   "execution_count": null,
-   "metadata": {
-    "scrolled": false
-   },
-   "outputs": [],
-   "source": [
-    "model4.SSA()"
-   ]
-  },
-  {
-   "cell_type": "code",
-   "execution_count": null,
-   "metadata": {},
-   "outputs": [],
-   "source": [
-    "ssa = model4.SSA(initWidgets={'realtimePlot':True, \n",
-    "                        'initialState':{'U': [1,0,1,0.01],'B': [0,0,1,0.1],'A': [0,0,1,0.1]},\n",
-    "                        'runs':[3,1,20,1]})"
-   ]
-  },
-  {
-   "cell_type": "code",
-   "execution_count": null,
-   "metadata": {},
-   "outputs": [],
-   "source": [
-    "ma = model4.multiagent()"
-   ]
-  },
-  {
-   "cell_type": "code",
-   "execution_count": null,
-   "metadata": {},
-   "outputs": [],
-   "source": [
-    "model4.multiagent(initWidgets={'realtimePlot':True, 'systemSize':[50,3,100,1],\n",
-    "                        'initialState':{'U': [1,0,1,0.01],'B': [0,0,1,0.1],'A': [0,0,1,0.1]},\n",
-    "                        'netType':'dynamic', 'visualisationType':'graph', 'showTrace':True, 'showInteractions':True})"
-   ]
-  },
-  {
-   "cell_type": "code",
-   "execution_count": null,
-   "metadata": {},
-   "outputs": [],
-   "source": [
-    "ma=model4.multiagent(initWidgets={'realtimePlot':False, 'netType':'erdos-renyi', 'netParam':[0.2,0.1,1,0.05],\n",
-    "                                    'systemSize':[15,3,50,1],\n",
-    "                        'initialState':{'U': [1,0,1,0.01],'B': [0,0,1,0.1],'A': [0,0,1,0.1]},\n",
-    "                        'runs':[3,1,20,1]})"
-   ]
-  },
-  {
-   "cell_type": "markdown",
-   "metadata": {},
-   "source": [
-    "## 3d vector plot test"
-   ]
-  },
-  {
-   "cell_type": "code",
-   "execution_count": null,
-   "metadata": {},
-   "outputs": [],
-   "source": [
-    "%%model\n",
-    "$\n",
-    "U -> A : g_1\n",
-    "U -> B : g_2\n",
-    "U -> C : g_3\n",
-    "A -> U : a_1\n",
-    "B -> U : a_2\n",
-    "C -> U : a_3\n",
-    "A + U -> A + A : r_1\n",
-    "B + U -> B + B : r_2\n",
-    "C + U -> C + C : r_3\n",
-    "A + B -> A + U : s\n",
-    "A + B -> B + U : s\n",
-    "A + C -> A + U : s\n",
-    "A + C -> C + U : s\n",
-    "B + C -> B + U : s\n",
-    "B + C -> C + U : s\n",
-    "$"
-   ]
-  },
-  {
-   "cell_type": "code",
-   "execution_count": null,
-   "metadata": {},
-   "outputs": [],
-   "source": [
-    "model7 = mumot.parseModel(In[38])"
-   ]
-  },
-  {
-   "cell_type": "code",
-   "execution_count": null,
-   "metadata": {},
-   "outputs": [],
-   "source": [
-    "model8 = model7.substitute('U = N - A - B - C')"
-   ]
-  },
-  {
-   "cell_type": "code",
-   "execution_count": null,
-   "metadata": {},
-   "outputs": [],
-   "source": [
-    "modelVectorCont2 = model8.vector('A', 'B', 'C')"
-   ]
-  },
-  {
-   "cell_type": "code",
-   "execution_count": null,
-   "metadata": {},
-   "outputs": [],
-   "source": [
-    "modelVectorCont2.showLogs()"
-   ]
-  },
-  {
-   "cell_type": "markdown",
-   "metadata": {},
-   "source": [
-    "## Non-constant system size tests with Brusselator"
-   ]
-  },
-  {
-   "cell_type": "code",
-   "execution_count": null,
-   "metadata": {},
-   "outputs": [],
-   "source": [
-    "%%model\n",
-    "$\n",
-    "(\\alpha) -> X : \\gamma\n",
-    "X + X + Y -> X + X + X : \\chi\n",
-    "(\\beta) + X -> Y + \\emptyset : \\delta\n",
-    "X -> \\emptyset : \\xi\n",
-    "$"
-   ]
-  },
-  {
-   "cell_type": "code",
-   "execution_count": null,
-   "metadata": {},
-   "outputs": [],
-   "source": [
-    "model9 = mumot.parseModel(In[43])"
-   ]
-  },
-  {
-   "cell_type": "code",
-   "execution_count": null,
-   "metadata": {},
-   "outputs": [],
-   "source": [
-    "int9 = model9.integrate(initWidgets={'maxTime':[10,5,50,1]})"
-   ]
-  },
-  {
-   "cell_type": "code",
-   "execution_count": null,
-   "metadata": {},
-   "outputs": [],
-   "source": [
-    "int9.showLogs()"
-   ]
-  },
-  {
-   "cell_type": "code",
-   "execution_count": null,
-   "metadata": {},
-   "outputs": [],
-   "source": [
-    "nc9 = model9.noiseCorrelations(initWidgets={'maxTime':[10,5,50,1]})"
-   ]
-  },
-  {
-   "cell_type": "code",
-   "execution_count": null,
-   "metadata": {},
-   "outputs": [],
-   "source": [
-    "nc9.showLogs()"
-   ]
-  },
-  {
-   "cell_type": "code",
-   "execution_count": null,
-   "metadata": {},
-   "outputs": [],
-   "source": [
-    "model9.show()"
-   ]
-  },
-  {
-   "cell_type": "code",
-   "execution_count": null,
-   "metadata": {},
-   "outputs": [],
-   "source": [
-    "model9.showODEs()"
-   ]
-  },
-  {
-   "cell_type": "code",
-   "execution_count": null,
-   "metadata": {},
-   "outputs": [],
-   "source": [
-    "model9.showReactants()"
-   ]
-  },
-  {
-   "cell_type": "code",
-   "execution_count": null,
-   "metadata": {},
-   "outputs": [],
-   "source": [
-    "model9.visualise()"
-   ]
-  },
-  {
-   "cell_type": "code",
-   "execution_count": null,
-   "metadata": {},
-   "outputs": [],
-   "source": [
-    "modelStreamCont3 = model9.stream('X','Y', showFixedPoints = False, showNoise=True)"
-   ]
-  },
-  {
-   "cell_type": "code",
-   "execution_count": null,
-   "metadata": {},
-   "outputs": [],
-   "source": [
-    "modelStreamCont3.showLogs(tail = True)"
-   ]
-  },
-  {
-   "cell_type": "code",
-   "execution_count": null,
-   "metadata": {},
-   "outputs": [],
-   "source": [
-    "model9.SSA(visualisationType= 'final', final_x = 'X', final_y='Y', maxTime= 5, runs= 5,\n",
-    "          plotProportions= True, aggregateResults= True,  realtimePlot= False,\n",
-    "           params = [ ('systemSize', 30 )] )"
-   ]
-  },
-  {
-   "cell_type": "markdown",
-   "metadata": {},
-   "source": [
-    "## Master Equation and noise approximation tests"
-   ]
-  },
-  {
-   "cell_type": "code",
-   "execution_count": null,
-   "metadata": {},
-   "outputs": [],
-   "source": [
-    "model9.showODEs(method='vanKampen')"
-   ]
-  },
-  {
-   "cell_type": "code",
-   "execution_count": null,
-   "metadata": {},
-   "outputs": [],
-   "source": [
-    "model9.showMasterEquation()"
-   ]
-  },
-  {
-   "cell_type": "code",
-   "execution_count": null,
-   "metadata": {},
-   "outputs": [],
-   "source": [
-    "model9.showFokkerPlanckEquation()"
-   ]
-  },
-  {
-   "cell_type": "code",
-   "execution_count": null,
-   "metadata": {},
-   "outputs": [],
-   "source": [
-    "model9.showNoiseEquations()"
-   ]
-  },
-  {
-   "cell_type": "code",
-   "execution_count": null,
-   "metadata": {},
-   "outputs": [],
-   "source": [
-    "model9.showNoiseSolutions()"
-   ]
-  },
-  {
-   "cell_type": "markdown",
-   "metadata": {},
-   "source": [
-    "## View / controller separation tests"
-   ]
-  },
-  {
-   "cell_type": "code",
-   "execution_count": null,
-   "metadata": {
-    "scrolled": false
-   },
-   "outputs": [],
-   "source": [
-    "soloView1 = mumot.MuMoTbifurcationView(model4, None,\n",
-    "                                     {'initBifParam':5, 'initialState':{'A':[0.1,0,1,0.1], \n",
-    "                                                                                      'B':[0.1,0,1,0.1],\n",
-    "                                                                                     'U':[0.8,0,1,0.1]},\n",
-    "                                                   'bifurcationParameter':['s', True], 'conserved':[True, True]}, \n",
-    "                                     's', 'A-B', None, params = [('\\\\Delta', 0.1), ('s', 5), ('\\\\mu', 3.0)])"
-   ]
-  },
-  {
-   "cell_type": "code",
-   "execution_count": null,
-   "metadata": {},
-   "outputs": [],
-   "source": [
-    "soloView2 = mumot.MuMoTstreamView(model6, None, None, 'A', 'B', params = [('s', 1), ('v', 2)])"
-   ]
-  },
-  {
-   "cell_type": "code",
-   "execution_count": null,
-   "metadata": {},
-   "outputs": [],
-   "source": [
-    "model10 = model8.substitute('a_1 = a, a_2 = a, a_3 = a, g_1 = g, g_2 = g, g_3 = g, r_1 = r, r_2 = r, r_3 = r')"
-   ]
-  },
-  {
-   "cell_type": "code",
-   "execution_count": null,
-   "metadata": {},
-   "outputs": [],
-   "source": [
-    "soloView3 = mumot.MuMoTvectorView(model10, None, None, 'A', 'B', 'C', params = [('s', 5), ('a', 1/2), ('r', 5), ('g', 1)])"
-   ]
-  },
-  {
-   "cell_type": "code",
-   "execution_count": null,
-   "metadata": {},
-   "outputs": [],
-   "source": [
-    "soloView3.showLogs()"
-   ]
-  },
-  {
-   "cell_type": "code",
-   "execution_count": null,
-   "metadata": {},
-   "outputs": [],
-   "source": [
-    "mumot.MuMoTSSAView(model4, None, params = [('\\\\Delta', 2.0), ('s', 2.0), ('\\\\mu', 2.0), ('plotLimits', 1), ('systemSize', 35)], SSParams = {'aggregateResults': False, 'maxTime': 3.0, 'realtimePlot': False, 'runs': 15, 'plotProportions': False, 'initialState': {'A': 0.0, 'B': 0.0, 'U': 1.0}, 'randomSeed': 191853798, 'final_x': 'A', 'final_y': 'B', 'visualisationType': 'final'} )"
-   ]
-  },
-  {
-   "cell_type": "code",
-   "execution_count": null,
-   "metadata": {
-    "scrolled": false
-   },
-   "outputs": [],
-   "source": [
-    "mumot.MuMoTmultiagentView(model4, None, params = [('\\\\Delta', 2.0), ('\\\\mu', 2.0), ('s', 2.0), ('plotLimits', 1), ('systemSize', 15)], SSParams = {'maxTime': 3.0, 'netType': 'erdos-renyi', 'realtimePlot': False, 'netParam': 0.2, 'aggregateResults': True, 'randomSeed': 1440908719, 'timestepSize': 0.136363636363636, 'plotProportions': False, 'initialState': {'A': 0.0, 'U': 1.0, 'B': 0.0}, 'runs': 3, 'visualisationType': 'evo'} )"
-   ]
-  },
-  {
-   "cell_type": "markdown",
-   "metadata": {},
-   "source": [
-    "## Multi controller tests"
-   ]
-  },
-  {
-   "cell_type": "code",
-   "execution_count": null,
-   "metadata": {
-    "scrolled": false
-   },
-   "outputs": [],
-   "source": [
-    "multiController1 = mumot.MuMoTmultiController([model4.stream('A', 'B', silent = True, showFixedPoints=False), \n",
-    "                                             model4.vector('A', 'B', silent = True)], shareAxes = True)"
-   ]
-  },
-  {
-   "cell_type": "code",
-   "execution_count": null,
-   "metadata": {},
-   "outputs": [],
-   "source": [
-    "multiController1.showLogs()"
-   ]
-  },
-  {
-   "cell_type": "code",
-   "execution_count": null,
-   "metadata": {
-    "scrolled": false
-   },
-   "outputs": [],
-   "source": [
-    "multiController2 = mumot.MuMoTmultiController([model4.vector('A', 'B', silent = True, showFixedPoints=False), \n",
-    "                                             model4.stream('A', 'B', silent = True)])"
-   ]
-  },
-  {
-   "cell_type": "code",
-   "execution_count": null,
-   "metadata": {},
-   "outputs": [],
-   "source": [
-    "multiController2.showLogs()"
-   ]
-  },
-  {
-   "cell_type": "code",
-   "execution_count": null,
-   "metadata": {},
-   "outputs": [],
-   "source": [
-    "multiController3 = mumot.MuMoTmultiController([model4.stream('A', 'B', silent = True), \n",
-    "                                             model4.vector('A', 'B', silent = True)], \n",
-    "                                            shareAxes = True, silent = True)"
-   ]
-  },
-  {
-   "cell_type": "code",
-   "execution_count": null,
-   "metadata": {
-    "scrolled": false
-   },
-   "outputs": [],
-   "source": [
-    ":multiController4 = mumot.MuMoTmultiController([model4.bifurcation('s','A', silent = True), \n",
-    "                                             model4.bifurcation('s','B', silent = True)], \n",
-    "                                            shareAxes = False)"
-   ]
-  },
-  {
-   "cell_type": "code",
-   "execution_count": null,
-   "metadata": {
-    "scrolled": false
-   },
-   "outputs": [],
-   "source": [
-<<<<<<< HEAD
-    "mtc = mumot.MuMoTmultiController([\n",
-=======
-    "'''\n",
-    "mtc = mmt.MuMoTmultiController([\n",
->>>>>>> 5c103a7a
-    "        model4.SSA( silent = True),\n",
-    "        model4.stream(\"A\",\"B\", silent=True),\n",
-    "        #model4.multiagent(silent = True) \n",
-    "],\n",
-    "                         #netParam=0.2,netType='erdos-renyi', \n",
-    "                         initWidgets={'initialState':{'U': [1,0,1,0.001],'B': [0,0,1,0.1],'A': [0,0,1,0.1]},\n",
-    "                                      'runs':[50,1,100,1],'aggregateResults':True},\n",
-    "                        params=[('v_1', 4), ('systemSize',40)],\n",
-    "                        visualisationType='final', final_x='A', final_y='B',\n",
-    "                         shareAxes = True)\n",
-    "'''"
-   ]
-  },
-  {
-   "cell_type": "code",
-   "execution_count": null,
-   "metadata": {
-    "scrolled": false
-   },
-   "outputs": [],
-   "source": [
-    "mc1 = mumot.MuMoTmultiController([model4.SSA(initWidgets={'initialState':{'U': [1,0,1,0.01],'B': [0,0,1,0.1],\n",
-    "                                                                        'A': [0,0,1,0.1]}, 'runs':[5,1,20,1],\n",
-    "                                                       'aggregateResults':True},\n",
-    "                                          silent=True),\n",
-    "                                model4.integrate(initWidgets={'initialState':{'U': [1,0,1,0.01],\n",
-    "                                                                             'B': [0,0,1,0.1],'A': [0,0,1,0.1]}},\n",
-    "                                                silent=True)],\n",
-    "                               shareAxes = True)"
-   ]
-  },
-  {
-   "cell_type": "code",
-   "execution_count": null,
-   "metadata": {},
-   "outputs": [],
-   "source": [
-<<<<<<< HEAD
-    "mc2 = mumot.MuMoTmultiController([\n",
-=======
-    "'''\n",
-    "mc2 = mmt.MuMoTmultiController([\n",
->>>>>>> 5c103a7a
-    "                            model4.multiagent(silent=True, visualisationType='graph'),\n",
-    "                            model4.SSA(silent = True, visualisationType='final')],\n",
-    "                                params = [('\\\\Delta', 0.5), ('\\\\mu', 2.0), ('s', 0.5)],\n",
-    "                                maxTime=4, plotProportions=True,\n",
-    "                                initialState = {'B': 0.0, 'U': 1.0, 'A': 0.0},\n",
-    "                                initWidgets={'runs':[1,1,50,1]},\n",
-    "                            shareAxes = False)\n",
-    "'''"
-   ]
-  },
-  {
-   "cell_type": "markdown",
-   "metadata": {},
-   "source": [
-    "### Nested multicontrollers"
-   ]
-  },
-  {
-   "cell_type": "code",
-   "execution_count": null,
-   "metadata": {},
-   "outputs": [],
-   "source": [
-<<<<<<< HEAD
-    "multiController4 = mumot.MuMoTmultiController([model10.vector('A', 'B', 'C', silent = True, showFixedPoints=True), \n",
-    "                                             multiController3])"
-=======
-    "#multiController4 = mmt.MuMoTmultiController([model10.vector('A', 'B', 'C', silent = True, showFixedPoints=True), \n",
-    "#                                             multiController3])"
->>>>>>> 5c103a7a
-   ]
-  },
-  {
-   "cell_type": "code",
-   "execution_count": null,
-   "metadata": {},
-   "outputs": [],
-   "source": [
-    "#multiController4.showLogs()"
-   ]
-  },
-  {
-   "cell_type": "markdown",
-   "metadata": {},
-   "source": [
-    "## Bookmark / partial controller tests"
-   ]
-  },
-  {
-   "cell_type": "code",
-   "execution_count": null,
-   "metadata": {},
-   "outputs": [],
-   "source": [
-    "partial1 = model9.stream('X','Y', params = [('\\\\alpha', 1), ('plotLimits', 2)], showFixedPoints = False)"
-   ]
-  },
-  {
-   "cell_type": "code",
-   "execution_count": null,
-   "metadata": {},
-   "outputs": [],
-   "source": [
-    "modelBifCont1._view._build_bookmark().replace('\\\\\\\\','\\\\')"
-   ]
-  },
-  {
-   "cell_type": "code",
-   "execution_count": null,
-   "metadata": {},
-   "outputs": [],
-   "source": [
-    "bookmark1 = model4.bifurcation('s', 'A-B', initialState = {'U': 0.0, 'A': 1.0, 'B': 0.0}, initBifParam = 2.0, params = [('\\\\mu', 2.0), ('\\\\Delta', 2.0), ('plotLimits', 1), ('systemSize', 1)], initWigdets = {'\\\\mu': [3, 1.1, 5, 0.1], '\\\\Delta': [0.1, 0, 5, 0.1]}, bookmark = False)"
-   ]
-  },
-  {
-   "cell_type": "code",
-   "execution_count": null,
-   "metadata": {},
-   "outputs": [],
-   "source": [
-    "modelStreamCont3._view._build_bookmark().replace('\\\\\\\\','\\\\')"
-   ]
-  },
-  {
-   "cell_type": "code",
-   "execution_count": null,
-   "metadata": {},
-   "outputs": [],
-   "source": [
-    "bookmark2 = model9.stream('X', 'Y', params = [('\\\\alpha', 0.5), ('\\\\xi', 0.5), ('\\\\delta', 0.5), ('\\\\chi', 0.5), ('\\\\beta', 0.5), ('\\\\gamma', 0.5), ('plotLimits', 1.0), ('systemSize', 1)], showFixedPoints = False, bookmark = False)"
-   ]
-  },
-  {
-   "cell_type": "code",
-   "execution_count": null,
-   "metadata": {},
-   "outputs": [],
-   "source": [
-    "modelVectorCont1._view._build_bookmark().replace('\\\\\\\\','\\\\')"
-   ]
-  },
-  {
-   "cell_type": "code",
-   "execution_count": null,
-   "metadata": {},
-   "outputs": [],
-   "source": [
-    "bookmark3 = model4.vector('A', 'B', params = [('\\\\mu', 0.5), ('s', 0.5), ('\\\\Delta', 0.5), ('plotLimits', 1), ('systemSize', 1)], showFixedPoints = True, bookmark = False)"
-   ]
-  },
-  {
-   "cell_type": "code",
-   "execution_count": null,
-   "metadata": {},
-   "outputs": [],
-   "source": [
-    "modelVectorCont2._view._build_bookmark().replace('\\\\\\\\','\\\\')"
-   ]
-  },
-  {
-   "cell_type": "code",
-   "execution_count": null,
-   "metadata": {},
-   "outputs": [],
-   "source": [
-    "bookmark4 = model8.vector('A', 'B', 'C', params = [('r_{3}', 0.5), ('a_{1}', 0.5), ('r_{1}', 0.5), ('r_{2}', 0.5), ('a_{3}', 0.5), ('g_{2}', 0.5), ('g_{3}', 0.5), ('s', 0.5), ('a_{2}', 0.5), ('g_{1}', 0.5), ('plotLimits', 1), ('systemSize', 1)], bookmark = False)"
-   ]
-  },
-  {
-   "cell_type": "code",
-   "execution_count": null,
-   "metadata": {},
-   "outputs": [],
-   "source": [
-    "bookmark5 = mumot.MuMoTmultiController([model4.stream('A', 'B', silent = True, showFixedPoints = False, bookmark = False), model4.vector('A', 'B', silent = True, bookmark = False)], params = [('\\\\mu', 0.5), ('s', 0.5), ('\\\\Delta', 0.5), ('plotLimits', 1), ('systemSize', 1)], shareAxes = True, bookmark = False)"
-   ]
-  },
-  {
-   "cell_type": "code",
-   "execution_count": null,
-   "metadata": {},
-   "outputs": [],
-   "source": [
-    "bookmark6 = mumot.MuMoTmultiController([model4.vector('A', 'B', silent = True, showFixedPoints = False, bookmark = False), model4.stream('A', 'B', silent = True, bookmark = False)], params = [('\\\\mu', 0.5), ('s', 0.5), ('\\\\Delta', 0.5), ('plotLimits', 1), ('systemSize', 1)], bookmark = False)"
-   ]
-  },
-  {
-   "cell_type": "code",
-   "execution_count": null,
-   "metadata": {},
-   "outputs": [],
-   "source": [
-    "bookmark7 = model4.SSA(params = [('\\\\Delta', 2.0), ('s', 2.0), ('\\\\mu', 2.0), ('plotLimits', 1), ('systemSize', 10)], initialState = {'B': 0.0, 'U': 1.0, 'A': 0.0}, maxTime = 3.0, randomSeed = 191853798, visualisationType = 'barplot', plotProportions = True, realtimePlot = False, runs = 5, aggregateResults = True, silent = False, bookmark = False)"
-   ]
-  },
-  {
-   "cell_type": "code",
-   "execution_count": null,
-   "metadata": {
-    "scrolled": false
-   },
-   "outputs": [],
-   "source": [
-    "bookmark8 = model4.multiagent(params = [('\\\\Delta', 2.0), ('s', 2.0), ('\\\\mu', 2.0), ('plotLimits', 1), ('systemSize', 25)], initialState = {'B': 0.0, 'U': 1.0, 'A': 0.0}, maxTime = 3.0, timestepSize = 0.13636363636363635, randomSeed = 214748364, netType = 'barabasi-albert', netParam = 3.0, visualisationType = 'graph', plotProportions = False, realtimePlot = False, runs = 1, aggregateResults = True, silent = False, bookmark = False)"
-   ]
-  }
- ],
- "metadata": {
-  "anaconda-cloud": {},
-  "kernelspec": {
-   "display_name": "Python 3",
-   "language": "python",
-   "name": "python3"
-  },
-  "language_info": {
-   "codemirror_mode": {
-    "name": "ipython",
-    "version": 3
-   },
-   "file_extension": ".py",
-   "mimetype": "text/x-python",
-   "name": "python",
-   "nbconvert_exporter": "python",
-   "pygments_lexer": "ipython3",
-   "version": "3.5.4"
-  },
-  "toc": {
-   "base_numbering": 1.0,
-   "nav_menu": {
-    "height": "334px",
-    "width": "581px"
-   },
-   "number_sections": true,
-   "sideBar": true,
-   "skip_h1_title": false,
-   "title_cell": "Table of Contents",
-   "title_sidebar": "Contents",
-   "toc_cell": false,
-   "toc_position": {},
-   "toc_section_display": true,
-   "toc_window_display": true
-  },
-  "widgets": {
-   "state": {
-    "102f9ac3140b450092db735127c32b5f": {
-     "views": [
-      {
-       "cell_index": 19.0
-      }
-     ]
-    },
-    "15b58fa6a129450cb98e187849381450": {
-     "views": [
-      {
-       "cell_index": 19.0
-      }
-     ]
-    },
-    "235a7867f653432da3c1027fbb736f2b": {
-     "views": [
-      {
-       "cell_index": 24.0
-      }
-     ]
-    },
-    "25ce3c86a2fd4b51bdd84613daf4b20d": {
-     "views": [
-      {
-       "cell_index": 24.0
-      }
-     ]
-    },
-    "26ebfbf5b3694b429401018da15ad191": {
-     "views": [
-      {
-       "cell_index": 15.0
-      }
-     ]
-    },
-    "3241b6013b814d578fd2cfc3c8583bc3": {
-     "views": [
-      {
-       "cell_index": 19.0
-      }
-     ]
-    },
-    "33a4f063bc8b49a9b70bb4d82549f1a8": {
-     "views": [
-      {
-       "cell_index": 24.0
-      }
-     ]
-    },
-    "44342eb4fb5f49dc85775ca8273e40bd": {
-     "views": [
-      {
-       "cell_index": 24.0
-      }
-     ]
-    },
-    "49a6e89b1aa94927a4d9ec081111f0fb": {
-     "views": [
-      {
-       "cell_index": 24.0
-      }
-     ]
-    },
-    "4ff8fa85f880437ca6781c76d657f898": {
-     "views": [
-      {
-       "cell_index": 17.0
-      }
-     ]
-    },
-    "59c65f9f6dfb4397ad7a63d2f49842cb": {
-     "views": [
-      {
-       "cell_index": 19.0
-      }
-     ]
-    },
-    "71846678b2ba49b2b716917e68897684": {
-     "views": [
-      {
-       "cell_index": 15.0
-      }
-     ]
-    },
-    "7f7d05a557da4eed859f3f6213670b49": {
-     "views": [
-      {
-       "cell_index": 17.0
-      }
-     ]
-    },
-    "90477163e5c5456990f09548e23e7603": {
-     "views": [
-      {
-       "cell_index": 17.0
-      }
-     ]
-    },
-    "9aa8a3e6e6874b8f823808cb8ed3d2e3": {
-     "views": [
-      {
-       "cell_index": 24.0
-      }
-     ]
-    },
-    "9fefb7692cd244a9b14bfb60c4806b83": {
-     "views": [
-      {
-       "cell_index": 24.0
-      }
-     ]
-    },
-    "a513fbd829354533a6cd4fc94accca3b": {
-     "views": [
-      {
-       "cell_index": 24.0
-      }
-     ]
-    },
-    "a950a3cd491a4e04a7e52625e503c84c": {
-     "views": [
-      {
-       "cell_index": 15.0
-      }
-     ]
-    },
-    "d8ba1ff2f068426c92e52fbfe353f782": {
-     "views": [
-      {
-       "cell_index": 24.0
-      }
-     ]
-    },
-    "eb90d3ecb8d9458498dde34ab6f2bed7": {
-     "views": [
-      {
-       "cell_index": 24.0
-      }
-     ]
-    },
-    "ef22025eccda4d9d9ec8866db4af9594": {
-     "views": [
-      {
-       "cell_index": 24.0
-      }
-     ]
-    },
-    "f32f9dedf73d4c2fa46739e375aa2bdc": {
-     "views": [
-      {
-       "cell_index": 15.0
-      }
-     ]
-    }
-   },
-   "version": "1.2.0"
-  }
- },
- "nbformat": 4,
- "nbformat_minor": 1
+  "nbformat": 4,
+  "nbformat_minor": 1
 }