--- conflicted
+++ resolved
@@ -21,29 +21,11 @@
 
     ; Ensure the user manual Notebook runs *without errors* (do not check for regressions yet)
     ; (add --nbdime if running tox locally and want to visualise/explore diffs in web browser)
-<<<<<<< HEAD
-    pytest --verbose --maxfail=1 --nbval-lax docs/MuMoTuserManual.ipynb
+    pytest --verbose --maxfail=1 --nbval-lax --nbval-cell-timeout=120 docs/MuMoTuserManual.ipynb
 
     ; Ensure test and demo Notebooks runs *without errors* (do not check for regressions yet)
     ; (add --nbdime if running tox locally and want to visualise/explore diffs in web browser)
-    pytest --verbose --maxfail=1 --nbval-lax --cov-config=tox.ini --cov="{envsitepackagesdir}/mumot" --cov-append $(find TestNotebooks DemoNotebooks -type f -name '*.ipynb')
-=======
-    pytest --verbose --maxfail=1 --nbval-lax --nbval-cell-timeout=120 docs/MuMoTuserManual.ipynb
-
-    ; Ensure test Notebooks runs *without errors* (do not check for regressions yet)
-    ; (add --nbdime if running tox locally and want to visualise/explore diffs in web browser)
-    pytest --verbose --maxfail=1 --nbval-lax --nbval-cell-timeout=120 --cov-config=tox.ini --cov="{envsitepackagesdir}/mumot" --cov-append \
-        TestNotebooks/MuMoTtest.ipynb \
-        TestNotebooks/MiscTests/MuMoTtest_GreekLetters.ipynb \
-        TestNotebooks/MiscTests/MuMoTtest_MultiController.ipynb \
-        TestNotebooks/MiscTests/MuMoTtest_NoiseFixedPoints.ipynb \
-        TestNotebooks/MiscTests/MuMoTtest_oneDimensionalModels.ipynb
-    
-    ; Additional example Notebooks (TODO; leave commented)
-    ;     TestNotebooks/MiscTests/MuMoTtest_MasterEq.ipynb - currently hangs after showNoiseEqs() for second model?
-    ;     TestNotebooks/MiscTests/MuMoTtest_bifurcation.ipynb
-    ;     TestNotebooks/MiscTests/MuMoTuserManual_for_LabPresentation.ipynb
->>>>>>> cc9b1086
+    pytest --verbose --maxfail=1 --nbval-lax --nbval-cell-timeout=120 --cov-config=tox.ini --cov="{envsitepackagesdir}/mumot" --cov-append $(find TestNotebooks DemoNotebooks -type f -name '*.ipynb')
 
     ; Ensure the user manual and regression test Notebooks do not show regressions (TODO; leave commented)
     ; (add --nbdime if running tox locally and want to visualise/explore diffs in web browser)
